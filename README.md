--- conflicted
+++ resolved
@@ -83,15 +83,10 @@
 ## Resources
 
 - The full documentation is available at [asreview.rtfd.io](https://asreview.rtfd.io)
-<<<<<<< HEAD
-- [10 Minutes into ASReview](https://asreview.readthedocs.io/en/latest/10minutes_asreview.html) An introduction into ASReview for new users.
-- [automated-systematic-review-datasets](https://github.com/asreview/asreview-datasets) A project for collection, preprocessing and publication of systematic review datasets. The project describes the  data storage format used by the software.
-- [automated-systematic-review-simulations](https://github.com/asreview/asreview-simulations) A repository with scripts for a simulation study and scripts for the aggregation and visualisation of the results.
-=======
 - [10 Minutes into ASReview](https://asreview.readthedocs.io/en/latest/10minutes_asreview.html) An introduction into ASReview for new users. 
 - [automated-systematic-review-datasets](https://github.com/asreview/systematic-review-datasets) A project with systematic review datasets optimized and processed for use with ASReview or other systematic review software. The project describes the preferred format to store systematic review datasets.
 - [automated-systematic-review-simulations](https://github.com/asreview/automated-systematic-review-simulations) A repository with scripts for a simulation study and scripts for the aggregation and visualisation of the results.
->>>>>>> be6194b5
+
 
 ## Contributing
 Got ideas for improvement? We would love to hear about your suggestions! Get started [here :arrow_left:](contributing.md)
