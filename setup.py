--- conflicted
+++ resolved
@@ -63,11 +63,8 @@
     "tqdm",
     "gevent>=20",
     "datahugger>=0.2",
-<<<<<<< HEAD
-    "synergy_dataset"
-=======
+    "synergy_dataset",
     "tomli",  # included in Python 3.11 as tomllib
->>>>>>> 68926fb3
 ]
 
 if sys.version_info < (3, 10):
