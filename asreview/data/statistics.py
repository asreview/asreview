# Copyright 2019-2022 The ASReview Authors. All Rights Reserved.
#
# Licensed under the Apache License, Version 2.0 (the "License");
# you may not use this file except in compliance with the License.
# You may obtain a copy of the License at
#
#     http://www.apache.org/licenses/LICENSE-2.0
#
# Unless required by applicable law or agreed to in writing, software
# distributed under the License is distributed on an "AS IS" BASIS,
# WITHOUT WARRANTIES OR CONDITIONS OF ANY KIND, either express or implied.
# See the License for the specific language governing permissions and
# limitations under the License.

import numpy as np


def n_records(data):
    """Return the number of records.

    Arguments
    ---------
    data: asreview.data.ASReviewData
        An ASReviewData object with the records.

    Return
    ------
    int:
        The statistic
    """
    return len(data)


def n_relevant(data):
    """Return the number of relevant records.

    Arguments
    ---------
    data: asreview.data.ASReviewData
        An ASReviewData object with the records.

    Return
    ------
    int:
        The statistic
    """
    if data.labels is not None:
        return len(np.where(data.labels == 1)[0])
    return None


def n_irrelevant(data):
    """Return the number of irrelevant records.

    Arguments
    ---------
    data: asreview.data.ASReviewData
        An ASReviewData object with the records.

    Return
    ------
    int:
        The statistic
    """
    if data.labels is None:
        return None
    return len(np.where(data.labels == 0)[0])


def n_unlabeled(data):
    """Return the number of unlabeled records.

    Arguments
    ---------
    data: asreview.data.ASReviewData
        An ASReviewData object with the records.

    Return
    ------
    int:
        The statistic
    """
    if data.labels is None:
        return None
    return len(data.labels) - n_relevant(data) - n_irrelevant(data)


def n_missing_title(data):
    """Return the number of records with missing titles.

    Arguments
    ---------
    data: asreview.data.ASReviewData
        An ASReviewData object with the records.

    Return
    ------
    int:
        The statistic
    """
    n_missing = 0
    if data.title is None:
        return None, None
    if data.labels is None:
        n_missing_included = None
    else:
        n_missing_included = 0
    for i in range(len(data.title)):
        if len(data.title[i]) == 0:
            n_missing += 1
            if data.labels is not None and data.labels[i] == 1:
                n_missing_included += 1
    return n_missing, n_missing_included


def n_missing_abstract(data):
    """Return the number of records with missing abstracts.

    Arguments
    ---------
    data: asreview.data.ASReviewData
        An ASReviewData object with the records.

    Return
    ------
    int:
        The statistic
    """
    n_missing = 0
    if data.abstract is None:
        return None, None
    if data.labels is None:
        n_missing_included = None
    else:
        n_missing_included = 0

    for i in range(len(data.abstract)):
        if len(data.abstract[i]) == 0:
            n_missing += 1
            if data.labels is not None and data.labels[i] == 1:
                n_missing_included += 1

    return n_missing, n_missing_included


def title_length(data):
    """Return the average length of the titles.

    Arguments
    ---------
    data: asreview.data.ASReviewData
        An ASReviewData object with the records.

    Return
    ------
    int:
        The statistic
    """
    if data.title is None:
        return None
    avg_len = 0
    for i in range(len(data.title)):
        avg_len += len(data.title[i])
    return avg_len / len(data.title)


def abstract_length(data):
    """Return the average length of the abstracts.

    Arguments
    ---------
    data: asreview.data.ASReviewData
        An ASReviewData object with the records.

    Return
    ------
    int:
        The statistic
    """
    if data.abstract is None:
        return None
    avg_len = 0
    for i in range(len(data.abstract)):
        avg_len += len(data.abstract[i])
    return avg_len / len(data.abstract)


def n_keywords(data):
    """Return the number of keywords.

    Arguments
    ---------
    data: asreview.data.ASReviewData
        An ASReviewData object with the records.

    Return
    ------
    int:
        The statistic
    """
    if data.keywords is None:
        return None
    return np.average([len(keywords) for keywords in data.keywords])


def n_duplicates(data, pid='doi'):
    """Number of duplicates.

    Duplicate detection can be a very challenging task. Multiple
    algorithms can be used and results can be vary.

    Arguments
    ---------
    data: asreview.data.ASReviewData
        An ASReviewData object with the records.
    pid: string
        Which persistent identifier (PID) to use for deduplication.
        Default is 'doi'.

    Return
    ------
    int:
        Number of duplicates
    """
<<<<<<< HEAD
    s = pd.Series(data.texts).str.replace("[^A-Za-z0-9]", "", regex=True).str.lower()

    return int(s.duplicated().sum())
=======
    return int(data.duplicated(pid).sum())
>>>>>>> c7b421c2
<|MERGE_RESOLUTION|>--- conflicted
+++ resolved
@@ -222,10 +222,4 @@
     int:
         Number of duplicates
     """
-<<<<<<< HEAD
-    s = pd.Series(data.texts).str.replace("[^A-Za-z0-9]", "", regex=True).str.lower()
-
-    return int(s.duplicated().sum())
-=======
-    return int(data.duplicated(pid).sum())
->>>>>>> c7b421c2
+    return int(data.duplicated(pid).sum())