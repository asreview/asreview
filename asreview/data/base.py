# Copyright 2019-2020 The ASReview Authors. All Rights Reserved.
#
# Licensed under the Apache License, Version 2.0 (the "License");
# you may not use this file except in compliance with the License.
# You may obtain a copy of the License at
#
#     http://www.apache.org/licenses/LICENSE-2.0
#
# Unless required by applicable law or agreed to in writing, software
# distributed under the License is distributed on an "AS IS" BASIS,
# WITHOUT WARRANTIES OR CONDITIONS OF ANY KIND, either express or implied.
# See the License for the specific language governing permissions and
# limitations under the License.

import hashlib
from pathlib import Path
from urllib.parse import urlparse

import numpy as np
import pandas as pd
import pkg_resources

from asreview.config import COLUMN_DEFINITIONS
from asreview.config import LABEL_NA
from asreview.exceptions import BadFileFormatError
from asreview.io.paper_record import PaperRecord
from asreview.io.ris_writer import write_ris
from asreview.io.utils import convert_keywords
from asreview.io.utils import type_from_column
from asreview.utils import is_iterable
from asreview.utils import is_url


class ASReviewData():
    """Data object to the dataset with texts, labels, DOIs etc.

    Arguments
    ---------
    df: pandas.DataFrame
        Dataframe containing the data for the ASReview data object.
    column_spec: dict
        Specification for which column corresponds to which standard
        specification. Key is the standard specification, key is which column
        it is actually in. Default: None.

    Attributes
    ----------
    record_ids: numpy.ndarray
        Return an array representing the data in the Index.
    texts: numpy.ndarray
        Returns an array with either headings, bodies, or both.
    headings: numpy.ndarray
        Returns an array with dataset headings.
    title: numpy.ndarray
        Identical to headings.
    bodies: numpy.ndarray
        Returns an array with dataset bodies.
    abstract: numpy.ndarray
        Identical to bodies.
    notes: numpy.ndarray
        Returns an array with dataset notes.
    keywords: numpy.ndarray
        Returns an array with dataset keywords.
    authors: numpy.ndarray
        Returns an array with dataset authors.
    doi: numpy.ndarray
        Returns an array with dataset DOI.
    included: numpy.ndarray
        Returns an array with document inclusion markers.
    final_included: numpy.ndarray
        Pending deprecation! Returns an array with document inclusion markers.
    labels: numpy.ndarray
        Identical to included.

    """

    def __init__(self,
<<<<<<< HEAD
                 df=None,
=======
                 df,
                 data_name="empty",
                 data_type="standard",
>>>>>>> 89c54ded
                 column_spec=None):
        self.df = df
        self.prior_idx = np.array([], dtype=int)

        self.max_idx = max(df.index.values) + 1

        # Infer column specifications if it is not given.
        if column_spec is None:
            self.column_spec = {}
            for col_name in list(df):
                data_type = type_from_column(col_name, COLUMN_DEFINITIONS)
                if data_type is not None:
                    self.column_spec[data_type] = col_name
        else:
            self.column_spec = column_spec

        if "included" not in self.column_spec:
            self.column_spec["included"] = "included"

<<<<<<< HEAD
=======
        if "notes" not in self.column_spec:
            self.column_spec["notes"] = "notes"

        if data_type == "included":
            self.labels = np.ones(len(self), dtype=int)
        if data_type == "excluded":
            self.labels = np.zeros(len(self), dtype=int)
        if data_type == "prior":
            self.prior_idx = df.index.values

>>>>>>> 89c54ded
    def __len__(self):
        if self.df is None:
            return 0
        return len(self.df.index)

    def hash(self):
        """Compute a hash from the dataset.

        Returns
        -------
        str:
            SHA1 hash, computed from the titles/abstracts of the dataframe.
        """
        if ((len(self.df.index) < 1000 and self.bodies is not None) or
                self.texts is None):
            texts = " ".join(self.bodies)
        else:
            texts = " ".join(self.texts)
        return hashlib.sha1(" ".join(texts).encode(
            encoding='UTF-8', errors='ignore')).hexdigest()

    @classmethod
    def from_file(cls, fp, read_fn=None):
        """Create instance from csv/ris/excel file.

        It works in two ways; either manual control where the conversion
        functions are supplied or automatic, where it searches in the entry
        points for the right conversion functions.

        Arguments
        ---------
        fp: str, pathlib.Path
            Read the data from this file.
        read_fn: callable
            Function to read the file. It should return a standardized
            dataframe.
        """
        if is_url(fp):
            path = urlparse(fp).path
        else:
            path = str(Path(fp).resolve())

        if read_fn is not None:
            return cls(read_fn(fp))

        entry_points = {
            entry.name: entry
            for entry in pkg_resources.iter_entry_points('asreview.readers')
        }
        best_suffix = None
        for suffix, entry in entry_points.items():
            if path.endswith(suffix):
                if best_suffix is None or len(suffix) > len(best_suffix):
                    best_suffix = suffix

        if best_suffix is None:
            raise ValueError(f"Error reading file {fp}, no capabilities for "
                             "reading such a file.")

        read_fn = entry_points[best_suffix].load()
        df, column_spec = read_fn(fp)
        return cls(df, column_spec=column_spec)

    def record(self, i, by_index=True):
        """Create a record from an index.

        Arguments
        ---------
        i: int, iterable
            Index of the record, or list of indices.
        by_index: bool
            If True, take the i-th value as used internally by the review.
            If False, take the record with record_id==i.

        Returns
        -------
        PaperRecord
            The corresponding record if i was an integer, or a list of records
            if i was an iterable.
        """
        if not is_iterable(i):
            index_list = [i]
        else:
            index_list = i

        if not by_index:
            records = [
                PaperRecord(**self.df.loc[j, :],
                            record_id=j,
                            column_spec=self.column_spec) for j in index_list
            ]
        else:
            records = [
                PaperRecord(**self.df.iloc[j],
                            column_spec=self.column_spec,
                            record_id=self.df.index.values[j])
                for j in index_list
            ]

        if is_iterable(i):
            return records
        return records[0]

    @property
    def record_ids(self):
        return self.df.index.values

    @property
    def texts(self):
        if self.headings is None:
            return self.bodies
        if self.bodies is None:
            return self.headings

        cur_texts = np.array([
            self.headings[i] + " " + self.bodies[i] for i in range(len(self))
        ], dtype=object)
        return cur_texts

    @property
    def headings(self):
        return self.title

    @property
    def title(self):
        try:
            return self.df[self.column_spec["title"]].values
        except KeyError:
            return None

    @property
    def bodies(self):
        return self.abstract

    @property
    def abstract(self):
        try:
            return self.df[self.column_spec["abstract"]].values
        except KeyError:
            return None

    @property
    def notes(self):
        try:
            return self.df[self.column_spec["notes"]].values
        except KeyError:
            return None

    @property
    def keywords(self):
        try:
            return self.df[self.column_spec["keywords"]].apply(
                convert_keywords).values
        except KeyError:
            return None

    @property
    def authors(self):
        try:
            return self.df[self.column_spec["authors"]].values
        except KeyError:
            return None

    @property
    def doi(self):
        try:
            return self.df[self.column_spec["doi"]].values
        except KeyError:
            return None

    def get(self, name):
        "Get column with name."
        try:
            return self.df[self.column_spec[name]].values
        except KeyError:
            return self.df[name].values

    @property
    def prior_data_idx(self):
        "Get prior_included, prior_excluded from dataset."
        convert_array = np.full(self.max_idx, 999999999)
        convert_array[self.df.index.values] = np.arange(len(self.df.index))
        return convert_array[self.prior_idx]

    @property
    def included(self):
        return self.labels

    @included.setter
    def included(self, labels):
        self.labels = labels

    @property  # pending deprecation
    def final_included(self):
        return self.labels

    @final_included.setter  # pending deprecation
    def final_included(self, labels):
        self.labels = labels

    @property
    def labels(self):
        try:
            column = self.column_spec["included"]
            return self.df[column].values
        except KeyError:
            return None

    @labels.setter
    def labels(self, labels):
        try:
            column = self.column_spec["included"]
            self.df[column] = labels
        except KeyError:
            self.df["included"] = labels

    @property
    def abstract_included(self):
        return self.get("abstract_included")

    @abstract_included.setter
    def abstract_included(self, abstract_included):
        try:
            column = self.column_spec["abstract_included"]
            self.df[column] = abstract_included
        except KeyError:
            self.df["abstract_included"] = abstract_included

    def prior_labels(self, state, by_index=True):
        """Get the labels that are marked as 'prior'.

        state: BaseState
            Open state that contains the label information.
        by_index: bool
            If True, return internal indexing.
            If False, return record_ids for indexing.

        Returns
        -------
        numpy.ndarray
            Array of indices that have the 'prior' property.
        """
        state_data = state.get_dataset(['record_id', 'query_strategy'])

        if "prior" not in state_data['query_strategy'].values:
            return np.array([], dtype=int)

        initial_indices = state_data['record_id'][
            state_data['query_strategy'] == 'prior'].to_list()
        if by_index:
            return np.array(initial_indices, dtype=int)
        return self.df.index.values[initial_indices]

    def to_file(self, fp, labels=None, ranking=None):
        """Export data object to file.

        RIS, CSV, TSV and Excel are supported file formats at the moment.

        Arguments
        ---------
        fp: str
            Filepath to export to.
        labels: list, numpy.ndarray
            Labels to be inserted into the dataframe before export.
        ranking: list, numpy.ndarray
            Optionally, dataframe rows can be reordered.
        """
        if Path(fp).suffix in [".csv", ".CSV"]:
            self.to_csv(fp, labels=labels, ranking=ranking)
        elif Path(fp).suffix in [".tsv", ".TSV", ".tab", ".TAB"]:
            self.to_csv(fp, sep="\t", labels=labels, ranking=ranking)
        elif Path(fp).suffix in [".ris", ".RIS", ".txt", ".TXT"]:
            self.to_ris(fp, labels=labels, ranking=ranking)
        elif Path(fp).suffix in [".xlsx", ".XLSX"]:
            self.to_excel(fp, labels=labels, ranking=ranking)
        else:
            raise BadFileFormatError(
                f"Unknown file extension: {Path(fp).suffix}.\n"
                f"from file {fp}")

    def to_dataframe(self, labels=None, ranking=None):
        """Create new dataframe with updated label (order).

        Arguments
        ---------
        labels: list, numpy.ndarray
            Current labels will be overwritten by these labels
            (including unlabelled). No effect if labels is None.
        ranking: list
            Reorder the dataframe according to these record_ids.
            Default ordering if ranking is None.

        Returns
        -------
        pandas.DataFrame
            Dataframe of all available record data.
        """
        result_df = pd.DataFrame.copy(self.df)
        col_label = self.column_spec["included"]

        # if there are labels, add them to the frame
        if labels is not None:

            # unnest the nested (record_id, label) tuples
            labeled_record_ids = [x[0] for x in labels]
            labeled_values = [x[1] for x in labels]

            # remove the old results and write the values
            result_df[col_label] = LABEL_NA
            result_df.loc[labeled_record_ids, col_label] = labeled_values

        # if there is a ranking, apply this ranking as order
        if ranking is not None:
            # sort the datasets based on the ranking
            result_df = result_df.loc[ranking]
            # append a column with 1 to n
            result_df["asreview_ranking"] = np.arange(1, len(result_df) + 1)

        # replace labeled NA values by np.nan
        if col_label in list(result_df):
            result_df[col_label] = result_df[col_label].astype(object)
            result_df.loc[result_df[col_label] == LABEL_NA, col_label] = np.nan

        return result_df

    def to_csv(self, fp, sep=",", labels=None, ranking=None):
        """Export to csv.

        Arguments
        ---------
        fp: str, NoneType
            Filepath or None for buffer.
        sep: str
            Seperator of the file.
        labels: list, numpy.ndarray
            Current labels will be overwritten by these labels
            (including unlabelled). No effect if labels is None.
        ranking: list
            Reorder the dataframe according to these (internal) indices.
            Default ordering if ranking is None.

        Returns
        -------
        pandas.DataFrame
            Dataframe of all available record data.
        """
        df = self.to_dataframe(labels=labels, ranking=ranking)
        return df.to_csv(fp, sep=sep, index=True)

    def to_excel(self, fp, labels=None, ranking=None):
        """Export to Excel xlsx file.

        Arguments
        ---------
        fp: str, NoneType
            Filepath or None for buffer.
        labels: list, numpy.ndarray
            Current labels will be overwritten by these labels
            (including unlabelled). No effect if labels is None.
        ranking: list
            Reorder the dataframe according to these (internal) indices.
            Default ordering if ranking is None.

        Returns
        -------
        pandas.DataFrame
            Dataframe of all available record data.
        """
        df = self.to_dataframe(labels=labels, ranking=ranking)
        return df.to_excel(fp, index=True)

    def to_ris(self, fp, labels=None, ranking=None):
        """Export to RIS (.ris) file.

        Arguments
        ---------
        fp: str, NoneType
            Filepath or None for buffer.
        labels: list, numpy.ndarray
            Current labels will be overwritten by these labels
            (including unlabelled). No effect if labels is None.
        ranking: list
            Reorder the dataframe according to these (internal) indices.
            Default ordering if ranking is None.

        Returns
        -------
        pandas.DataFrame
            Dataframe of all available record data.
        """
        df = self.to_dataframe(labels=labels, ranking=ranking)
        return write_ris(df, fp)<|MERGE_RESOLUTION|>--- conflicted
+++ resolved
@@ -75,13 +75,7 @@
     """
 
     def __init__(self,
-<<<<<<< HEAD
                  df=None,
-=======
-                 df,
-                 data_name="empty",
-                 data_type="standard",
->>>>>>> 89c54ded
                  column_spec=None):
         self.df = df
         self.prior_idx = np.array([], dtype=int)
@@ -101,19 +95,6 @@
         if "included" not in self.column_spec:
             self.column_spec["included"] = "included"
 
-<<<<<<< HEAD
-=======
-        if "notes" not in self.column_spec:
-            self.column_spec["notes"] = "notes"
-
-        if data_type == "included":
-            self.labels = np.ones(len(self), dtype=int)
-        if data_type == "excluded":
-            self.labels = np.zeros(len(self), dtype=int)
-        if data_type == "prior":
-            self.prior_idx = df.index.values
-
->>>>>>> 89c54ded
     def __len__(self):
         if self.df is None:
             return 0
