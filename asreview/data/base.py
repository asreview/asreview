# Copyright 2019-2022 The ASReview Authors. All Rights Reserved.
#
# Licensed under the Apache License, Version 2.0 (the "License");
# you may not use this file except in compliance with the License.
# You may obtain a copy of the License at
#
#     http://www.apache.org/licenses/LICENSE-2.0
#
# Unless required by applicable law or agreed to in writing, software
# distributed under the License is distributed on an "AS IS" BASIS,
# WITHOUT WARRANTIES OR CONDITIONS OF ANY KIND, either express or implied.
# See the License for the specific language governing permissions and
# limitations under the License.

import hashlib
from pathlib import Path
from urllib.error import HTTPError
from urllib.parse import urlparse
from urllib.request import urlopen

import numpy as np
import pandas as pd
from pandas.api.types import is_object_dtype
from pandas.api.types import is_string_dtype

from asreview.config import COLUMN_DEFINITIONS
from asreview.config import LABEL_NA
from asreview.datasets import DatasetManager
from asreview.datasets import DatasetNotFoundError
from asreview.exceptions import BadFileFormatError
from asreview.io import PaperRecord
from asreview.io.utils import convert_keywords
from asreview.io.utils import type_from_column
from asreview.utils import get_entry_points
from asreview.utils import is_iterable
from asreview.utils import is_url


def load_data(name, *args, **kwargs):
    """Load data from file, URL, or plugin.

    Parameters
    ----------
    name: str, pathlib.Path
        File path, URL, or alias of extension dataset.

    Returns
    -------
    asreview.ASReviewData:
        Inititalized ASReview data object.
    """

    # check is file or URL
    if is_url(name) or Path(name).exists():
        return ASReviewData.from_file(name, *args, **kwargs)

    # check if dataset is plugin dataset\
    try:
        dataset_path = DatasetManager().find(name).filepath
        return ASReviewData.from_file(dataset_path, *args, **kwargs)
    except DatasetNotFoundError:
        pass

    # Could not find dataset, return None.
    raise FileNotFoundError(f"File, URL, or dataset does not exist: '{name}'")


<<<<<<< HEAD
class ASReviewData:
=======
def _get_filename_from_url(url):

    if not is_url(url):
        raise ValueError(f"'{url}' is not a valid URL.")

    if Path(urlparse(url).path).suffix:
        return Path(urlparse(url).path).name, url
    else:

        try:
            return urlopen(url).headers.get_filename(), url
        except HTTPError as err:
            # 308 (Permanent Redirect) not supported
            # See https://bugs.python.org/issue40321
            if err.code == 308:
                return _get_filename_from_url(err.headers.get("Location"))
            else:
                raise err


class ASReviewData():
>>>>>>> d6062883
    """Data object to the dataset with texts, labels, DOIs etc.

    Arguments
    ---------
    df: pandas.DataFrame
        Dataframe containing the data for the ASReview data object.
    column_spec: dict
        Specification for which column corresponds to which standard
        specification. Key is the standard specification, key is which column
        it is actually in. Default: None.

    Attributes
    ----------
    record_ids: numpy.ndarray
        Return an array representing the data in the Index.
    texts: numpy.ndarray
        Returns an array with either headings, bodies, or both.
    headings: numpy.ndarray
        Returns an array with dataset headings.
    title: numpy.ndarray
        Identical to headings.
    bodies: numpy.ndarray
        Returns an array with dataset bodies.
    abstract: numpy.ndarray
        Identical to bodies.
    notes: numpy.ndarray
        Returns an array with dataset notes.
    keywords: numpy.ndarray
        Returns an array with dataset keywords.
    authors: numpy.ndarray
        Returns an array with dataset authors.
    doi: numpy.ndarray
        Returns an array with dataset DOI.
    included: numpy.ndarray
        Returns an array with document inclusion markers.
    final_included: numpy.ndarray
        Pending deprecation! Returns an array with document inclusion markers.
    labels: numpy.ndarray
        Identical to included.

    """

    def __init__(self, df=None, column_spec=None):
        self.df = df
        self.prior_idx = np.array([], dtype=int)

        self.max_idx = max(df.index.values) + 1

        # Infer column specifications if it is not given.
        if column_spec is None:
            self.column_spec = {}
            for col_name in list(df):
                data_type = type_from_column(col_name, COLUMN_DEFINITIONS)
                if data_type is not None:
                    self.column_spec[data_type] = col_name
        else:
            self.column_spec = column_spec

        if "included" not in self.column_spec:
            self.column_spec["included"] = "included"

    def __len__(self):
        if self.df is None:
            return 0
        return len(self.df.index)

    def hash(self):
        """Compute a hash from the dataset.

        Returns
        -------
        str:
            SHA1 hash, computed from the titles/abstracts of the dataframe.
        """
        if (
            len(self.df.index) < 1000 and self.bodies is not None
        ) or self.texts is None:
            texts = " ".join(self.bodies)
        else:
            texts = " ".join(self.texts)
        return hashlib.sha1(
            " ".join(texts).encode(encoding="UTF-8", errors="ignore")
        ).hexdigest()

    @classmethod
    def from_file(cls, fp, reader=None):
        """Create instance from supported file format.

        It works in two ways; either manual control where the conversion
        functions are supplied or automatic, where it searches in the entry
        points for the right conversion functions.

        Arguments
        ---------
        fp: str, pathlib.Path
            Read the data from this file or url.
        reader: class
            Reader to import the file.
        """

        if reader is not None:
            return cls(reader.read_data(fp))

        # get the filename from a url else file path
        if is_url(fp):
            fn, fp = _get_filename_from_url(fp)
        else:
            fn = Path(fp).name

        entry_points = get_entry_points(entry_name="asreview.readers")

<<<<<<< HEAD
        if best_suffix is None:
            raise BadFileFormatError(
                f"Error importing file {fp}, no capabilities "
                "for importing such a file."
            )
=======
        try:
            reader = entry_points[Path(fn).suffix].load()
        except Exception:
            raise BadFileFormatError(
                f"Importing file {fp} not possible.")
>>>>>>> d6062883

        df, column_spec = reader.read_data(fp)

        return cls(df, column_spec=column_spec)

    def record(self, i, by_index=True):
        """Create a record from an index.

        Arguments
        ---------
        i: int, iterable
            Index of the record, or list of indices.
        by_index: bool
            If True, take the i-th value as used internally by the review.
            If False, take the record with record_id==i.

        Returns
        -------
        PaperRecord
            The corresponding record if i was an integer, or a list of records
            if i was an iterable.
        """
        if not is_iterable(i):
            index_list = [i]
        else:
            index_list = i

        if by_index:
            records = [
                PaperRecord(
                    **self.df.iloc[j],
                    column_spec=self.column_spec,
                    record_id=self.df.index.values[j],
                )
                for j in index_list
            ]
        else:
            records = [
                PaperRecord(
                    **self.df.loc[j, :], record_id=j, column_spec=self.column_spec
                )
                for j in index_list
            ]

        if is_iterable(i):
            return records
        return records[0]

    @property
    def record_ids(self):
        return self.df.index.values

    @property
    def texts(self):
        if self.title is None:
            return self.abstract
        if self.abstract is None:
            return self.title

        cur_texts = np.array(
            [self.title[i] + " " + self.abstract[i] for i in range(len(self))],
            dtype=object,
        )
        return cur_texts

    @property
    def headings(self):
        return self.title

    @property
    def title(self):
        try:
            return self.df[self.column_spec["title"]].values
        except KeyError:
            return None

    @property
    def bodies(self):
        return self.abstract

    @property
    def abstract(self):
        try:
            return self.df[self.column_spec["abstract"]].values
        except KeyError:
            return None

    @property
    def notes(self):
        try:
            return self.df[self.column_spec["notes"]].values
        except KeyError:
            return None

    @property
    def keywords(self):
        try:
            return self.df[self.column_spec["keywords"]].apply(convert_keywords).values
        except KeyError:
            return None

    @property
    def authors(self):
        try:
            return self.df[self.column_spec["authors"]].values
        except KeyError:
            return None

    @property
    def doi(self):
        try:
            return self.df[self.column_spec["doi"]].values
        except KeyError:
            return None

    @property
    def url(self):
        try:
            return self.df[self.column_spec["url"]].values
        except KeyError:
            return None

    def get(self, name):
        "Get column with name."
        try:
            return self.df[self.column_spec[name]].values
        except KeyError:
            return self.df[name].values

    @property
    def prior_data_idx(self):
        "Get prior_included, prior_excluded from dataset."
        convert_array = np.full(self.max_idx, 999999999)
        convert_array[self.df.index.values] = np.arange(len(self.df.index))
        return convert_array[self.prior_idx]

    @property
    def included(self):
        return self.labels

    @included.setter
    def included(self, labels):
        self.labels = labels

    @property  # pending deprecation
    def final_included(self):
        return self.labels

    @final_included.setter  # pending deprecation
    def final_included(self, labels):
        self.labels = labels

    @property
    def labels(self):
        try:
            column = self.column_spec["included"]
            return self.df[column].values
        except KeyError:
            return None

    @labels.setter
    def labels(self, labels):
        try:
            column = self.column_spec["included"]
            self.df[column] = labels
        except KeyError:
            self.df["included"] = labels

    def prior_labels(self, state, by_index=True):
        """Get the labels that are marked as 'prior'.

        state: BaseState
            Open state that contains the label information.
        by_index: bool
            If True, return internal indexing.
            If False, return record_ids for indexing.

        Returns
        -------
        numpy.ndarray
            Array of indices that have the 'prior' property.
        """
        prior_indices = state.get_priors()["record_id"].to_list()

        if by_index:
            return np.array(prior_indices, dtype=int)
        else:
            return self.df.index.values[prior_indices]

    def to_file(self, fp, labels=None, ranking=None, writer=None):
        """Export data object to file.

        RIS, CSV, TSV and Excel are supported file formats at the moment.

        Arguments
        ---------
        fp: str
            Filepath to export to.
        labels: list, numpy.ndarray
            Labels to be inserted into the dataframe before export.
        ranking: list, numpy.ndarray
            Optionally, dataframe rows can be reordered.
        writer: class
            Writer to export the file.
        """
        df = self.to_dataframe(labels=labels, ranking=ranking)

        if writer is not None:
            writer.write_data(df, fp, labels=labels, ranking=ranking)
        else:
            entry_points = get_entry_points(entry_name="asreview.writers")

            best_suffix = None

            for suffix, entry in entry_points.items():
                if Path(fp).suffix == suffix:
                    if best_suffix is None or len(suffix) > len(best_suffix):
                        best_suffix = suffix

            if best_suffix is None:
                raise BadFileFormatError(
                    f"Error exporting file {fp}, no capabilities "
                    "for exporting such a file."
                )

            writer = entry_points[best_suffix].load()
            writer.write_data(df, fp, labels=labels, ranking=ranking)

    def to_dataframe(self, labels=None, ranking=None):
        """Create new dataframe with updated label (order).

        Arguments
        ---------
        labels: list, numpy.ndarray
            Current labels will be overwritten by these labels
            (including unlabelled). No effect if labels is None.
        ranking: list
            Reorder the dataframe according to these record_ids.
            Default ordering if ranking is None.

        Returns
        -------
        pandas.DataFrame
            Dataframe of all available record data.
        """
        result_df = pd.DataFrame.copy(self.df)
        col_label = self.column_spec["included"]

        # if there are labels, add them to the frame
        if labels is not None:
            # unnest the nested (record_id, label) tuples
            labeled_record_ids = [x[0] for x in labels]
            labeled_values = [x[1] for x in labels]

            # remove the old results and write the values
            result_df[col_label] = LABEL_NA
            result_df.loc[labeled_record_ids, col_label] = labeled_values

        # if there is a ranking, apply this ranking as order
        if ranking is not None:
            # sort the datasets based on the ranking
            result_df = result_df.loc[ranking]
            # append a column with 1 to n
            result_df["asreview_ranking"] = np.arange(1, len(result_df) + 1)

        # replace labeled NA values by np.nan
        if col_label in list(result_df):
            result_df[col_label] = result_df[col_label].astype(object)
            result_df.loc[result_df[col_label] == LABEL_NA, col_label] = np.nan

        return result_df

    def duplicated(self, pid='doi'):
        """Return boolean Series denoting duplicate rows.

        Identify duplicates based on titles and abstracts and if available,
        on a persistent identifier (PID) such as the Digital Object Identifier
        (`DOI <https://www.doi.org/>`_).

        Arguments
        ---------
        pid: string
            Which persistent identifier to use for deduplication.
            Default is 'doi'.

        Returns
        -------
        pandas.Series
            Boolean series for each duplicated rows.
        """
        if pid in self.df.columns:
            # in case of strings, strip whitespaces and replace empty strings with None
            if is_string_dtype(self.df[pid]) or is_object_dtype(self.df[pid]):
                s_pid = self.df[pid].str.strip().replace("", None)
            else:
                s_pid = self.df[pid]

            # save boolean series for duplicates based on persistent identifiers
            s_dups_pid = ((s_pid.duplicated()) & (s_pid.notnull()))
        else:
            s_dups_pid = None

        # get the texts, clean them and replace empty strings with None
        s = pd.Series(self.texts) \
            .str.replace("[^A-Za-z0-9]", "", regex=True) \
            .str.lower().str.strip().replace("", None)

        # save boolean series for duplicates based on titles/abstracts
        s_dups_text = ((s.duplicated()) & (s.notnull()))

        # final boolean series for all duplicates
        if s_dups_pid is not None:
            s_dups = s_dups_pid | s_dups_text
        else:
            s_dups = s_dups_text

        return s_dups

    def drop_duplicates(self, pid='doi', inplace=False, reset_index=True):
        """Drop duplicate records.

        Drop duplicates based on titles and abstracts and if available,
        on a persistent identifier (PID) such the Digital Object Identifier
        (`DOI <https://www.doi.org/>`_).

        Arguments
        ---------
        pid: string, default 'doi'
            Which persistent identifier to use for deduplication.
        inplace: boolean, default False
            Whether to modify the DataFrame rather than creating a new one.
        reset_index: boolean, default True
            If True, the existing index column is reset to the default integer index.

        Returns
        -------
        pandas.DataFrame or None
            DataFrame with duplicates removed or None if inplace=True
        """
        df = self.df[~self.duplicated(pid)]

        if reset_index:
            df = df.reset_index(drop=True)
        if inplace:
            self.df = df
            return
        return df<|MERGE_RESOLUTION|>--- conflicted
+++ resolved
@@ -65,9 +65,6 @@
     raise FileNotFoundError(f"File, URL, or dataset does not exist: '{name}'")
 
 
-<<<<<<< HEAD
-class ASReviewData:
-=======
 def _get_filename_from_url(url):
 
     if not is_url(url):
@@ -89,7 +86,6 @@
 
 
 class ASReviewData():
->>>>>>> d6062883
     """Data object to the dataset with texts, labels, DOIs etc.
 
     Arguments
@@ -201,19 +197,11 @@
 
         entry_points = get_entry_points(entry_name="asreview.readers")
 
-<<<<<<< HEAD
-        if best_suffix is None:
-            raise BadFileFormatError(
-                f"Error importing file {fp}, no capabilities "
-                "for importing such a file."
-            )
-=======
         try:
             reader = entry_points[Path(fn).suffix].load()
         except Exception:
             raise BadFileFormatError(
                 f"Importing file {fp} not possible.")
->>>>>>> d6062883
 
         df, column_spec = reader.read_data(fp)
 
