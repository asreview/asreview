--- conflicted
+++ resolved
@@ -193,21 +193,6 @@
         train_model.embedding_matrix = feature_model.get_embedding_matrix(
             texts, embedding_fp)
 
-<<<<<<< HEAD
-    # continue with partly labeled dataset when in simulation mode.
-    labels = as_data.labels
-    labeled_idx = np.where((labels == 0) | (labels == 1))[0]
-    if len(labeled_idx) != len(labels):
-        print("Simulating partial review, ignoring unlabeled"
-              f" records (n={len(labels)-len(labeled_idx)}).\n")
-        as_data = as_data.slice(labeled_idx, by_index=True)
-
-        if prior_idx is not None and len(prior_idx) > 0:
-            raise ValueError("Not possible to select prior knowledge by"
-                             " row number for partly labeled data.")
-
-=======
->>>>>>> 2048ec14
     # prior knowledge
     if prior_idx is not None and prior_record_id is not None and \
             len(prior_idx) > 0 and len(prior_record_id) > 0:
