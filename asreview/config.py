# Copyright 2019-2022 The ASReview Authors. All Rights Reserved.
#
# Licensed under the Apache License, Version 2.0 (the "License");
# you may not use this file except in compliance with the License.
# You may obtain a copy of the License at
#
#     http://www.apache.org/licenses/LICENSE-2.0
#
# Unless required by applicable law or agreed to in writing, software
# distributed under the License is distributed on an "AS IS" BASIS,
# WITHOUT WARRANTIES OR CONDITIONS OF ANY KIND, either express or implied.
# See the License for the specific language governing permissions and
# limitations under the License.

__all__ = [
    "COLUMN_DEFINITIONS",
    "DEFAULT_BALANCE_STRATEGY",
    "DEFAULT_FEATURE_EXTRACTION",
    "DEFAULT_CLASSIFIER",
    "DEFAULT_N_INSTANCES",
    "DEFAULT_N_PRIOR_EXCLUDED",
    "DEFAULT_N_PRIOR_INCLUDED",
    "DEFAULT_QUERY_STRATEGY",
    "LABEL_NA",
    "PROJECT_MODE_ORACLE",
    "PROJECT_MODE_SIMULATE",
    "PROJECT_MODES",
]

LABEL_NA = -1

# project types
PROJECT_MODE_ORACLE = "oracle"
PROJECT_MODE_SIMULATE = "simulate"
PROJECT_MODES = [PROJECT_MODE_ORACLE, PROJECT_MODE_SIMULATE]

# CLI defaults
DEFAULT_CLASSIFIER = "nb"
DEFAULT_QUERY_STRATEGY = "max"
DEFAULT_BALANCE_STRATEGY = "double"
DEFAULT_FEATURE_EXTRACTION = "tfidf"
DEFAULT_N_INSTANCES = 1
DEFAULT_N_PRIOR_INCLUDED = 0
DEFAULT_N_PRIOR_EXCLUDED = 0

COLUMN_DEFINITIONS = {
    "included": [
        "final_included",
        "label",
        "label_included",
        "included_label",
        "included_final",
        "included",
        "included_flag",
        "include",
    ],
    "title": ["title", "primary_title"],
    "authors": ["authors", "author names", "first_authors"],
    "abstract": ["abstract", "abstract note", "notes_abstract"],
    "notes": ["notes"],
    "keywords": ["keywords"],
    "doi": ["doi"],
<<<<<<< HEAD
}

# the schema describes the content of the ASReview project file.
SCHEMA = {
    "$schema": "http://json-schema.org/draft-07/schema",
    "$id": "http://example.com/example.json",
    "type": "object",
    "title": "The ASReview project file root schema",
    "description": "The root schema comprises the entire project.json file in the ASReview project file.",
    "default": {},
    "examples": [
        {
            "version": "1.0",
            "id": "example",
            "mode": "oracle",
            "name": "example",
            "description": "",
            "authors": "",
            "created_at_unix": 1648205610,
            "datetimeCreated": "2022-03-25 11:53:30.510461",
            "reviews": [
                {
                    "id": "4793de70a8d44eb4baa68bac2853c91a",
                    "start_time": "2022-03-25 11:55:50.551360",
                    "status": "review",
                    "end_time": "2022-03-26 10:31:52.441360",
                }
            ],
            "feature_matrices": [
                {"id": "tfidf", "filename": "tfidf_feature_matrix.npz"}
            ],
            "dataset_path": "example.ris",
        }
    ],
    "required": ["version", "id", "mode", "name"],
    "properties": {
        "version": {
            "$id": "#/properties/version",
            "type": "string",
            "title": "The version schema",
            "description": "The version of ASReview on initiation of the project.",
            "default": "",
            "examples": ["1.0"],
        },
        "id": {
            "$id": "#/properties/id",
            "type": "string",
            "title": "The id schema",
            "description": "The unique identifier of the project.",
            "default": "",
            "examples": ["example"],
        },
        "mode": {
            "$id": "#/properties/mode",
            "type": "string",
            "title": "The mode schema",
            "description": "The mode of the project. One of oracle, explore, or simulate.",
            "default": "",
            "enum": PROJECT_MODES,
            "examples": ["oracle"],
        },
        "name": {
            "$id": "#/properties/name",
            "type": ["string", "null"],
            "title": "The name schema",
            "description": "The name of the project.",
            "default": "",
            "examples": ["example"],
        },
        "description": {
            "$id": "#/properties/description",
            "type": ["string", "null"],
            "title": "The description schema",
            "description": "The description of the project.",
            "default": "",
            "examples": [""],
        },
        "authors": {
            "$id": "#/properties/authors",
            "type": ["string", "null"],
            "title": "The authors schema",
            "description": "The authors of the project.",
            "default": "",
            "examples": [""],
        },
        "created_at_unix": {
            "$id": "#/properties/created_at_unix",
            "type": ["integer", "null"],
            "title": "The created_at_unix schema",
            "description": "An explanation about the purpose of this instance.",
            "default": 0,
            "examples": [1648205610],
        },
        "datetimeCreated": {
            "$id": "#/properties/datetimeCreated",
            "type": ["string", "null"],
            "title": "The datetimeCreated schema",
            "description": "The date and time of the project creation.",
            "default": "",
            "examples": ["2022-03-25 11:53:30.510461"],
        },
        "reviews": {
            "$id": "#/properties/reviews",
            "type": "array",
            "title": "The reviews schema",
            "description": "The list of reviews in the project. Multiple reviews per project are possible, however this is limited to 1 at the moment.",
            "default": [],
            "examples": [
                [
                    {
                        "id": "4793de70a8d44eb4baa68bac2853c91a",
                        "start_time": "2022-03-25 11:55:50.551360",
                        "status": "review",
                    }
                ]
            ],
            "additionalItems": True,
            "items": {
                "$id": "#/properties/reviews/items",
                "anyOf": [
                    {
                        "$id": "#/properties/reviews/items/anyOf/0",
                        "type": "object",
                        "title": "The first anyOf schema",
                        "description": "An explanation about the purpose of this instance.",
                        "default": {},
                        "examples": [
                            {
                                "id": "4793de70a8d44eb4baa68bac2853c91a",
                                "start_time": "2022-03-25 11:55:50.551360",
                                "status": "review",
                            }
                        ],
                        "required": ["id", "start_time", "status"],
                        "properties": {
                            "id": {
                                "$id": "#/properties/reviews/items/anyOf/0/properties/id",
                                "type": "string",
                                "title": "The id of the review.",
                                "description": "A unique UUID4 identifier of the review.",
                                "default": "",
                                "examples": ["4793de70a8d44eb4baa68bac2853c91a"],
                            },
                            "start_time": {
                                "$id": "#/properties/reviews/items/anyOf/0/properties/start_time",
                                "type": "string",
                                "title": "The start_time of the review.",
                                "description": "The start date and time of the review.",
                                "default": "",
                                "examples": ["2022-03-25 11:55:50.551360"],
                            },
                            "end_time": {
                                "$id": "#/properties/reviews/items/anyOf/0/properties/start_time",
                                "type": "string",
                                "title": "The end_time of the review.",
                                "description": "The end date and time of the review.",
                                "default": "",
                                "examples": ["2022-03-26 10:31:52.441360"],
                            },
                            "status": {
                                "$id": "#/properties/reviews/items/anyOf/0/properties/status",
                                "type": ["string", "null"],
                                "title": "The status of the review.",
                                "description": "The status of the review. Options are setup, review, finished.",
                                "enum": ["setup", "review", "finished"],
                                "default": "setup",
                                "examples": ["review"],
                            },
                        },
                        "additionalProperties": True,
                    }
                ],
            },
        },
        "feature_matrices": {
            "$id": "#/properties/feature_matrices",
            "type": "array",
            "title": "The feature_matrices schema",
            "description": "Information about the feature matrices.",
            "default": [],
            "examples": [[{"id": "tfidf", "filename": "tfidf_feature_matrix.npz"}]],
            "additionalItems": True,
            "items": {
                "$id": "#/properties/feature_matrices/items",
                "anyOf": [
                    {
                        "$id": "#/properties/feature_matrices/items/anyOf/0",
                        "type": "object",
                        "title": "The first anyOf schema",
                        "description": "Information about a feature matrix.",
                        "default": {},
                        "examples": [
                            {"id": "tfidf", "filename": "tfidf_feature_matrix.npz"}
                        ],
                        "required": ["id", "filename"],
                        "properties": {
                            "id": {
                                "$id": "#/properties/feature_matrices/items/anyOf/0/properties/id",
                                "type": "string",
                                "title": "The id schema",
                                "description": "A unique id of the feature matrix.",
                                "default": "",
                                "examples": ["tfidf"],
                            },
                            "filename": {
                                "$id": "#/properties/feature_matrices/items/anyOf/0/properties/filename",
                                "type": "string",
                                "title": "The filename schema",
                                "description": "The name of the file with the feature matrix. Usually a sparse matrix.",
                                "default": "",
                                "examples": ["tfidf_feature_matrix.npz"],
                            },
                        },
                        "additionalProperties": True,
                    }
                ],
            },
        },
        "tags": {
            "$id": "#/properties/tags",
            "type": ["array", "null"],
            "title": "The tags schema",
            "description": "The list of tags to show during review.",
            "default": [],
            "additionalItems": False,
            "items": {
                "$id": "#/properties/tags/items",
                "anyOf": [
                    {
                        "$id": "#/properties/tags/items/anyOf/0",
                        "type": "object",
                        "title": "The first anyOf schema",
                        "description": "An explanation about the purpose of this instance.",
                        "required": ["name", "id", "values"],
                        "properties": {
                            "id": {
                                "$id": "#/properties/tags/items/anyOf/0/properties/id",
                                "type": "string",
                                "title": "The id of category.",
                                "description": "A unique identifier of the category.",
                                "default": "",
                                "examples": ["biomes"],
                            },
                            "name": {
                                "$id": "#/properties/tags/items/anyOf/0/properties/name",
                                "type": "string",
                                "title": "The name of category.",
                                "description": "A display name of the category.",
                                "default": "",
                                "examples": ["Biomes"],
                            },
                            "values": {
                                "$id": "#/properties/tags/items/anyOf/0/properties/values",
                                "type": "array",
                                "title": "The tag list of the category.",
                                "description": "The tag list of the category.",
                                "default": [],
                                "items": {
                                    "$id": "#/properties/tags/items/anyOf/0/properties/values/items",
                                    "anyOf": [
                                        {
                                            "$id": "#/properties/tags/items/anyOf/0/properties/values/items/anyOf/0",
                                            "type": "object",
                                            "required": ["id", "name"],
                                            "properties": {
                                                "id": {
                                                    "$id": "#/properties/tags/items/anyOf/0/properties/values/items"
                                                    "/anyOf/0/properties/id",
                                                    "type": "string",
                                                    "title": "The id of tag.",
                                                    "description": "A unique identifier of the tag.",
                                                    "default": "",
                                                    "examples": ["boreal_forest"],
                                                },
                                                "name": {
                                                    "$id": "#/properties/tags/items/anyOf/0/properties/values/items"
                                                    "/anyOf/0/properties/name",
                                                    "type": "string",
                                                    "title": "The name of tag.",
                                                    "description": "A display name of the tag.",
                                                    "default": "",
                                                    "examples": ["Boreal Forest"],
                                                },
                                            },
                                        }
                                    ],
                                },
                            },
                        },
                        "additionalProperties": False,
                        "examples": [
                            {
                                "name": "Biomes",
                                "id": "biomes",
                                "values": [
                                    {"id": "boreal_forest", "name": "Boreal Forest"},
                                    {"id": "savanna", "name": "Savanna"},
                                    {"id": "mangrove", "name": "Mangrove"},
                                    {
                                        "id": "tropical_forest",
                                        "name": "Tropical Forest",
                                    },
                                ],
                            }
                        ],
                    }
                ],
            },
            "examples": [
                [
                    {
                        "name": "Biomes",
                        "id": "biomes",
                        "values": [
                            {"id": "boreal_forest", "name": "Boreal Forest"},
                            {"id": "savanna", "name": "Savanna"},
                            {"id": "mangrove", "name": "Mangrove"},
                            {"id": "tropical_forest", "name": "Tropical Forest"},
                        ],
                    },
                    {
                        "name": "Restoration Approaches",
                        "id": "restoration_approaches",
                        "values": [
                            {
                                "id": "direct_seeding",
                                "name": "Direct seeding (i.e. spreading/planting seeds)",
                            },
                            {
                                "id": "tree_planting",
                                "name": "Planting trees (i.e. planting trees as seedlings)",
                            },
                            {
                                "id": "assisted_natural_regeneration",
                                "name": "Assisted natural regeneration",
                            },
                            {
                                "id": "farmer_managed_natural_regeneration",
                                "name": "Farmer managed natural regeneration",
                            },
                        ],
                    },
                ]
            ],
        },
        "dataset_path": {
            "$id": "#/properties/dataset_path",
            "type": ["string", "null"],
            "title": "The dataset_path schema",
            "description": "Name of the dataset file.",
            "default": "",
            "examples": ["example.ris"],
        },
    },
    "additionalProperties": True,
=======
    "tags": [
        "tags",
    ],
    "is_prior": ["asreview_prior", "is_prior"],
>>>>>>> dd0ae2a9
}<|MERGE_RESOLUTION|>--- conflicted
+++ resolved
@@ -60,366 +60,4 @@
     "notes": ["notes"],
     "keywords": ["keywords"],
     "doi": ["doi"],
-<<<<<<< HEAD
-}
-
-# the schema describes the content of the ASReview project file.
-SCHEMA = {
-    "$schema": "http://json-schema.org/draft-07/schema",
-    "$id": "http://example.com/example.json",
-    "type": "object",
-    "title": "The ASReview project file root schema",
-    "description": "The root schema comprises the entire project.json file in the ASReview project file.",
-    "default": {},
-    "examples": [
-        {
-            "version": "1.0",
-            "id": "example",
-            "mode": "oracle",
-            "name": "example",
-            "description": "",
-            "authors": "",
-            "created_at_unix": 1648205610,
-            "datetimeCreated": "2022-03-25 11:53:30.510461",
-            "reviews": [
-                {
-                    "id": "4793de70a8d44eb4baa68bac2853c91a",
-                    "start_time": "2022-03-25 11:55:50.551360",
-                    "status": "review",
-                    "end_time": "2022-03-26 10:31:52.441360",
-                }
-            ],
-            "feature_matrices": [
-                {"id": "tfidf", "filename": "tfidf_feature_matrix.npz"}
-            ],
-            "dataset_path": "example.ris",
-        }
-    ],
-    "required": ["version", "id", "mode", "name"],
-    "properties": {
-        "version": {
-            "$id": "#/properties/version",
-            "type": "string",
-            "title": "The version schema",
-            "description": "The version of ASReview on initiation of the project.",
-            "default": "",
-            "examples": ["1.0"],
-        },
-        "id": {
-            "$id": "#/properties/id",
-            "type": "string",
-            "title": "The id schema",
-            "description": "The unique identifier of the project.",
-            "default": "",
-            "examples": ["example"],
-        },
-        "mode": {
-            "$id": "#/properties/mode",
-            "type": "string",
-            "title": "The mode schema",
-            "description": "The mode of the project. One of oracle, explore, or simulate.",
-            "default": "",
-            "enum": PROJECT_MODES,
-            "examples": ["oracle"],
-        },
-        "name": {
-            "$id": "#/properties/name",
-            "type": ["string", "null"],
-            "title": "The name schema",
-            "description": "The name of the project.",
-            "default": "",
-            "examples": ["example"],
-        },
-        "description": {
-            "$id": "#/properties/description",
-            "type": ["string", "null"],
-            "title": "The description schema",
-            "description": "The description of the project.",
-            "default": "",
-            "examples": [""],
-        },
-        "authors": {
-            "$id": "#/properties/authors",
-            "type": ["string", "null"],
-            "title": "The authors schema",
-            "description": "The authors of the project.",
-            "default": "",
-            "examples": [""],
-        },
-        "created_at_unix": {
-            "$id": "#/properties/created_at_unix",
-            "type": ["integer", "null"],
-            "title": "The created_at_unix schema",
-            "description": "An explanation about the purpose of this instance.",
-            "default": 0,
-            "examples": [1648205610],
-        },
-        "datetimeCreated": {
-            "$id": "#/properties/datetimeCreated",
-            "type": ["string", "null"],
-            "title": "The datetimeCreated schema",
-            "description": "The date and time of the project creation.",
-            "default": "",
-            "examples": ["2022-03-25 11:53:30.510461"],
-        },
-        "reviews": {
-            "$id": "#/properties/reviews",
-            "type": "array",
-            "title": "The reviews schema",
-            "description": "The list of reviews in the project. Multiple reviews per project are possible, however this is limited to 1 at the moment.",
-            "default": [],
-            "examples": [
-                [
-                    {
-                        "id": "4793de70a8d44eb4baa68bac2853c91a",
-                        "start_time": "2022-03-25 11:55:50.551360",
-                        "status": "review",
-                    }
-                ]
-            ],
-            "additionalItems": True,
-            "items": {
-                "$id": "#/properties/reviews/items",
-                "anyOf": [
-                    {
-                        "$id": "#/properties/reviews/items/anyOf/0",
-                        "type": "object",
-                        "title": "The first anyOf schema",
-                        "description": "An explanation about the purpose of this instance.",
-                        "default": {},
-                        "examples": [
-                            {
-                                "id": "4793de70a8d44eb4baa68bac2853c91a",
-                                "start_time": "2022-03-25 11:55:50.551360",
-                                "status": "review",
-                            }
-                        ],
-                        "required": ["id", "start_time", "status"],
-                        "properties": {
-                            "id": {
-                                "$id": "#/properties/reviews/items/anyOf/0/properties/id",
-                                "type": "string",
-                                "title": "The id of the review.",
-                                "description": "A unique UUID4 identifier of the review.",
-                                "default": "",
-                                "examples": ["4793de70a8d44eb4baa68bac2853c91a"],
-                            },
-                            "start_time": {
-                                "$id": "#/properties/reviews/items/anyOf/0/properties/start_time",
-                                "type": "string",
-                                "title": "The start_time of the review.",
-                                "description": "The start date and time of the review.",
-                                "default": "",
-                                "examples": ["2022-03-25 11:55:50.551360"],
-                            },
-                            "end_time": {
-                                "$id": "#/properties/reviews/items/anyOf/0/properties/start_time",
-                                "type": "string",
-                                "title": "The end_time of the review.",
-                                "description": "The end date and time of the review.",
-                                "default": "",
-                                "examples": ["2022-03-26 10:31:52.441360"],
-                            },
-                            "status": {
-                                "$id": "#/properties/reviews/items/anyOf/0/properties/status",
-                                "type": ["string", "null"],
-                                "title": "The status of the review.",
-                                "description": "The status of the review. Options are setup, review, finished.",
-                                "enum": ["setup", "review", "finished"],
-                                "default": "setup",
-                                "examples": ["review"],
-                            },
-                        },
-                        "additionalProperties": True,
-                    }
-                ],
-            },
-        },
-        "feature_matrices": {
-            "$id": "#/properties/feature_matrices",
-            "type": "array",
-            "title": "The feature_matrices schema",
-            "description": "Information about the feature matrices.",
-            "default": [],
-            "examples": [[{"id": "tfidf", "filename": "tfidf_feature_matrix.npz"}]],
-            "additionalItems": True,
-            "items": {
-                "$id": "#/properties/feature_matrices/items",
-                "anyOf": [
-                    {
-                        "$id": "#/properties/feature_matrices/items/anyOf/0",
-                        "type": "object",
-                        "title": "The first anyOf schema",
-                        "description": "Information about a feature matrix.",
-                        "default": {},
-                        "examples": [
-                            {"id": "tfidf", "filename": "tfidf_feature_matrix.npz"}
-                        ],
-                        "required": ["id", "filename"],
-                        "properties": {
-                            "id": {
-                                "$id": "#/properties/feature_matrices/items/anyOf/0/properties/id",
-                                "type": "string",
-                                "title": "The id schema",
-                                "description": "A unique id of the feature matrix.",
-                                "default": "",
-                                "examples": ["tfidf"],
-                            },
-                            "filename": {
-                                "$id": "#/properties/feature_matrices/items/anyOf/0/properties/filename",
-                                "type": "string",
-                                "title": "The filename schema",
-                                "description": "The name of the file with the feature matrix. Usually a sparse matrix.",
-                                "default": "",
-                                "examples": ["tfidf_feature_matrix.npz"],
-                            },
-                        },
-                        "additionalProperties": True,
-                    }
-                ],
-            },
-        },
-        "tags": {
-            "$id": "#/properties/tags",
-            "type": ["array", "null"],
-            "title": "The tags schema",
-            "description": "The list of tags to show during review.",
-            "default": [],
-            "additionalItems": False,
-            "items": {
-                "$id": "#/properties/tags/items",
-                "anyOf": [
-                    {
-                        "$id": "#/properties/tags/items/anyOf/0",
-                        "type": "object",
-                        "title": "The first anyOf schema",
-                        "description": "An explanation about the purpose of this instance.",
-                        "required": ["name", "id", "values"],
-                        "properties": {
-                            "id": {
-                                "$id": "#/properties/tags/items/anyOf/0/properties/id",
-                                "type": "string",
-                                "title": "The id of category.",
-                                "description": "A unique identifier of the category.",
-                                "default": "",
-                                "examples": ["biomes"],
-                            },
-                            "name": {
-                                "$id": "#/properties/tags/items/anyOf/0/properties/name",
-                                "type": "string",
-                                "title": "The name of category.",
-                                "description": "A display name of the category.",
-                                "default": "",
-                                "examples": ["Biomes"],
-                            },
-                            "values": {
-                                "$id": "#/properties/tags/items/anyOf/0/properties/values",
-                                "type": "array",
-                                "title": "The tag list of the category.",
-                                "description": "The tag list of the category.",
-                                "default": [],
-                                "items": {
-                                    "$id": "#/properties/tags/items/anyOf/0/properties/values/items",
-                                    "anyOf": [
-                                        {
-                                            "$id": "#/properties/tags/items/anyOf/0/properties/values/items/anyOf/0",
-                                            "type": "object",
-                                            "required": ["id", "name"],
-                                            "properties": {
-                                                "id": {
-                                                    "$id": "#/properties/tags/items/anyOf/0/properties/values/items"
-                                                    "/anyOf/0/properties/id",
-                                                    "type": "string",
-                                                    "title": "The id of tag.",
-                                                    "description": "A unique identifier of the tag.",
-                                                    "default": "",
-                                                    "examples": ["boreal_forest"],
-                                                },
-                                                "name": {
-                                                    "$id": "#/properties/tags/items/anyOf/0/properties/values/items"
-                                                    "/anyOf/0/properties/name",
-                                                    "type": "string",
-                                                    "title": "The name of tag.",
-                                                    "description": "A display name of the tag.",
-                                                    "default": "",
-                                                    "examples": ["Boreal Forest"],
-                                                },
-                                            },
-                                        }
-                                    ],
-                                },
-                            },
-                        },
-                        "additionalProperties": False,
-                        "examples": [
-                            {
-                                "name": "Biomes",
-                                "id": "biomes",
-                                "values": [
-                                    {"id": "boreal_forest", "name": "Boreal Forest"},
-                                    {"id": "savanna", "name": "Savanna"},
-                                    {"id": "mangrove", "name": "Mangrove"},
-                                    {
-                                        "id": "tropical_forest",
-                                        "name": "Tropical Forest",
-                                    },
-                                ],
-                            }
-                        ],
-                    }
-                ],
-            },
-            "examples": [
-                [
-                    {
-                        "name": "Biomes",
-                        "id": "biomes",
-                        "values": [
-                            {"id": "boreal_forest", "name": "Boreal Forest"},
-                            {"id": "savanna", "name": "Savanna"},
-                            {"id": "mangrove", "name": "Mangrove"},
-                            {"id": "tropical_forest", "name": "Tropical Forest"},
-                        ],
-                    },
-                    {
-                        "name": "Restoration Approaches",
-                        "id": "restoration_approaches",
-                        "values": [
-                            {
-                                "id": "direct_seeding",
-                                "name": "Direct seeding (i.e. spreading/planting seeds)",
-                            },
-                            {
-                                "id": "tree_planting",
-                                "name": "Planting trees (i.e. planting trees as seedlings)",
-                            },
-                            {
-                                "id": "assisted_natural_regeneration",
-                                "name": "Assisted natural regeneration",
-                            },
-                            {
-                                "id": "farmer_managed_natural_regeneration",
-                                "name": "Farmer managed natural regeneration",
-                            },
-                        ],
-                    },
-                ]
-            ],
-        },
-        "dataset_path": {
-            "$id": "#/properties/dataset_path",
-            "type": ["string", "null"],
-            "title": "The dataset_path schema",
-            "description": "Name of the dataset file.",
-            "default": "",
-            "examples": ["example.ris"],
-        },
-    },
-    "additionalProperties": True,
-=======
-    "tags": [
-        "tags",
-    ],
-    "is_prior": ["asreview_prior", "is_prior"],
->>>>>>> dd0ae2a9
 }