--- conflicted
+++ resolved
@@ -13,12 +13,10 @@
 # limitations under the License.
 
 import json
-<<<<<<< HEAD
 import socket
 from pathlib import Path
-=======
+import json
 import warnings
->>>>>>> bd9b6b7d
 
 from asreview.utils import get_entry_points
 from asreview.utils import pretty_format
@@ -423,29 +421,26 @@
         )
 
 
+
+
+def dataset_from_url(*args, **kwargs):
+    # compat for asreview-covid<=0.9.1
+    warnings.warn("Deprecated function.")
+
+
 class BenchmarkDataGroup(BaseDataGroup):
     group_id = "benchmark"
     description = "A collections of labeled datasets for benchmarking."
 
     def __init__(self):
         meta_file = "https://raw.githubusercontent.com/asreview/systematic-review-datasets/master/index.json"  # noqa
-<<<<<<< HEAD
         datasets = download_from_metadata(meta_file)
-=======
-        with urlopen(meta_file) as f:
-            meta_data = json.loads(f.read().decode())
-
-        datasets = []
-        for data in meta_data.values():
-            datasets.append(_create_dataset_from_meta(data))
->>>>>>> bd9b6b7d
 
         super(BenchmarkDataGroup, self).__init__(
             *datasets
         )
 
 
-<<<<<<< HEAD
 def download_from_metadata(url):
     """Download metadata to dataset."""
 
@@ -462,11 +457,6 @@
         datasets.append(_create_dataset_from_meta(data))
 
     return datasets
-=======
-def dataset_from_url(*args, **kwargs):
-    # compat for asreview-covid<=0.9.1
-    warnings.warn("Deprecated function.")
->>>>>>> bd9b6b7d
 
 
 def find_data(project_id):
