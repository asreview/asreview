# Copyright 2019-2022 The ASReview Authors. All Rights Reserved.
#
# Licensed under the Apache License, Version 2.0 (the "License");
# you may not use this file except in compliance with the License.
# You may obtain a copy of the License at
#
#     http://www.apache.org/licenses/LICENSE-2.0
#
# Unless required by applicable law or agreed to in writing, software
# distributed under the License is distributed on an "AS IS" BASIS,
# WITHOUT WARRANTIES OR CONDITIONS OF ANY KIND, either express or implied.
# See the License for the specific language governing permissions and
# limitations under the License.

import json
import socket
import warnings
from abc import ABC
from abc import abstractmethod
from pathlib import Path
from urllib.error import URLError
from urllib.request import urlopen

from asreview.utils import get_entry_points
from asreview.utils import is_iterable
from asreview.utils import is_url
from asreview.utils import pretty_format


class DatasetNotFoundError(Exception):
    pass


def _download_from_metadata(url):
    """Download metadata to dataset."""

    try:
        with urlopen(url, timeout=10) as f:
            meta_data = json.loads(f.read().decode())
    except URLError as e:
        if isinstance(e.reason, socket.timeout):
            raise Exception("Connection time out.")
        raise e

    datasets = []
    for data in meta_data.values():

<<<<<<< HEAD
        # raise error on versioned datasets
        if "type" in data and data["type"] == "versioned":
            raise ValueError("Datasets of type 'versioned' are deprecated")
=======
def get_dataset_metadata(exclude=None, include=None):

    manager = DatasetManager()
    groups = manager.groups.copy()

    if exclude is not None:

        # make iterable if not the case
        if not is_iterable(exclude):
            exclude = [exclude]

        # pop items
        for group_id in exclude:
            try:
                groups.remove(group_id)
            except ValueError:
                pass

    if include is not None:

        # make iterable if not the case
        if not is_iterable(include):
            include = [include]

        # pop items
        for group_id in groups.copy():
            if group_id not in include:
                groups.remove(group_id)

    # get datasets
    all_datasets = manager.list(
        group_name=groups,
        latest_only=False,
        raise_on_error=True
    )

    result_datasets = []
    for group_id, data_list in all_datasets.items():
        for dataset in data_list:
            if isinstance(dataset, BaseVersionedDataSet):
                cur_data = []
                for vdata in dataset.datasets:
                    vdata.dataset_id = f"{group_id}:{vdata.dataset_id}"
                    cur_data.append(vdata.to_dict())
                result_datasets.append(cur_data)
            else:
                dataset.dataset_id = f"{group_id}:{dataset.dataset_id}"
                result_datasets.append(dataset.to_dict())

    return result_datasets


class BaseDataSet():
    def __init__(self, fp=None):
        """Initialize BaseDataSet which contains metadata.
>>>>>>> 6b856a21

        datasets.append(BaseDataSet(**data))

    return datasets


class BaseDataSet():

    def __init__(self,
                 dataset_id,
                 filepath,
                 title,
                 description=None,
                 authors=None,
                 topic=None,
                 link=None,
                 reference=None,
                 img_url=None,
                 license=None,
                 year=None,
                 aliases=[],
                 **kwargs
                 ):
        """Base class for metadata of dataset.

        A BaseDataSet is a class with metadata about a (labeled)
        dataset used in ASReview LAB. The dataset can be used via
        the frontend or via command line interface.

        In general, a BaseDataSet is part of a group (BaseDataGroup).

        Examples
        --------

        The following example simulates a dataset with dataset_id
        'cord19'. The name of the group is 'covid'.

        >>> asreview simulate covid:cord_19

        Parameters
        ----------
        dataset_id: str
            Identifier of the dataset. The value is a alphanumeric
            string used to indentify the dataset via the command line
            interface. Example: 'groupname:DATASET_ID' where DATASET_ID
            is the value of dataset_id.
        filepath: str
            Path to file or URL to the dataset. See
            asreview.readthedocs.io/{URL} for information about valid
            datasets.
        title: str
            Title of the dataset.
        description: str
            Description of the dataset. Optional.
        authors: list
            Authors of the dataset. Optional.
        topic: str
            Topics of the dataset. Optional.
        link: str
            Link to a website or additional information.
        reference: str
            (Academic) reference describing the dataset. Optional.
        license: str
            License of the dataset. Optional
        year: str
            Year of publication of the dataset. Optional.
        img_url: str
            Image for display in graphical interfaces. Optional.
        aliases: list
            Additional identifiers for the dataset_id. This can be
            useful for long of complex dataset_id's. Optional.

        """

        self.dataset_id = dataset_id
        self.filepath = filepath
        self.title = title
        self.description = description
        self.authors = authors
        self.topic = topic
        self.link = link
        self.reference = reference
        self.license = license
        self.year = year
        self.img_url = img_url
        self.aliases = aliases
        self.kwargs = kwargs

    def __str__(self):
        return f"<BaseDataSet dataset_id='{self.dataset_id}' title='{self.title}'>"  # noqa

    def __dict__(self):

<<<<<<< HEAD
        return {
            'dataset_id': self.dataset_id,
            'filepath': self.filepath,
            'title': self.title,
            'description': self.description,
            'authors': self.authors,
            'topic': self.topic,
            'link': self.link,
            'reference': self.reference,
            'license': self.license,
            'year': self.year,
            'img_url': self.img_url,
            'aliases': self.aliases,
            **self.kwargs
        }
=======
        raise DatasetNotFoundError(
            f"Dataset {data_name} not found"
        )
>>>>>>> 6b856a21


class BaseDataGroup(ABC):
    def __init__(self, *datasets):
        """Group of datasets.

        Group containing one or more datasets.

        Parameters
        ----------
        *datasets:
            One or more datasets.
        """
        self.datasets = list(datasets)

<<<<<<< HEAD
    @property
    @classmethod
    @abstractmethod
    def group_id(cls):
        return NotImplementedError
=======
    def find(self, dataset_name):
        if dataset_name == self.dataset_id:
            return self

        all_dataset_names = [(d, d.aliases) for d in self.datasets]
        for dataset, aliases in all_dataset_names:
            if dataset_name.lower() in aliases:
                return dataset

        raise DatasetNotFoundError(
            f"Dataset {dataset_name} not found"
        )
>>>>>>> 6b856a21

    @property
    @classmethod
    @abstractmethod
    def description(cls):
        return NotImplementedError

    def __str__(self):
        return f"<BaseDataGroup group_id='{self.group_id}'>"

    def __dict__(self):
        return {d.dataset_id: d for d in self.datasets}

    def append(self, dataset):
        """Append dataset to group.

        dataset: asreview.datasets.BaseDataSet
            A asreview BaseDataSet-like object.
        """
        if not issubclass(dataset, BaseDataSet):
            raise ValueError(
                "Expected BaseDataSet or subclass of BaseDataSet."
            )
        self.datasets.append(dataset)

    def find(self, dataset_id):
        """Find dataset in the group.

        Parameters
        ----------
        dataset_id: str
            Identifier of the dataset to look for. It can also be one
            of the aliases. Case insensitive.

        Returns
        -------
        asreview.datasets.BaseDataSet:
            Returns base dataset with the given dataset_id.
        """
        results = []
<<<<<<< HEAD
        for d in self.datasets:
            if dataset_id.lower() == d.dataset_id.lower() or \
                    dataset_id.lower() in [a.lower() for a in d.aliases]:
                results.append(d)

=======
        for d in self._data_sets:
            try:
                dataset_result = d.find(dataset_name)
                results.append(dataset_result)
            except DatasetNotFoundError:
                pass
>>>>>>> 6b856a21
        if len(results) > 1:
            raise ValueError(
                f"Broken dataset group '{self.group_id}' containing multiple"
                f" datasets with the same name/alias '{dataset_id}'.")
        elif len(results) == 1:
            return results[0]

<<<<<<< HEAD
        raise DataSetNotFoundError(
            f"Dataset {dataset_id} not found"
=======
        raise DatasetNotFoundError(
            f"Dataset {dataset_name} not found"
>>>>>>> 6b856a21
        )


class DatasetManager():

    @property
    def groups(self):

        entry_points = get_entry_points('asreview.datasets')

        return list(entry_points.keys())

    def find(self, dataset_id):
        """Find a dataset.

        Parameters
        ----------
        dataset_id: str, iterable
            Look for this term in aliases within any dataset. A group can
            be specified by setting dataset_id to 'group_id:dataset_id'.
            This can be helpful if the dataset_id is not unique.
            The dataset_id can also be a non-string iterable, in which case
            a list will be returned with all terms.
            Dataset_ids should not contain semicolons (:).
            Return None if the dataset could not be found.

        Returns
        -------
        BaseDataSet:
            Return the dataset with dataset_id.
        """
        # If dataset_id is a non-string iterable, return a list.
        if is_iterable(dataset_id):
            return [self.find(x) for x in dataset_id]

        # If dataset_id is a valid path, create a dataset from it.
        if Path(dataset_id).is_file():
            return BaseDataSet(dataset_id)

        dataset_id = str(dataset_id)

        # get installed dataset groups
        dataset_groups = get_entry_points('asreview.datasets')

        # Split into group/dataset if possible.
        split_dataset_id = dataset_id.split(":")
        if len(split_dataset_id) == 2:
            data_group = split_dataset_id[0]
            split_dataset_id = split_dataset_id[1]
            if data_group in self.groups:
                return dataset_groups[data_group].load()() \
                    .find(split_dataset_id)

        # Look through all available/installed groups for the name.
        all_results = {}
        for group_id, dataset_entry in dataset_groups.items():
            try:
                all_results[group_id] = \
                    dataset_entry.load()().find(dataset_id)
            except Exception:
                # don't raise error on loading entry point
                pass

        # If we have multiple results, throw an error.
        if len(all_results) > 1:
            raise ValueError(
                f"Multiple datasets found: {list(all_results)}."
                "Use DATAGROUP:DATASET format to specify which one"
                " you want.")

        if len(all_results) == 1:
            return list(all_results.values())[0]

        # Could not find dataset
<<<<<<< HEAD
        raise DataSetNotFoundError(
            f"Dataset {dataset_id} not found"
=======
        raise DatasetNotFoundError(
            f"Dataset {dataset_name} not found"
>>>>>>> 6b856a21
        )

    def list(self, include=None, exclude=None, serialize=True, raise_on_error=False):
        """List the available datasets.

        Parameters
        ----------
        include: str, iterable
            List of groups to include
        exclude: str, iterable
            List of groups to exclude from all groups.
        serialize: bool
            Make returned list serializable.
        raise_on_error: bool
            Raise error when entry point can't be loaded.

        Returns
        -------
        list:
            List with datasets as values.
        """

        if include is not None and exclude is not None:
            raise ValueError("Cannot exclude groups when include is not None.")

        if include is not None:
            if not is_iterable(include):
                include = [include]
            groups = include
        elif exclude is not None:
            if not is_iterable(exclude):
                exclude = [exclude]
            groups = self.groups.copy()
            for group_id in exclude:
                try:
                    groups.remove(group_id)
                except ValueError:
                    pass
        else:
            groups = self.groups.copy()

        dataset_groups = get_entry_points('asreview.datasets')

        group_list = []
        for group in groups:
            try:
                group_list.append(dataset_groups[group].load()())
            except Exception as err:

                # don't raise error on loading entry point
                if raise_on_error:
                    raise err

        if serialize:
            dataset_list_ser = []
            for data_group in group_list:
                try:
                    group_ser = []
                    for dataset in data_group.datasets:
                        group_ser.append(dataset.__dict__())
                    dataset_list_ser.append({
                        "group_id": data_group.group_id,
                        "description": data_group.description,
                        "datasets": group_ser
                    })
                except Exception as err:
                    # don't raise error on loading entry point
                    if raise_on_error:
                        raise err

            return dataset_list_ser

        return group_list


class BenchmarkDataGroup(BaseDataGroup):
    group_id = "benchmark"
    description = "A collections of labeled datasets for benchmarking."

    def __init__(self):
        meta_file = "https://raw.githubusercontent.com/asreview/systematic-review-datasets/master/index_v1.json"  # noqa
        datasets = _download_from_metadata(meta_file)

        super(BenchmarkDataGroup, self).__init__(
            *datasets
        )


class NaturePublicationDataGroup(BaseDataGroup):
    group_id = "benchmark-nature"
    description = "Featured benchmarking datasets from the Nature publication."

    def __init__(self):
        meta_file = "https://raw.githubusercontent.com/asreview/paper-asreview/master/index_v1.json"  # noqa
        datasets = _download_from_metadata(meta_file)

        super(NaturePublicationDataGroup, self).__init__(
            *datasets
        )<|MERGE_RESOLUTION|>--- conflicted
+++ resolved
@@ -45,11 +45,15 @@
     datasets = []
     for data in meta_data.values():
 
-<<<<<<< HEAD
         # raise error on versioned datasets
         if "type" in data and data["type"] == "versioned":
             raise ValueError("Datasets of type 'versioned' are deprecated")
-=======
+
+        datasets.append(BaseDataSet(**data))
+
+    return datasets
+
+
 def get_dataset_metadata(exclude=None, include=None):
 
     manager = DatasetManager()
@@ -100,16 +104,6 @@
                 result_datasets.append(dataset.to_dict())
 
     return result_datasets
-
-
-class BaseDataSet():
-    def __init__(self, fp=None):
-        """Initialize BaseDataSet which contains metadata.
->>>>>>> 6b856a21
-
-        datasets.append(BaseDataSet(**data))
-
-    return datasets
 
 
 class BaseDataSet():
@@ -199,7 +193,6 @@
 
     def __dict__(self):
 
-<<<<<<< HEAD
         return {
             'dataset_id': self.dataset_id,
             'filepath': self.filepath,
@@ -215,16 +208,11 @@
             'aliases': self.aliases,
             **self.kwargs
         }
-=======
-        raise DatasetNotFoundError(
+
+
+        raise DataSetNotFoundError(
             f"Dataset {data_name} not found"
         )
->>>>>>> 6b856a21
-
-
-class BaseDataGroup(ABC):
-    def __init__(self, *datasets):
-        """Group of datasets.
 
         Group containing one or more datasets.
 
@@ -235,26 +223,11 @@
         """
         self.datasets = list(datasets)
 
-<<<<<<< HEAD
     @property
     @classmethod
     @abstractmethod
     def group_id(cls):
         return NotImplementedError
-=======
-    def find(self, dataset_name):
-        if dataset_name == self.dataset_id:
-            return self
-
-        all_dataset_names = [(d, d.aliases) for d in self.datasets]
-        for dataset, aliases in all_dataset_names:
-            if dataset_name.lower() in aliases:
-                return dataset
-
-        raise DatasetNotFoundError(
-            f"Dataset {dataset_name} not found"
-        )
->>>>>>> 6b856a21
 
     @property
     @classmethod
@@ -295,20 +268,11 @@
             Returns base dataset with the given dataset_id.
         """
         results = []
-<<<<<<< HEAD
         for d in self.datasets:
             if dataset_id.lower() == d.dataset_id.lower() or \
                     dataset_id.lower() in [a.lower() for a in d.aliases]:
                 results.append(d)
 
-=======
-        for d in self._data_sets:
-            try:
-                dataset_result = d.find(dataset_name)
-                results.append(dataset_result)
-            except DatasetNotFoundError:
-                pass
->>>>>>> 6b856a21
         if len(results) > 1:
             raise ValueError(
                 f"Broken dataset group '{self.group_id}' containing multiple"
@@ -316,13 +280,8 @@
         elif len(results) == 1:
             return results[0]
 
-<<<<<<< HEAD
-        raise DataSetNotFoundError(
+        raise DatasetNotFoundError(
             f"Dataset {dataset_id} not found"
-=======
-        raise DatasetNotFoundError(
-            f"Dataset {dataset_name} not found"
->>>>>>> 6b856a21
         )
 
 
@@ -397,13 +356,8 @@
             return list(all_results.values())[0]
 
         # Could not find dataset
-<<<<<<< HEAD
-        raise DataSetNotFoundError(
+        raise DatasetNotFoundError(
             f"Dataset {dataset_id} not found"
-=======
-        raise DatasetNotFoundError(
-            f"Dataset {dataset_name} not found"
->>>>>>> 6b856a21
         )
 
     def list(self, include=None, exclude=None, serialize=True, raise_on_error=False):
