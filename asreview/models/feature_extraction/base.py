--- conflicted
+++ resolved
@@ -57,12 +57,6 @@
     def get_texts(self, data_store, columns=None, join_char=" "):
         """Get a list of texts from a data store.
 
-<<<<<<< HEAD
-        Parameters
-        ----------
-        texts: numpy.ndarray
-            A sequence of texts to be transformed. They are not yet tokenized.
-=======
         Gets the texts from multiple columns and the columns using a join character.
 
         Parameters
@@ -75,7 +69,6 @@
         join_char : str, optional
             Character used to join texts from multiple columns into a single text.
             By default " ".
->>>>>>> 61eadb96
 
         Returns
         -------
@@ -149,13 +142,8 @@
 
         Parameters
         ----------
-<<<<<<< HEAD
-        texts: numpy.ndarray
-            Texts to be fitted.
-=======
         texts: Iterable[str]
             Sequence of texts on which to fit the feature extractor.
->>>>>>> 61eadb96
         """
         pass
 
@@ -165,13 +153,8 @@
 
         Parameters
         ----------
-<<<<<<< HEAD
-        texts: numpy.ndarray
-            A sequence of texts to be transformed. They are not yet tokenized.
-=======
         texts: Iterable[str]
             A sequence of texts to be transformed into a feature matrix.
->>>>>>> 61eadb96
 
         Returns
         -------
