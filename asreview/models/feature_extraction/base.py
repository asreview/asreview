--- conflicted
+++ resolved
@@ -61,19 +61,9 @@
         """
         texts = get_texts(data)
         self.fit(texts)
-<<<<<<< HEAD
         if self.split_ta > 0:
             X_titles = self.transform(data["title"])
             X_abstracts = self.transform(data["abstract"])
-=======
-        if self.split_ta:
-            if titles is None or abstracts is None:
-                raise ValueError(
-                    "Error: if splitting titles and abstracts," " supply them!"
-                )
-            X_titles = self.transform(titles)
-            X_abstracts = self.transform(abstracts)
->>>>>>> dd0ae2a9
             if issparse(X_titles) and issparse(X_abstracts):
                 X = hstack([X_titles, X_abstracts]).tocsr()
             else:
