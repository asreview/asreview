--- conflicted
+++ resolved
@@ -74,11 +74,6 @@
     name = "sbert"
     label = "Sentence BERT"
 
-<<<<<<< HEAD
-    def __init__(self, *args, transformer_model="all-mpnet-base-v2", **kwargs):
-        self.model_args = args
-        self.model_kwargs = kwargs
-=======
     def __init__(
         self,
         *args,
@@ -87,11 +82,12 @@
         pooling_mode="mean",
         **kwargs
     ):
->>>>>>> caf788b3
         super(SBERT, self).__init__(*args, **kwargs)
         self.transformer_model = transformer_model
         self.is_pretrained_sbert = is_pretrained_sbert
         self.pooling_mode = pooling_mode
+        self.model_args = args
+        self.model_kwargs = kwargs
 
     @property
     def _settings(self):
@@ -99,6 +95,8 @@
             "args": self.model_args,
             "transformer_model": self.transformer_model,
             "kwargs": self.model_kwargs,
+            "is_pretrained_sbert": self.is_pretrained_sbert,
+            "pooling_mode": self.pooling_mode,
         }
 
     def transform(self, texts):
