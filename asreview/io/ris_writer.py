--- conflicted
+++ resolved
@@ -21,53 +21,6 @@
 class RISWriter():
     """RIS file writer.
     """
-
-<<<<<<< HEAD
-    # Turn pandas DataFrame into records (list of dictionaries) for rispy
-    records = df.to_dict('records')
-
-    # Create an array for storing modified records
-    records_new = []
-
-    # Iterate over all available records
-    for rec in records:
-
-        # Remove all nan values
-        rec_copy = {k: v for k, v in rec.items() if pd.notnull(v)}
-
-        for m in ["authors", "keywords", "notes"]:  # AU, KW, N1
-            # Check the "authors" - AU
-            try:
-                rec_copy[m] = eval(rec_copy[m])
-            except Exception:
-                rec_copy[m] = []
-
-        # Relevant records
-        if "included" in rec_copy and rec_copy["included"] == 1:
-            rec_copy["notes"].append("ASReview_relevant")
-        # Irrelevant records
-        elif "included" in rec_copy and rec_copy["included"] == 0:
-            rec_copy["notes"].append("ASReview_irrelevant")
-        # Not seen records
-        elif "included" in rec_copy and rec_copy["included"] == -1:
-            rec_copy["notes"].append("ASReview_not_seen")
-        else:
-            rec_copy["notes"].append("ASReview_not_seen")
-
-        # Append the deepcopied and updated record to a new array
-        records_new.append(rec_copy)
-
-    # From buffered dataframe
-    if fp is None:
-        # Write the whole content to buffer
-        return rispy.dumps(records_new)
-
-    # From IO dataframe
-    else:
-        # Write the whole content to a file
-        with open(fp, "w", encoding="utf8") as fp:
-            rispy.dump(records_new, fp)
-=======
     name = "ris"
     label = "RIS"
     caution = "Available only if you imported a RIS file when creating the project"
@@ -105,47 +58,27 @@
         # Iterate over all available records
         for rec in records:
 
-            # Store the record as a deepcopy
-            rec_copy = copy.deepcopy(rec)
+            # Remove all nan values
+            rec_copy = {k: v for k, v in rec.items() if pd.notnull(v)}
 
-            # Iterate over all the items for the deepcopied record
-            for k, v in rec_copy.items():
-                # Find all items with a value
-                if not isinstance(v, list) and pd.isnull(v):
-                    # Assign the value to the key
-                    rec_copy[k] = v
+            for m in ["authors", "keywords", "notes"]:  # AU, KW, N1
+                # Check the "authors" - AU
+                try:
+                    rec_copy[m] = eval(rec_copy[m])
+                except Exception:
+                    rec_copy[m] = []
 
-            # Check the "authors" - AU
-            try:
-                rec_copy["authors"] = eval(rec_copy["authors"])
-            except Exception:
-                rec_copy["authors"] = []
-
-            # Check the "keywords" - KW
-            try:
-                rec_copy["keywords"] = eval(rec_copy["keywords"])
-            except Exception:
-                rec_copy["keywords"] = []
-
-            # Check the "notes" - N1
-            try:
-                rec_copy["notes"] = eval(str(rec_copy["notes"]))
-            except Exception:
-                rec_copy["notes"] = []
-
-            # Update "notes" column based on the "included" column label
-            finally:
-                # Relevant records
-                if "included" in rec_copy and rec_copy["included"] == 1:
-                    rec_copy["notes"].append("ASReview_relevant")
-                # Irrelevant records
-                elif "included" in rec_copy and rec_copy["included"] == 0:
-                    rec_copy["notes"].append("ASReview_irrelevant")
-                # Not seen records
-                elif "included" in rec_copy and rec_copy["included"] == -1:
-                    rec_copy["notes"].append("ASReview_not_seen")
-                else:
-                    rec_copy["notes"].append("ASReview_not_seen")
+            # Relevant records
+            if "included" in rec_copy and rec_copy["included"] == 1:
+                rec_copy["notes"].append("ASReview_relevant")
+            # Irrelevant records
+            elif "included" in rec_copy and rec_copy["included"] == 0:
+                rec_copy["notes"].append("ASReview_irrelevant")
+            # Not seen records
+            elif "included" in rec_copy and rec_copy["included"] == -1:
+                rec_copy["notes"].append("ASReview_not_seen")
+            else:
+                rec_copy["notes"].append("ASReview_not_seen")
 
             # Append the deepcopied and updated record to a new array
             records_new.append(rec_copy)
@@ -159,5 +92,4 @@
         else:
             # Write the whole content to a file
             with open(fp, "w", encoding="utf8") as fp:
-                rispy.dump(records_new, fp)
->>>>>>> c5c47dbf
+                rispy.dump(records_new, fp)