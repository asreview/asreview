--- conflicted
+++ resolved
@@ -294,15 +294,6 @@
 
         kwargs_copy = kwargs.copy()
 
-<<<<<<< HEAD
-        if "name" in kwargs_copy:
-            del kwargs_copy["name"]
-            logging.info(
-                "Update project name is ignored, use 'rename' function."
-            )
-
-=======
->>>>>>> f2b5e778
         # validate schema
         if "mode" in kwargs_copy and kwargs_copy["mode"] not in PROJECT_MODES:
             raise ValueError("Project mode '{}' not found.".format(kwargs_copy["mode"]))
@@ -317,54 +308,6 @@
         self.config = config
         return config
 
-<<<<<<< HEAD
-    def rename(self, new_project_data={}):
-        """Rename a project id.
-
-        This function only works for projects in ASReview LAB web interface.
-        This is the result of the file storage in
-        asreview.webapp.utils.project_path.asreview_path.
-
-        Arguments
-        ---------
-        new_project_data: dict
-            Dictionary that contains a new name, id and project path
-
-        Returns
-        -------
-        ASReviewProject:
-            The updated project
-        """
-        # get all data
-        new_project_name = new_project_data.get("name", None)
-        new_project_id = new_project_data.get("project_id", None)
-        new_project_path = new_project_data.get("project_path", None)
-
-        if self.project_id == new_project_id:
-            # nothing to do
-            return self
-
-        # TODO{Terry}: add support for repeated auto-generated project names
-        if (self.project_path != new_project_path) and is_project(new_project_path):
-            raise ValueError(f"Project '{new_project_path}' already exists.")
-
-        self.project_path.rename(new_project_path)
-        self.project_path = new_project_path
-        self.project_id = new_project_id
-
-        # update the project file
-        config = self.config
-
-        config["id"] = new_project_id
-        config["name"] = new_project_name
-
-        self.config = config
-        self._config = config
-
-        return self
-
-=======
->>>>>>> f2b5e778
     def add_dataset(self, file_name):
         """Add file path to the project file.
 
