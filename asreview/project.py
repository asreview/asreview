--- conflicted
+++ resolved
@@ -330,10 +330,6 @@
 
         Add file to data subfolder and fill the pool of iteration 0.
         """
-<<<<<<< HEAD
-        self.update_config(dataset_path=file_name, name=file_name.rsplit(".", 1)[0])
-=======
->>>>>>> 6f62afab
 
         # fill the pool of the first iteration
         fp_data = Path(self.project_path, "data", file_name)
@@ -346,7 +342,7 @@
         if self.config["mode"] == PROJECT_MODE_EXPLORE and as_data.labels is None:
             raise ValueError("Import partially or fully labeled dataset")
 
-        self.update_config(dataset_path=file_name)
+        self.update_config(dataset_path=file_name, name=file_name.rsplit(".", 1)[0])
 
         with open_state(self.project_path, read_only=False) as state:
             # save the record ids in the state file
