--- conflicted
+++ resolved
@@ -57,16 +57,11 @@
             f"Not possible to upgrade from {from_version} to {to_version}.")
 
     # Check if it is indeed an old format project.
-<<<<<<< HEAD
-    is_old_project(fp)
-
-    # Move the old files to the legacy folder.
-=======
     if not is_old_project(fp):
         raise ValueError(f"There already is a 'reviews' folder at {fp}. "
                          f"This project seems to be in new format.")
+
     # Current Paths
->>>>>>> e7f0d319
     fp = Path(fp)
     legacy_fp = Path(fp, 'legacy')
     move_old_files_to_legacy_folder(fp)
