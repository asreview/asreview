--- conflicted
+++ resolved
@@ -112,19 +112,6 @@
     legacy_fp = Path(fp, "legacy")
     move_old_files_to_legacy_folder(fp)
 
-<<<<<<< HEAD
-    # Current paths.
-    json_fp = Path(legacy_fp, "result.json")
-    labeled_json_fp = Path(legacy_fp, "labeled.json")
-    pool_fp = Path(legacy_fp, "pool.json")
-    kwargs_fp = Path(legacy_fp, "kwargs.json")
-    review_id = str(uuid4().hex)
-
-    # Create the reviews folder and the paths for the results and settings.
-    Path(fp, "reviews", review_id).mkdir(parents=True)
-    sql_fp = str(Path(fp, "reviews", review_id, "results.sql"))
-    settings_metadata_fp = Path(fp, "reviews", review_id, "settings_metadata.json")
-=======
     try:
         # Current paths.
         json_fp = Path(legacy_fp, 'result.json')
@@ -138,7 +125,6 @@
         sql_fp = str(Path(fp, 'reviews', review_id, 'results.sql'))
         settings_metadata_fp = Path(fp, 'reviews', review_id,
                                     'settings_metadata.json')
->>>>>>> c7b421c2
 
         # Create the path for the feature matrix.
 
@@ -160,47 +146,15 @@
         # Create json for settings.
         convert_json_settings_metadata(settings_metadata_fp, json_fp)
 
-<<<<<<< HEAD
-    # Create file for the feature matrix.
-    with open(kwargs_fp, "r") as f:
-        kwargs_dict = json.load(f)
-        feature_extraction_method = kwargs_dict["feature_extraction"]
-    feature_matrix_fp = convert_json_feature_matrix(
-        fp, json_fp, feature_extraction_method
-    )
-=======
         # Create file for the feature matrix.
         with open(kwargs_fp, 'r') as f:
             kwargs_dict = json.load(f)
             feature_extraction_method = kwargs_dict['feature_extraction']
         feature_matrix_fp = convert_json_feature_matrix(fp, json_fp,
                                                         feature_extraction_method)
->>>>>>> c7b421c2
 
         # --- Upgrade the project.json file.
 
-<<<<<<< HEAD
-    # extract the start time from the state json
-    with open(json_fp, "r") as f:
-        start_time = json.load(f)["time"]["start_time"]
-        start_time = datetime.strptime(start_time, "%Y-%m-%d %H:%M:%S.%f")
-
-    # open the project json and upgrade
-    with open(Path(fp, "project.json"), "r") as f:
-        project_config_old = json.load(f)
-
-    project_config_new = upgrade_project_config(
-        project_config_old,
-        review_id,
-        start_time,
-        Path(feature_matrix_fp).name,
-        feature_extraction_method,
-    )
-
-    # dump the project json
-    with open(Path(fp, "project.json"), "w") as f:
-        json.dump(project_config_new, f)
-=======
         # extract the start time from the state json
         with open(json_fp, 'r') as f:
             start_time = json.load(f)['time']['start_time']
@@ -224,7 +178,6 @@
             f"An error occurred during conversion of state "
             f"from {from_version} to {to_version}."
         ) from e
->>>>>>> c7b421c2
 
 
 def move_old_files_to_legacy_folder(fp):
