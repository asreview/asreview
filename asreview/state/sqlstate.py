# Copyright 2019-2020 The ASReview Authors. All Rights Reserved.
#
# Licensed under the Apache License, Version 2.0 (the "License");
# you may not use this file except in compliance with the License.
# You may obtain a copy of the License at
#
#     http://www.apache.org/licenses/LICENSE-2.0
#
# Unless required by applicable law or agreed to in writing, software
# distributed under the License is distributed on an "AS IS" BASIS,
# WITHOUT WARRANTIES OR CONDITIONS OF ANY KIND, either express or implied.
# See the License for the specific language governing permissions and
# limitations under the License.

import json
import sqlite3
from datetime import datetime
from pathlib import Path

import numpy as np
import pandas as pd
from scipy.sparse.csr import csr_matrix
from scipy.sparse import load_npz
from scipy.sparse import save_npz

from asreview.settings import ASReviewSettings
from asreview.state.base import BaseState
from asreview.state.errors import StateNotFoundError
from asreview.state.errors import StateError
from asreview.state.paths import get_sql_path
from asreview.state.paths import get_feature_matrix_path
from asreview.state.paths import get_settings_metadata_path
from asreview.state.paths import get_project_file_path
from asreview._version import get_versions

RELATIVE_RESULTS_PATH = Path('results.sql')
RELATIVE_SETTINGS_METADATA_PATH = Path('settings_metadata.json')
RELATIVE_FEATURE_MATRIX_PATH = Path('feature_matrix.npz')
LATEST_SQLSTATE_VERSION = "1.0"
SOFTWARE_VERSION = get_versions()['version']
REQUIRED_TABLES = ['results', 'record_table', 'last_probabilities']
RESULTS_TABLE_COLUMNS = [
    'record_ids', 'labels', 'classifiers', 'query_strategies',
    'balance_strategies', 'feature_extraction', 'training_sets',
    'labeling_times'
]
SETTINGS_METADATA_KEYS = ['settings', 'state_version', 'software_version']


# TODO(State): Implement undo feature.
class SqlStateV1(BaseState):
    """Class for storing the review state with HDF5 storage.

    Arguments
    ---------
    read_only: bool
        Open state in read only mode. Default False.
    """
    def __init__(self, read_only=True):
        super(SqlStateV1, self).__init__(read_only=read_only)

# INTERNAL PATHS AND CONNECTIONS

    def _connect_to_sql(self):
        """Get a connection to the sql database.

        Returns
        -------
        sqlite3.Connection
            Connection to the the sql database.
            The connection is read only if self.read_only is true.
        """
        if self.read_only:
            con = sqlite3.connect(f'file:{str(self._sql_fp)}?mode=ro',
                                  uri=True)
        else:
            con = sqlite3.connect(str(self._sql_fp))
        return con

    # TODO(State): Should this be obtained from webapp/utils/paths, viceversa?
    @property
    def _sql_fp(self):
        """Path to the sql database."""
        return get_sql_path(self.working_dir, self.review_id)

    @property
    def _settings_metadata_fp(self):
        """Path to the settings and metadata json file."""
        return get_settings_metadata_path(self.working_dir, self.review_id)

    @property
    def _feature_matrix_fp(self):
        """Path to the .npz file of the feature matrix"""
        with open(self._settings_metadata_fp, 'r') as f:
            feature_extraction = json.load(f)['settings']['feature_extraction']

        return get_feature_matrix_path(self.working_dir, feature_extraction)

<<<<<<< HEAD
    def _add_state_file_to_project(self, review_id, start_time=None, review_finished=False):
=======
    def _add_state_file_to_project(self, review_id,
                                   start_time=None, review_finished=False):
>>>>>>> 2f4f7d57

        if start_time is None:
            start_time = datetime.now()

        # Add the review to the project json.
        with open(get_project_file_path(self.working_dir), 'r') as f:
            project_config = json.load(f)

        review_config = {
            'id': review_id,
            'start_time': str(start_time),
            "review_finished": review_finished
        }

        project_config['reviews'].append(review_config)

        with open(get_project_file_path(self.working_dir), 'w') as f:
            json.dump(project_config, f)

<<<<<<< HEAD

    def _create_new_state_file(self, working_dir, review_id):
        """Create the files for a new state given an review_id.

        Stages:
        1: create result structure
        2: create model settings
        3: add state to the project file

=======
    def _create_new_state_file(self, working_dir, review_id):
        """Create the files for a new state given an review_id.

        Stages:
        1: create result structure
        2: create model settings
        3: add state to the project file

>>>>>>> 2f4f7d57
        Arguments
        ---------
        working_dir: str, pathlib.Path
            Project file location.
        review_id: str
            Identifier (UUID4) of the review.
        """
        if self.read_only:
            raise ValueError("Can't create new state file in read_only mode.")

        self.working_dir = Path(working_dir)
        self.review_id = review_id

        # create folder in the folder `results` with the name of result_id
        self._sql_fp.parent.mkdir(parents=True, exist_ok=True)

        # Create results table.
        con = self._connect_to_sql()
        try:
            cur = con.cursor()

            # Create the results table.
            cur.execute('''CREATE TABLE results
                                (record_ids INTEGER,
                                labels INTEGER,
                                classifiers TEXT,
                                query_strategies TEXT,
                                balance_strategies TEXT,
                                feature_extraction TEXT,
                                training_sets INTEGER,
                                labeling_times INTEGER)''')

            # Create the record_ids table.
            cur.execute('''CREATE TABLE record_table
                                (record_ids INT)''')

            # Create the last_probabilities table.
            cur.execute('''CREATE TABLE last_probabilities
                                (proba REAL)''')

            con.commit()
            con.close()
        except sqlite3.Error as e:
            con.close()
            raise e

        # Create settings_metadata.json file
        # content of the settings is added later
        self.settings_metadata = {
            'settings': None,
            'state_version': LATEST_SQLSTATE_VERSION,
            'software_version': SOFTWARE_VERSION
        }

        with open(self._settings_metadata_fp, 'w') as f:
            json.dump(self.settings_metadata, f)

        # after succesfull init, add review_id to the project file
        self._add_state_file_to_project(review_id)

    def _restore(self, working_dir, review_id):
        """
        Initialize a state from files.

        Arguments
        ---------
        working_dir: str, pathlib.Path
            Project file location.
        review_id: str
            Identifier of the review.
        """
        # store filepath
        self.working_dir = Path(working_dir)
        self.review_id = review_id

        # If state already exist
        if not self.working_dir.is_dir():
            raise StateNotFoundError(f"Project {working_dir} doesn't exist.")

        if not self._sql_fp.parent.is_dir():
            raise StateNotFoundError(
                f"Review with id {review_id} doesn't exist.")

        # Cache the settings.
        try:
            with open(self._settings_metadata_fp, 'r') as f:
                self.settings_metadata = json.load(f)
        except FileNotFoundError:
            raise AttributeError(
                "'settings_metadata.json' not found in the state file.")

        try:
            if not self._is_valid_version():
                raise ValueError(
                    f"State cannot be read: state version {self.version}, "
                    f"state file version {self.version}.")
        except AttributeError as err:
            raise ValueError(
                f"Unexpected error when opening state file: {err}")

        self._is_valid_state()

    def _is_valid_state(self):
        con = self._connect_to_sql()
        cur = con.cursor()

        # Check if all required tables are present.
        table_names = cur.execute(
            "SELECT name FROM sqlite_master WHERE type='table';").fetchall()
        table_names = [tup[0] for tup in table_names]
        for table in REQUIRED_TABLES:
            if table not in table_names:
                raise StateError(
                    f'The sql file should contain a table named "{table}".')

        # Check if all required columns are present in results.
        column_names = cur.execute("PRAGMA table_info(results)").fetchall()
        column_names = [tup[1] for tup in column_names]
        for column in RESULTS_TABLE_COLUMNS:
            if column not in column_names:
                raise StateError(
                    f'The results table does not contain the column {column}.')

        # Check settings_metadata contains the required keys.
        settings_metadata_keys = self.settings_metadata.keys()
        for key in SETTINGS_METADATA_KEYS:
            if key not in settings_metadata_keys:
                raise StateError(
                    f'The key {key} was not found in settings_metadata.')

    def close(self):
        pass

# PROPERTIES

    def _is_valid_version(self):
        """Check compatibility of state version."""
        return self.version[0] == LATEST_SQLSTATE_VERSION[0]

    @property
    def version(self):
        """Version number of the state file."""
        try:
            return self.settings_metadata['state_version']
        except KeyError:
            raise AttributeError(
                "'settings_metadata.json' does not contain 'state_version'.")

    @property
    def settings(self):
        """Settings of the ASReview pipeline.

        Settings like models.

        Example
        -------

        Example of settings.

            model             : nb
            query_strategy    : max_random
            balance_strategy  : triple
            feature_extraction: tfidf
            n_instances       : 1
            n_queries         : 1
            n_prior_included  : 10
            n_prior_excluded  : 10
            mode              : simulate
            model_param       : {'alpha': 3.822}
            query_param       : {'strategy_1': 'max', 'strategy_2': 'random',
            'mix_ratio': 0.95}
            feature_param     : {}
            balance_param     : {'a': 2.155, 'alpha': 0.94, ... 'gamma': 2.0,
            'shuffle': True}
            abstract_only     : False

        """
        settings = self.settings_metadata['settings']
        if settings is None:
            return None
        return ASReviewSettings(**settings)

    @settings.setter
    def settings(self, settings):
        if isinstance(settings, ASReviewSettings):
            self._add_settings_metadata('settings', settings.to_dict())
        else:
            raise ValueError(
                "'settings' should be an ASReviewSettings object.")

    @property
    def current_queries(self):
        """Get the current queries made by the model.

        This is useful to get back exactly to the state it was in before
        shutting down a review.

        Returns
        -------
        dict:
            The last known queries according to the state file.
        """
        str_queries = self.settings_metadata['current_queries']
        return {int(key): value for key, value in str_queries.items()}

    @current_queries.setter
    def current_queries(self, current_queries):
        str_queries = {
            str(key): value
            for key, value in current_queries.items()
        }
        self._add_settings_metadata('current_queries', str_queries)

    @property
    def n_records_labeled(self):
        """Get the number of labeled records, where each prior is counted
        individually."""
        con = self._connect_to_sql()
        cur = con.cursor()
        cur.execute("SELECT COUNT (*) FROM results")
        n_rows = cur.fetchone()
        con.close()
        return n_rows[0]

    @property
    def n_priors(self):
        """Get the number of samples in the prior information.

        Returns
        -------
        int:
            Number of priors. If priors have not been selected returns None.
        """
        con = self._connect_to_sql()
        cur = con.cursor()
        cur.execute(
            "SELECT COUNT (*) FROM results WHERE query_strategies='prior'")
        n = cur.fetchone()
        con.close()
        n = n[0]

        if n == 0:
            return None
        return n

# Features, settings_metadata

    def _update_project_with_feature_extraction(self, feature_extraction):
        """If the feature extraction method is set, update the project.json."""
        # TODO(State): Should this always be .npz?
        feature_matrix_filename = f'{feature_extraction}_feature_matrix.npz'

        with open(get_project_file_path(self.working_dir), 'r') as f:
            project_config = json.load(f)

        # Update the feature matrices section.
        all_matrices = [x['id'] for x in project_config['feature_matrices']]
        if feature_extraction not in all_matrices:
            project_config['feature_matrices'].append({
                'id':
                feature_extraction,
                'filename':
                feature_matrix_filename
            })

        with open(get_project_file_path(self.working_dir), 'w') as f:
            json.dump(project_config, f)

    def _add_settings_metadata(self, key, value):
        """Add information to the settings_metadata dictionary."""
        if self.read_only:
            raise ValueError("Can't change settings in read only mode.")
        self.settings_metadata[key] = value

        # If the feature extraction method is being set, update project.json
        if key == 'settings':
            self._update_project_with_feature_extraction(
                value['feature_extraction'])

        with open(self._settings_metadata_fp, 'w') as f:
            json.dump(self.settings_metadata, f)

    def add_record_table(self, record_ids):
        # Add the record table to the sql.
        record_sql_input = [(int(record_id), ) for record_id in record_ids]

        con = self._connect_to_sql()
        cur = con.cursor()
        cur.executemany(
            """INSERT INTO record_table VALUES
                                            (?)""", record_sql_input)
        con.commit()

    def add_last_probabilities(self, probabilities):
        """Save the probabilities of the last model."""
        proba_sql_input = [(proba, ) for proba in probabilities]

        con = self._connect_to_sql()
        cur = con.cursor()

        # Check that the number of rows in the table is 0 (if the table is not
        # yet populated), or that it's equal to len(probabilities).
        cur.execute("SELECT COUNT (*) FROM last_probabilities")
        proba_length = cur.fetchone()[0]
        if not ((proba_length == 0) or (proba_length == len(proba_sql_input))):
            raise ValueError(
                f"There are {proba_length} probabilities in the database, "
                f"but 'probabilities' has length {len(probabilities)}")

        cur.execute("""DELETE FROM last_probabilities""")
        cur.executemany(
            """INSERT INTO last_probabilities VALUES
                                            (?)""", proba_sql_input)
        con.commit()

    def add_feature_matrix(self, feature_matrix):
        # Make sure the feature matrix is in csr format.
        if isinstance(feature_matrix, np.ndarray):
            feature_matrix = csr_matrix(feature_matrix)
        if not isinstance(feature_matrix, csr_matrix):
            raise ValueError(
                "The feature matrix should be convertible to type "
                "scipy.sparse.csr.csr_matrix.")

        save_npz(self._feature_matrix_fp, feature_matrix)

    def get_feature_matrix(self):
        return load_npz(self._feature_matrix_fp)

# TODO (State): Add custom datasets.
# TODO (State): Add models being trained.
    def add_labeling_data(self, record_ids, labels, classifiers,
                          query_strategies, balance_strategies,
                          feature_extraction, training_sets):
        """Add all the data of one labeling action."""
        # Check if the state is still valid.
        self._is_valid_state()

        labeling_times = [datetime.now()] * len(record_ids)

        # Check that all input data has the same length.
        lengths = [
            len(record_ids),
            len(labels),
            len(classifiers),
            len(query_strategies),
            len(balance_strategies),
            len(feature_extraction),
            len(training_sets),
            len(labeling_times)
        ]
        if len(set(lengths)) != 1:
            raise ValueError("Input data should be of the same length.")
        n_records_labeled = len(record_ids)

        # Create the database rows.
        db_rows = [(int(record_ids[i]), int(labels[i]), classifiers[i],
                    query_strategies[i], balance_strategies[i],
                    feature_extraction[i], training_sets[i], labeling_times[i])
                   for i in range(n_records_labeled)]

        # Add the rows to the database.
        con = self._connect_to_sql()
        cur = con.cursor()
        cur.executemany(
            """INSERT INTO results VALUES
                                    (?, ?, ?, ?, ?, ?, ?, ?)""", db_rows)
        con.commit()
        con.close()

    def get_record_table(self):
        """Get the record table of the state file.

        Returns
        -------
        pd.DataFrame:
            Dataframe with column 'record_ids' containing the record ids.
        """
        con = self._connect_to_sql()
        record_table = pd.read_sql_query('SELECT * FROM record_table', con)
        con.close()
        return record_table

    def get_last_probabilities(self):
        """Get the probabilities produced by the last classifier.

        Returns
        -------
        pd.DataFrame:
            Dataframe with column 'proba' containing the probabilities.
        """
        con = self._connect_to_sql()
        last_probabilities = pd.read_sql_query(
            'SELECT * FROM last_probabilities', con)
        con.close()
        return last_probabilities

    def get_data_by_query_number(self, query, columns=None):
        """Get the data of a specific query from the results table.

        Arguments
        ---------
        query: int
            Number of the query of which you want the data. query=0 corresponds
            to all the prior records.
        columns: list
            List of columns names of the results table.

        Returns
        -------
        pd.DataFrame
            Dataframe containing the data from the results table with the given
            query number and columns.
        """
        if columns is not None:
            if not type(columns) == list:
                raise ValueError("The columns argument should be a list.")
        col_query_string = '*' if columns is None else ','.join(columns)

        if query == 0:
            sql_query = f"SELECT {col_query_string} FROM results WHERE " \
                        f"query_strategies='prior'"
        else:
            rowid = query + self.n_priors
            sql_query = f"SELECT {col_query_string} FROM results WHERE " \
                        f"rowid={rowid}"

        con = self._connect_to_sql()
        data = pd.read_sql_query(sql_query, con)
        con.close()
        return data

    def get_data_by_record_id(self, record_id, columns=None):
        """Get the data of a specific query from the results table.

        Arguments
        ---------
        record_id: int
            Record id of which you want the data.
        columns: list
            List of columns names of the results table.

        Returns
        -------
        pd.DataFrame
            Dataframe containing the data from the results table with the given
            record_id and columns.
        """
        query_string = '*' if columns is None else ','.join(columns)

        con = self._connect_to_sql()
        data = pd.read_sql_query(
            f'SELECT {query_string} FROM results WHERE record_ids={record_id}',
            con)
        con.close()
        return data

    def get_dataset(self, columns=None):
        """Get a column from the results table.

        Arguments
        ---------
        columns: list, str
            List of columns names of the results table, or a string containing
            one column name.

        Returns
        -------
        pd.DataFrame:
            Dataframe containing the data of the specified columns of the
            results table.
        """
        if type(columns) == str:
            columns = [columns]
        query_string = '*' if columns is None else ','.join(columns)
        con = self._connect_to_sql()
        data = pd.read_sql_query(f'SELECT {query_string} FROM results', con)
        con.close()
        return data

    def get_order_of_labeling(self):
        """Get full array of record id's in order that they were labeled.

        Returns
        -------
        pd.Series:
            The record_id's in the order that they were labeled.
        """
        return self.get_dataset('record_ids')['record_ids']

    def get_labels(self):
        """Get the labels from the state file.

        Returns
        -------
        pd.Series:
            Series containing the labels at each labelling moment.
        """
        return self.get_dataset('labels')['labels']

    def get_classifiers(self):
        """Get the classifiers from the state file.

        Returns
        -------
        pd.Series:
            Series containing the classifier used at each labeling moment.
        """
        return self.get_dataset('classifiers')['classifiers']

    def get_query_strategies(self):
        """Get the query strategies from the state file.

        Returns
        -------
        pd.Series:
            Series containing the query strategy used to get the record to
            query at each labeling moment.
        """
        return self.get_dataset('query_strategies')['query_strategies']

    def get_balance_strategies(self):
        """Get the balance strategies from the state file.

        Returns
        -------
        pd.Series:
            Series containing the balance strategy used to get the training
            data at each labeling moment.
        """
        return self.get_dataset('balance_strategies')['balance_strategies']

    def get_feature_extraction(self):
        """Get the query strategies from the state file.

        Returns
        -------
        pd.Series:
            Series containing the feature extraction method used for the
            classifier input at each labeling moment.
        """
        return self.get_dataset('feature_extraction')['feature_extraction']

    def get_training_sets(self):
        """Get the training_sets from the state file.

        Returns
        -------
        pd.Series:
            Series containing the training set on which the classifier was fit
            at each labeling moment.
        """
        return self.get_dataset('training_sets')['training_sets']

    def get_labeling_times(self, time_format='int'):
        """Get the time of labeling the state file.

        Arguments
        ---------
        time_format: 'int' or 'datetime'
            Format of the return value. If it is 'int' you get a UTC timestamp,
            if it is 'datetime' you get datetime instead of an integer.

        Returns
        -------
        pd.Series:
            If format='int' you get a UTC timestamp (integer number of
            microseconds), if it is 'datetime' you get datetime format.
        """
        times = self.get_dataset('labeling_times')['labeling_times']

        # Convert time to datetime format.
        if time_format == 'datetime':
            times = times.applymap(
                lambda x: datetime.utcfromtimestamp(x / 10**6))

        return times<|MERGE_RESOLUTION|>--- conflicted
+++ resolved
@@ -96,12 +96,8 @@
 
         return get_feature_matrix_path(self.working_dir, feature_extraction)
 
-<<<<<<< HEAD
-    def _add_state_file_to_project(self, review_id, start_time=None, review_finished=False):
-=======
     def _add_state_file_to_project(self, review_id,
                                    start_time=None, review_finished=False):
->>>>>>> 2f4f7d57
 
         if start_time is None:
             start_time = datetime.now()
@@ -121,8 +117,6 @@
         with open(get_project_file_path(self.working_dir), 'w') as f:
             json.dump(project_config, f)
 
-<<<<<<< HEAD
-
     def _create_new_state_file(self, working_dir, review_id):
         """Create the files for a new state given an review_id.
 
@@ -131,16 +125,6 @@
         2: create model settings
         3: add state to the project file
 
-=======
-    def _create_new_state_file(self, working_dir, review_id):
-        """Create the files for a new state given an review_id.
-
-        Stages:
-        1: create result structure
-        2: create model settings
-        3: add state to the project file
-
->>>>>>> 2f4f7d57
         Arguments
         ---------
         working_dir: str, pathlib.Path
