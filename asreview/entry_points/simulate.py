# Copyright 2019-2022 The ASReview Authors. All Rights Reserved.
#
# Licensed under the Apache License, Version 2.0 (the "License");
# you may not use this file except in compliance with the License.
# You may obtain a copy of the License at
#
#     http://www.apache.org/licenses/LICENSE-2.0
#
# Unless required by applicable law or agreed to in writing, software
# distributed under the License is distributed on an "AS IS" BASIS,
# WITHOUT WARRANTIES OR CONDITIONS OF ANY KIND, either express or implied.
# See the License for the specific language governing permissions and
# limitations under the License.
"""Simulation entry point and utils."""

import logging
import shutil
from pathlib import Path

from asreview.compat import convert_id_to_idx
from asreview.config import ASCII_LOGO
from asreview.config import DEFAULT_BALANCE_STRATEGY
from asreview.config import DEFAULT_FEATURE_EXTRACTION
from asreview.config import DEFAULT_MODEL
from asreview.config import DEFAULT_N_INSTANCES
from asreview.config import DEFAULT_N_PRIOR_EXCLUDED
from asreview.config import DEFAULT_N_PRIOR_INCLUDED
from asreview.config import DEFAULT_QUERY_STRATEGY
from asreview.config import EMAIL_ADDRESS
from asreview.config import GITHUB_PAGE
from asreview.data import load_data
from asreview.entry_points.base import BaseEntryPoint
from asreview.entry_points.base import _base_parser
from asreview.models.balance.utils import get_balance_model
from asreview.models.classifiers import get_classifier
from asreview.models.feature_extraction import get_feature_model
from asreview.models.query import get_query_model
from asreview.project import ASReviewProject
from asreview.project import ProjectExistsError
from asreview.project import open_state
from asreview.review.simulate import ReviewSimulate
from asreview.settings import ASReviewSettings
from asreview.types import type_n_queries
from asreview.utils import get_random_state
from asreview.webapp.io import read_data

ASCII_MSG_SIMULATE = """
---------------------------------------------------------------------------------
|                                                                                |
|  Welcome to ASReview LAB - AI-assisted systematic reviews software.            |
|  In simulation mode the computer will simulate how well ASReview LAB           |
|  could have accelerate the systematic review of your dataset.                  |
|  You can sit back and relax while the computer runs this simulation.           |
|                                                                                |
|  GitHub page:        {0: <58}|
|  Questions/remarks:  {1: <58}|
|                                                                                |
---------------------------------------------------------------------------------
""".format(GITHUB_PAGE, EMAIL_ADDRESS)  # noqa


def _get_dataset_path_from_args(args_dataset):
    """Remove 'benchmark:' from the dataset name and add .csv suffix.

    Parameters
    ----------
    args_dataset : str
        Name of the dataset.

    Returns
    -------
    str
        Dataset name without 'benchmark:' if it started with that,
        and with .csv suffix.
    """
    if args_dataset.startswith('benchmark:'):
        args_dataset = args_dataset[10:]

    return Path(args_dataset).with_suffix('.csv').name


def _set_log_verbosity(verbose):
    if verbose == 0:
        logging.getLogger().setLevel(logging.WARNING)
    elif verbose == 1:
        logging.getLogger().setLevel(logging.INFO)
    elif verbose >= 2:
        logging.getLogger().setLevel(logging.DEBUG)


class SimulateEntryPoint(BaseEntryPoint):
    """Entrypoint for simulation."""

    description = "Simulate the performance of ASReview."

    def execute(self, argv):  # noqa

        # parse arguments
        parser = _simulate_parser()
        args = parser.parse_args(argv)

        # change the verbosity
        _set_log_verbosity(args.verbose)

        # check for state file extension
        if args.state_file is None:
            raise ValueError(
                "Specify project file name (with .asreview extension).")

        # print intro message
        print(ASCII_LOGO + ASCII_MSG_SIMULATE)

        # for webapp
        if args.dataset == "":

            project = ASReviewProject(args.state_file)

            with open_state(args.state_file) as state:
                settings = state.settings

                # Check if there are new labeled records.
                exist_new_labeled_records = state.exist_new_labeled_records

            # collect command line arguments and pass them to the reviewer
            if exist_new_labeled_records:
                as_data = read_data(project)
                prior_idx = args.prior_idx

            classifier_model = get_classifier(settings.model)
            query_model = get_query_model(settings.query_strategy)
            balance_model = get_balance_model(settings.balance_strategy)
            feature_model = get_feature_model(settings.feature_extraction)

        # for simulation CLI
        else:

            # do this check now and again when zipping.
            if Path(args.state_file).exists():
                raise ProjectExistsError("Project already exists.")

            as_data = load_data(args.dataset)

            if len(as_data) == 0:
                raise ValueError("Supply at least one dataset"
                                 " with at least one record.")

            # create a project file
            fp_tmp_simulation = Path(
                args.state_file).with_suffix(".asreview.tmp")

            project = ASReviewProject.create(
                fp_tmp_simulation,
                project_id=Path(args.state_file).stem,
                project_mode="simulate",
                project_name=Path(args.state_file).stem,
                project_description="Simulation created via ASReview via "
                                    "command line interface"
            )

            # Add the dataset to the project file.
            dataset_path = _get_dataset_path_from_args(args.dataset)

            as_data.to_file(
                Path(fp_tmp_simulation, 'data', dataset_path)
            )
            # Update the project.json.
            project.update_config(dataset_path=dataset_path)

            # create a new settings object from arguments
            settings = ASReviewSettings(
                model=args.model,
                n_instances=args.n_instances,
                stop_if=args.stop_if,
                n_prior_included=args.n_prior_included,
                n_prior_excluded=args.n_prior_excluded,
                query_strategy=args.query_strategy,
                balance_strategy=args.balance_strategy,
                feature_extraction=args.feature_extraction,
                mode="simulate",
                data_fp=None)
            settings.from_file(args.config_file)

            # Initialize models.
            random_state = get_random_state(args.seed)
            classifier_model = get_classifier(settings.model,
                                              random_state=random_state,
                                              **settings.model_param)
            query_model = get_query_model(settings.query_strategy,
                                          random_state=random_state,
                                          **settings.query_param)
            balance_model = get_balance_model(settings.balance_strategy,
                                              random_state=random_state,
                                              **settings.balance_param)
            feature_model = get_feature_model(settings.feature_extraction,
                                              random_state=random_state,
                                              **settings.feature_param)

            # prior knowledge
            if args.prior_idx is not None and args.prior_record_id is not None and \
                    len(args.prior_idx) > 0 and len(args.prior_record_id) > 0:
                raise ValueError(
                    "Not possible to provide both prior_idx and prior_record_id"
                )

            prior_idx = args.prior_idx
            if args.prior_record_id is not None and len(
                    args.prior_record_id) > 0:
                prior_idx = convert_id_to_idx(as_data, args.prior_record_id)

<<<<<<< HEAD
        if classifier_model.name.startswith("lstm-"):
            classifier_model.embedding_matrix = feature_model.\
                get_embedding_matrix(as_data.texts, args.embedding_fp)

=======
>>>>>>> bcbaacfb
        try:
            # Initialize the review class.
            reviewer = ReviewSimulate(
                as_data,
                project=project,
                model=classifier_model,
                query_model=query_model,
                balance_model=balance_model,
                feature_model=feature_model,
                n_papers=args.n_papers,
                n_instances=args.n_instances,
                stop_if=args.stop_if,
                prior_indices=prior_idx,
                n_prior_included=args.n_prior_included,
                n_prior_excluded=args.n_prior_excluded,
                init_seed=args.init_seed,
                write_interval=args.write_interval)

            # Start the review process.
            project.update_review(status="review")

            with open_state(project, read_only=True) as s:

                prior_df = s.get_priors()

                print("The following records are prior knowledge:\n")
                for i, row in prior_df.iterrows():
                    preview = as_data.record(row['record_id'])
                    print(preview)

            print("Simulation started")
            reviewer.review()
        except Exception as err:

            # save the error to the project
            project.set_error(err)

            raise err

        print("Simulation finished")
        project.mark_review_finished()

        # create .ASReview file out of simulation folder
        if args.dataset != "":

            project.export(args.state_file)
            shutil.rmtree(fp_tmp_simulation)


DESCRIPTION_SIMULATE = """
ASReview for simulation.

The simulation modus is used to measure the performance of the ASReview
software on existing systematic reviews. The software shows how many
papers you could have potentially skipped during the systematic
review."""


def _simulate_parser(prog="simulate", description=DESCRIPTION_SIMULATE):
    parser = _base_parser(prog=prog, description=description)
    # Active learning parameters
    # File path to the data.
    parser.add_argument(
        "dataset",
        type=str,
        help="File path to the dataset or one of the benchmark datasets.")
    # Initial data (prior knowledge)
    parser.add_argument("--n_prior_included",
                        default=DEFAULT_N_PRIOR_INCLUDED,
                        type=int,
                        help="Sample n prior included papers. "
                        "Only used when --prior_idx is not given. "
                        f"Default {DEFAULT_N_PRIOR_INCLUDED}")

    parser.add_argument("--n_prior_excluded",
                        default=DEFAULT_N_PRIOR_EXCLUDED,
                        type=int,
                        help="Sample n prior excluded papers. "
                        "Only used when --prior_idx is not given. "
                        f"Default {DEFAULT_N_PRIOR_EXCLUDED}")

    parser.add_argument(
        "--prior_idx",
        default=[],
        nargs="*",
        type=int,
        help="Prior indices by rownumber (0 is first rownumber).")
    parser.add_argument("--prior_record_id",
                        default=[],
                        nargs="*",
                        type=int,
                        help="Prior indices by record_id.")
    # logging and verbosity
    parser.add_argument(
        "--state_file",
        "-s",
        default=None,
        type=str,
        help="Location to ASReview project file of simulation.")
    parser.add_argument("-m",
                        "--model",
                        type=str,
                        default=DEFAULT_MODEL,
                        help=f"The prediction model for Active Learning. "
                        f"Default: '{DEFAULT_MODEL}'.")
    parser.add_argument("-q",
                        "--query_strategy",
                        type=str,
                        default=DEFAULT_QUERY_STRATEGY,
                        help=f"The query strategy for Active Learning. "
                        f"Default: '{DEFAULT_QUERY_STRATEGY}'.")
    parser.add_argument(
        "-b",
        "--balance_strategy",
        type=str,
        default=DEFAULT_BALANCE_STRATEGY,
        help="Data rebalancing strategy mainly for RNN methods. Helps against"
        " imbalanced dataset with few inclusions and many exclusions. "
        f"Default: '{DEFAULT_BALANCE_STRATEGY}'")
    parser.add_argument(
        "-e",
        "--feature_extraction",
        type=str,
        default=DEFAULT_FEATURE_EXTRACTION,
        help="Feature extraction method. Some combinations of feature"
        " extraction method and prediction model are impossible/ill"
        " advised."
        f"Default: '{DEFAULT_FEATURE_EXTRACTION}'")
    parser.add_argument(
        '--init_seed',
        default=None,
        type=int,
        help="Seed for setting the prior indices if the --prior_idx option is "
        "not used. If the option --prior_idx is used with one or more "
        "index, this option is ignored.")
    parser.add_argument("--n_instances",
                        default=DEFAULT_N_INSTANCES,
                        type=int,
                        help="Number of papers queried each query."
                        f"Default {DEFAULT_N_INSTANCES}.")
    parser.add_argument(
        "--n_queries",
        type=type_n_queries,
        default="min",
        help="Deprecated, use 'stop_if' instead.")
    parser.add_argument(
        "--stop_if",
        type=type_n_queries,
        default="min",
        help="The number of label actions to simulate. Default, 'min' "
        "will stop simulating when all relevant records are found. Use -1 "
        "to simulate all labels actions.")
    parser.add_argument(
        "-n",
        "--n_papers",
        type=int,
        default=None,
        help="Deprecated, use 'stop_if' instead.")
    parser.add_argument("--verbose",
                        "-v",
                        default=0,
                        type=int,
                        help="Verbosity")
    parser.add_argument(
        "--write_interval",
        "-w",
        default=None,
        type=int,
        help="The simulation data will be written away after each set of this"
        "many labeled records. By default only writes away data at the end"
        "of the simulation to make it as fast as possible.")

    return parser<|MERGE_RESOLUTION|>--- conflicted
+++ resolved
@@ -207,13 +207,10 @@
                     args.prior_record_id) > 0:
                 prior_idx = convert_id_to_idx(as_data, args.prior_record_id)
 
-<<<<<<< HEAD
         if classifier_model.name.startswith("lstm-"):
             classifier_model.embedding_matrix = feature_model.\
                 get_embedding_matrix(as_data.texts, args.embedding_fp)
 
-=======
->>>>>>> bcbaacfb
         try:
             # Initialize the review class.
             reviewer = ReviewSimulate(
