# Copyright 2019-2022 The ASReview Authors. All Rights Reserved.
#
# Licensed under the Apache License, Version 2.0 (the "License");
# you may not use this file except in compliance with the License.
# You may obtain a copy of the License at
#
#     http://www.apache.org/licenses/LICENSE-2.0
#
# Unless required by applicable law or agreed to in writing, software
# distributed under the License is distributed on an "AS IS" BASIS,
# WITHOUT WARRANTIES OR CONDITIONS OF ANY KIND, either express or implied.
# See the License for the specific language governing permissions and
# limitations under the License.
"""Simulation entry point and utils."""

import logging
import shutil
from pathlib import Path

from asreview.compat import convert_id_to_idx
from asreview.config import DEFAULT_BALANCE_STRATEGY
from asreview.config import DEFAULT_FEATURE_EXTRACTION
from asreview.config import DEFAULT_MODEL
from asreview.config import DEFAULT_N_INSTANCES
from asreview.config import DEFAULT_N_PRIOR_EXCLUDED
from asreview.config import DEFAULT_N_PRIOR_INCLUDED
from asreview.config import DEFAULT_QUERY_STRATEGY
from asreview.data import ASReviewData
from asreview.data import load_data
from asreview.entry_points.base import BaseEntryPoint
from asreview.entry_points.base import _base_parser
from asreview.models.balance.utils import get_balance_model
from asreview.models.classifiers import get_classifier
from asreview.models.feature_extraction import get_feature_model
from asreview.models.query import get_query_model
from asreview.project import ASReviewProject
from asreview.project import ProjectExistsError
from asreview.project import open_state
from asreview.review.simulate import ReviewSimulate
from asreview.settings import ASReviewSettings
from asreview.types import type_n_queries
<<<<<<< HEAD
from asreview.webapp.io import read_data

ASCII_MSG_SIMULATE = """
---------------------------------------------------------------------------------
|                                                                                |
|  Welcome to ASReview LAB - AI-assisted systematic reviews software.            |
|  In simulation mode the computer will simulate how well ASReview LAB           |
|  could have accelerate the systematic review of your dataset.                  |
|  You can sit back and relax while the computer runs this simulation.           |
|                                                                                |
|  GitHub page:        {0: <58}|
|  Questions/remarks:  {1: <58}|
|                                                                                |
---------------------------------------------------------------------------------
""".format(
    GITHUB_PAGE, EMAIL_ADDRESS
)  # noqa
=======
from asreview.utils import get_random_state
>>>>>>> caf788b3


def _get_dataset_path_from_args(args_dataset):
    """Remove 'benchmark:' from the dataset name and add .csv suffix.

    Parameters
    ----------
    args_dataset : str
        Name of the dataset.

    Returns
    -------
    str
        Dataset name without 'benchmark:' if it started with that,
        and with .csv suffix.
    """
    if args_dataset.startswith("benchmark:"):
        args_dataset = args_dataset[10:]

    return Path(args_dataset).with_suffix(".csv").name


def _set_log_verbosity(verbose):
    if verbose == 0:
        logging.getLogger().setLevel(logging.WARNING)
    elif verbose == 1:
        logging.getLogger().setLevel(logging.INFO)
    elif verbose >= 2:
        logging.getLogger().setLevel(logging.DEBUG)


class SimulateEntryPoint(BaseEntryPoint):
    """Entry point for simulation with ASReview LAB."""

    def execute(self, argv):  # noqa
        # parse arguments
        parser = _simulate_parser()
        args = parser.parse_args(argv)

        # change the verbosity
        _set_log_verbosity(args.verbose)

        # check for state file extension
        if args.state_file is None:
            raise ValueError("Specify project file name (with .asreview extension).")

        # for webapp
        if args.dataset == "":
            project = ASReviewProject(args.state_file)

            with open_state(args.state_file) as state:
                settings = state.settings

                # Check if there are new labeled records.
                exist_new_labeled_records = state.exist_new_labeled_records

            # collect command line arguments and pass them to the reviewer
            if exist_new_labeled_records:
                fp_data = Path(
                    project.project_path, "data", project.config["dataset_path"]
                )
                as_data = ASReviewData.from_file(fp_data)
                prior_idx = args.prior_idx

            classifier_model = get_classifier(settings.model)
            query_model = get_query_model(settings.query_strategy)
            balance_model = get_balance_model(settings.balance_strategy)
            feature_model = get_feature_model(settings.feature_extraction)

        # for simulation CLI
        else:
            # do this check now and again when zipping.
            if Path(args.state_file).exists():
                raise ProjectExistsError("Project already exists.")

            as_data = load_data(args.dataset)

            if len(as_data) == 0:
                raise ValueError(
                    "Supply at least one dataset" " with at least one record."
                )

            # create a project file
            fp_tmp_simulation = Path(args.state_file).with_suffix(".asreview.tmp")

            project = ASReviewProject.create(
                fp_tmp_simulation,
                project_id=Path(args.state_file).stem,
                project_mode="simulate",
                project_name=Path(args.state_file).stem,
                project_description="Simulation created via ASReview via "
                "command line interface",
            )

            # Add the dataset to the project file.
            dataset_path = _get_dataset_path_from_args(args.dataset)

            as_data.to_file(Path(fp_tmp_simulation, "data", dataset_path))
            # Update the project.json.
            project.update_config(dataset_path=dataset_path)

            # create a new settings object from arguments
            settings = ASReviewSettings(
                model=args.model,
                n_instances=args.n_instances,
                stop_if=args.stop_if,
                n_prior_included=args.n_prior_included,
                n_prior_excluded=args.n_prior_excluded,
                query_strategy=args.query_strategy,
                balance_strategy=args.balance_strategy,
                feature_extraction=args.feature_extraction,
            )
            settings.from_file(args.config_file)

            # Initialize models.
            classifier_model = get_classifier(
                settings.model, random_seed=args.seed, **settings.model_param
            )
            query_model = get_query_model(
                settings.query_strategy,
                random_seed=args.seed,
                **settings.query_param,
            )
            balance_model = get_balance_model(
                settings.balance_strategy,
                random_seed=args.seed,
                **settings.balance_param,
            )
            feature_model = get_feature_model(
                settings.feature_extraction,
                random_seed=args.seed,
                **settings.feature_param,
            )

            # prior knowledge
            if (
                args.prior_idx is not None
                and args.prior_record_id is not None
                and len(args.prior_idx) > 0
                and len(args.prior_record_id) > 0
            ):
                raise ValueError(
                    "Not possible to provide both prior_idx and prior_record_id"
                )

            prior_idx = args.prior_idx
            if args.prior_record_id is not None and len(args.prior_record_id) > 0:
                prior_idx = convert_id_to_idx(as_data, args.prior_record_id)

        if classifier_model.name.startswith("lstm-"):
            classifier_model.embedding_matrix = feature_model.get_embedding_matrix(
                as_data.texts, args.embedding_fp
            )

        try:
            # Initialize the review class.
            reviewer = ReviewSimulate(
                as_data,
                project=project,
                model=classifier_model,
                query_model=query_model,
                balance_model=balance_model,
                feature_model=feature_model,
                n_papers=args.n_papers,
                n_instances=args.n_instances,
                stop_if=args.stop_if,
                prior_indices=prior_idx,
                n_prior_included=args.n_prior_included,
                n_prior_excluded=args.n_prior_excluded,
                init_seed=args.init_seed,
                write_interval=args.write_interval,
            )

            # Start the review process.
            project.update_review(status="review")

            with open_state(project, read_only=True) as s:
                prior_df = s.get_priors()

                print("The following records are prior knowledge:\n")
                for i, row in prior_df.iterrows():
                    preview = as_data.record(row["record_id"])
                    print(preview)

            print("Simulation started\n")
            reviewer.review()
        except Exception as err:
            # save the error to the project
            project.set_error(err)

            raise err

        print("\nSimulation finished")
        project.mark_review_finished()

        # create .ASReview file out of simulation folder
        if args.dataset != "":
            project.export(args.state_file)
            shutil.rmtree(fp_tmp_simulation)


DESCRIPTION_SIMULATE = """
ASReview for simulation.

The simulation modus is used to measure the performance of the ASReview
software on existing systematic reviews. The software shows how many
papers you could have potentially skipped during the systematic
review."""


def _simulate_parser(prog="simulate", description=DESCRIPTION_SIMULATE):
    parser = _base_parser(prog=prog, description=description)
    # Active learning parameters
    # File path to the data.
    parser.add_argument(
        "dataset",
        type=str,
        help="File path to the dataset or one of the benchmark datasets.",
    )
    # Initial data (prior knowledge)
    parser.add_argument(
        "--n_prior_included",
        default=DEFAULT_N_PRIOR_INCLUDED,
        type=int,
        help="Sample n prior included papers. "
        "Only used when --prior_idx is not given. "
        f"Default {DEFAULT_N_PRIOR_INCLUDED}",
    )

    parser.add_argument(
        "--n_prior_excluded",
        default=DEFAULT_N_PRIOR_EXCLUDED,
        type=int,
        help="Sample n prior excluded papers. "
        "Only used when --prior_idx is not given. "
        f"Default {DEFAULT_N_PRIOR_EXCLUDED}",
    )

    parser.add_argument(
        "--prior_idx",
        default=[],
        nargs="*",
        type=int,
        help="Prior indices by rownumber (0 is first rownumber).",
    )
    parser.add_argument(
        "--prior_record_id",
        default=[],
        nargs="*",
        type=int,
        help="Prior indices by record_id.",
    )
    # logging and verbosity
    parser.add_argument(
        "--state_file",
        "-s",
        default=None,
        type=str,
        help="Location to ASReview project file of simulation.",
    )
    parser.add_argument(
        "-m",
        "--model",
        type=str,
        default=DEFAULT_MODEL,
        help=f"The prediction model for Active Learning. "
        f"Default: '{DEFAULT_MODEL}'.",
    )
    parser.add_argument(
        "-q",
        "--query_strategy",
        type=str,
        default=DEFAULT_QUERY_STRATEGY,
        help=f"The query strategy for Active Learning. "
        f"Default: '{DEFAULT_QUERY_STRATEGY}'.",
    )
    parser.add_argument(
        "-b",
        "--balance_strategy",
        type=str,
        default=DEFAULT_BALANCE_STRATEGY,
        help="Data rebalancing strategy mainly for RNN methods. Helps against"
        " imbalanced dataset with few inclusions and many exclusions. "
        f"Default: '{DEFAULT_BALANCE_STRATEGY}'",
    )
    parser.add_argument(
        "-e",
        "--feature_extraction",
        type=str,
        default=DEFAULT_FEATURE_EXTRACTION,
        help="Feature extraction method. Some combinations of feature"
        " extraction method and prediction model are impossible/ill"
        " advised."
        f"Default: '{DEFAULT_FEATURE_EXTRACTION}'",
    )
    parser.add_argument(
        "--init_seed",
        default=None,
        type=int,
        help="Seed for setting the prior indices if the --prior_idx option is "
        "not used. If the option --prior_idx is used with one or more "
        "index, this option is ignored.",
    )
    parser.add_argument(
        "--seed",
        default=None,
        type=int,
        help="Seed for the model (classifiers, balance strategies, "
        "feature extraction techniques, and query strategies).",
    )
    parser.add_argument(
        "--config_file",
        type=str,
        default=None,
        help="Configuration file with model settings" "and parameter values.",
    )
    parser.add_argument(
        "--n_instances",
        default=DEFAULT_N_INSTANCES,
        type=int,
        help="Number of papers queried each query." f"Default {DEFAULT_N_INSTANCES}.",
    )
    parser.add_argument(
        "--n_queries",
        type=type_n_queries,
        default="min",
        help="Deprecated, use 'stop_if' instead.",
    )
    parser.add_argument(
        "--stop_if",
        type=type_n_queries,
        default="min",
        help="The number of label actions to simulate. Default, 'min' "
        "will stop simulating when all relevant records are found. Use -1 "
        "to simulate all labels actions.",
    )
    parser.add_argument(
        "-n",
        "--n_papers",
        type=int,
        default=None,
        help="Deprecated, use 'stop_if' instead.",
    )
    parser.add_argument("--verbose", "-v", default=0, type=int, help="Verbosity")
    parser.add_argument(
        "--write_interval",
        "-w",
        default=None,
        type=int,
        help="The simulation data will be written after each set of this"
        "many labeled records. By default only writes data at the end"
        "of the simulation to make it as fast as possible.",
    )

    return parser<|MERGE_RESOLUTION|>--- conflicted
+++ resolved
@@ -39,27 +39,6 @@
 from asreview.review.simulate import ReviewSimulate
 from asreview.settings import ASReviewSettings
 from asreview.types import type_n_queries
-<<<<<<< HEAD
-from asreview.webapp.io import read_data
-
-ASCII_MSG_SIMULATE = """
----------------------------------------------------------------------------------
-|                                                                                |
-|  Welcome to ASReview LAB - AI-assisted systematic reviews software.            |
-|  In simulation mode the computer will simulate how well ASReview LAB           |
-|  could have accelerate the systematic review of your dataset.                  |
-|  You can sit back and relax while the computer runs this simulation.           |
-|                                                                                |
-|  GitHub page:        {0: <58}|
-|  Questions/remarks:  {1: <58}|
-|                                                                                |
----------------------------------------------------------------------------------
-""".format(
-    GITHUB_PAGE, EMAIL_ADDRESS
-)  # noqa
-=======
-from asreview.utils import get_random_state
->>>>>>> caf788b3
 
 
 def _get_dataset_path_from_args(args_dataset):
