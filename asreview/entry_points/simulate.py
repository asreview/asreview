--- conflicted
+++ resolved
@@ -67,39 +67,6 @@
 """.format(GITHUB_PAGE, EMAIL_ADDRESS)  # noqa
 
 
-<<<<<<< HEAD
-=======
-def _mark_review_finished(project_path, review_id=None):
-    """Mark a review in the project as finished.
-
-    If no review_id is given, mark the first review as finished.
-
-    Arguments
-    ---------
-    project_path: pathlike
-        Path to the project folder.
-    review_id: str
-        Identifier of the review to mark as finished.
-    """
-    project_path = Path(project_path)
-    with open(get_project_file_path(project_path), 'r') as f:
-        project_config = json.load(f)
-
-    if review_id is None:
-        review_index = 0
-    else:
-        review_index = [x['id']
-                        for x in project_config['reviews']].index(review_id)
-
-    project_config['reviewFinished'] = True
-    project_config['reviews'][review_index]['review_finished'] = True
-    project_config['reviews'][review_index]['end_time'] = str(datetime.now())
-
-    with open(get_project_file_path(project_path), 'w') as f:
-        json.dump(project_config, f)
-
-
->>>>>>> c5c47dbf
 def _is_review_finished(project_path, review_id=None):
     """Check if the given review is finished."""
     project_path = Path(project_path)
@@ -205,9 +172,6 @@
             fp_tmp_simulation = Path(
                 args.state_file).with_suffix(".asreview.tmp")
 
-            # if not _is_partial_simulation(args):
-
-<<<<<<< HEAD
             project = ASReviewProject.create(
                 fp_tmp_simulation,
                 project_id=fp_tmp_simulation.name,
@@ -215,18 +179,6 @@
                 project_name=fp_tmp_simulation.name,
                 project_description=
                 "Simulation create via ASReview command line interface")
-=======
-                as_data.to_file(
-                    Path(
-                        get_data_path(args.state_file),
-                        dataset_path
-                    )
-                )
-                # Update the project.json.
-                project_file_path = get_project_file_path(args.state_file)
-                with open(project_file_path, 'r') as f:
-                    project_json = json.load(f)
->>>>>>> c5c47dbf
 
             # Add the dataset to the project file.
             dataset_path = _get_dataset_path_from_args(args.dataset)
@@ -290,38 +242,9 @@
                 preview = preview_record(as_data.record(prior_record_id))
                 print(f"{prior_record_id} - {preview}")
 
-<<<<<<< HEAD
-            # Initialize the review class.
-            reviewer = ReviewSimulate(as_data,
-                                      state_file=fp_tmp_simulation,
-                                      model=classifier_model,
-                                      query_model=query_model,
-                                      balance_model=balance_model,
-                                      feature_model=feature_model,
-                                      n_papers=args.n_papers,
-                                      n_instances=args.n_instances,
-                                      n_queries=args.n_queries,
-                                      prior_indices=prior_idx,
-                                      n_prior_included=args.n_prior_included,
-                                      n_prior_excluded=args.n_prior_excluded,
-                                      init_seed=args.init_seed,
-                                      write_interval=args.write_interval)
-
-            # Start the review process.
-            reviewer.review()
-
-            print("finished simlation")
-
-            # Mark review as finished.
-            project = ASReviewProject(fp_tmp_simulation)
-            project.mark_review_finished()
-            project.export(args.state_file)
-
-            shutil.rmtree(fp_tmp_simulation)
-=======
         # Initialize the review class.
         reviewer = ReviewSimulate(as_data,
-                                  state_file=args.state_file,
+                                  state_file=fp_tmp_simulation,
                                   model=classifier_model,
                                   query_model=query_model,
                                   balance_model=balance_model,
@@ -338,9 +261,14 @@
         # Start the review process.
         reviewer.review()
 
+        print("finished simlation")
+
         # Mark review as finished.
-        _mark_review_finished(args.state_file)
->>>>>>> c5c47dbf
+        project = ASReviewProject(fp_tmp_simulation)
+        project.mark_review_finished()
+        project.export(args.state_file)
+
+        shutil.rmtree(fp_tmp_simulation)
 
 
 DESCRIPTION_SIMULATE = """
