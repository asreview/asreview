--- conflicted
+++ resolved
@@ -66,7 +66,7 @@
 """.format(GITHUB_PAGE, EMAIL_ADDRESS)  # noqa
 
 
-def mark_review_finished(project_path, review_id=None):
+def _mark_review_finished(project_path, review_id=None):
     """Mark a review in the project as finished. If no review_id is given,
     mark the first review as finished.
 
@@ -203,74 +203,11 @@
         # print intro message
         print(ASCII_LOGO + ASCII_MSG_SIMULATE)
 
-        # read dataset into memory
         if args.dataset == "":
 
             with open_state(args.state_file) as state:
                 settings = state.settings
 
-<<<<<<< HEAD
-        if not _is_partial_simulation(args):
-            # TODO: refactor these functions into a project module
-            init_project_folder_structure(args.state_file,
-                                          project_mode='simulate')
-
-            # Add the dataset to the project file.
-            dataset_path = _get_dataset_path_from_args(args.dataset)
-
-            as_data.to_csv(
-                Path(
-                    get_data_path(args.state_file),
-                    dataset_path
-                )
-            )
-            # Update the project.json.
-            project_file_path = get_project_file_path(args.state_file)
-            with open(project_file_path, 'r') as f:
-                project_json = json.load(f)
-
-            project_json['dataset_path'] = dataset_path
-
-            with open(project_file_path, 'w') as f:
-                json.dump(project_json, f)
-
-        # create a new settings object from arguments
-        settings = ASReviewSettings(
-            model=args.model,
-            n_instances=args.n_instances,
-            n_queries=args.n_queries,
-            n_papers=args.n_papers,
-            n_prior_included=args.n_prior_included,
-            n_prior_excluded=args.n_prior_excluded,
-            query_strategy=args.query_strategy,
-            balance_strategy=args.balance_strategy,
-            feature_extraction=args.feature_extraction,
-            mode="simulate",
-            data_fp=None)
-        settings.from_file(args.config_file)
-
-        # Initialize models.
-        random_state = get_random_state(args.seed)
-        train_model = get_classifier(settings.model,
-                                     **settings.model_param,
-                                     random_state=random_state)
-        query_model = get_query_model(settings.query_strategy,
-                                      **settings.query_param,
-                                      random_state=random_state)
-        balance_model = get_balance_model(settings.balance_strategy,
-                                          **settings.balance_param,
-                                          random_state=random_state)
-        feature_model = get_feature_model(settings.feature_extraction,
-                                          **settings.feature_param,
-                                          random_state=random_state)
-
-        # TODO{Deprecate and integrate with the model}
-        # LSTM models need embedding matrices.
-        if train_model.name.startswith("lstm-"):
-            texts = as_data.texts
-            train_model.embedding_matrix = feature_model.\
-                get_embedding_matrix(texts, args.embedding_fp)
-=======
                 # Check if there are new labeled records.
                 exist_new_labeled_records = state.exist_new_labeled_records
 
@@ -283,51 +220,59 @@
             query_model = get_query_model(settings.query_strategy)
             balance_model = get_balance_model(settings.balance_strategy)
             feature_model = get_feature_model(settings.feature_extraction)
->>>>>>> d7bc0ca1
 
         else:
+
             as_data = load_data(args.dataset)
 
             if len(as_data) == 0:
                 raise ValueError("Supply at least one dataset"
                                  " with at least one record.")
 
-<<<<<<< HEAD
-        print("The following records are prior knowledge:\n")
-        for prior_record_id in prior_idx:
-            preview = preview_record(as_data.record(prior_record_id))
-            print(f"{prior_record_id} - {preview}")
-=======
-            # rewrite to ProjectAPI
-            init_project_folder_structure(args.state_file, project_mode='simulate')
-
-            # Add the dataset to the project file.
-            as_data.to_csv(
-                Path(
-                    get_data_path(args.state_file),
-                    Path(args.dataset).with_suffix(".csv").name
+            if not _is_partial_simulation(args):
+                # TODO: refactor these functions into a project module
+                init_project_folder_structure(args.state_file,
+                                              project_mode='simulate')
+
+                # Add the dataset to the project file.
+                dataset_path = _get_dataset_path_from_args(args.dataset)
+
+                as_data.to_csv(
+                    Path(
+                        get_data_path(args.state_file),
+                        dataset_path
+                    )
                 )
-            )
+                # Update the project.json.
+                project_file_path = get_project_file_path(args.state_file)
+                with open(project_file_path, 'r') as f:
+                    project_json = json.load(f)
+
+                project_json['dataset_path'] = dataset_path
+
+                with open(project_file_path, 'w') as f:
+                    json.dump(project_json, f)
 
             # create a new settings object from arguments
-            settings = ASReviewSettings(model=args.model,
-                                        n_instances=args.n_instances,
-                                        n_queries=args.n_queries,
-                                        n_papers=args.n_papers,
-                                        n_prior_included=args.n_prior_included,
-                                        n_prior_excluded=args.n_prior_excluded,
-                                        query_strategy=args.query_strategy,
-                                        balance_strategy=args.balance_strategy,
-                                        feature_extraction=args.feature_extraction,
-                                        mode="simulate",
-                                        data_fp=None)
+            settings = ASReviewSettings(
+                model=args.model,
+                n_instances=args.n_instances,
+                n_queries=args.n_queries,
+                n_papers=args.n_papers,
+                n_prior_included=args.n_prior_included,
+                n_prior_excluded=args.n_prior_excluded,
+                query_strategy=args.query_strategy,
+                balance_strategy=args.balance_strategy,
+                feature_extraction=args.feature_extraction,
+                mode="simulate",
+                data_fp=None)
             settings.from_file(args.config_file)
 
             # Initialize models.
             random_state = get_random_state(args.seed)
             classifier_model = get_classifier(settings.model,
-                                              **settings.model_param,
-                                              random_state=random_state)
+                                         **settings.model_param,
+                                         random_state=random_state)
             query_model = get_query_model(settings.query_strategy,
                                           **settings.query_param,
                                           random_state=random_state)
@@ -342,8 +287,8 @@
             # LSTM models need embedding matrices.
             if classifier_model.name.startswith("lstm-"):
                 texts = as_data.texts
-                classifier_model.embedding_matrix = feature_model.get_embedding_matrix(
-                    texts, args.embedding_fp)
+                classifier_model.embedding_matrix = feature_model.\
+                    get_embedding_matrix(texts, args.embedding_fp)
 
             # prior knowledge
             if args.prior_idx is not None and args.prior_record_id is not None and \
@@ -359,29 +304,28 @@
             for prior_record_id in args.prior_record_id:
                 preview = preview_record(as_data.record(prior_record_id))
                 print(f"{prior_record_id} - {preview}")
->>>>>>> d7bc0ca1
-
-        # Initialize the review class.
-        reviewer = ReviewSimulate(as_data,
-                                  state_file=args.state_file,
-                                  model=classifier_model,
-                                  query_model=query_model,
-                                  balance_model=balance_model,
-                                  feature_model=feature_model,
-                                  n_papers=args.n_papers,
-                                  n_instances=args.n_instances,
-                                  n_queries=args.n_queries,
-                                  prior_indices=prior_idx,
-                                  n_prior_included=args.n_prior_included,
-                                  n_prior_excluded=args.n_prior_excluded,
-                                  init_seed=args.init_seed,
-                                  write_interval=args.write_interval)
-
-        # Start the review process.
-        reviewer.review()
-
-        # Mark review as finished.
-        mark_review_finished(args.state_file)
+
+            # Initialize the review class.
+            reviewer = ReviewSimulate(as_data,
+                                      state_file=args.state_file,
+                                      model=classifier_model,
+                                      query_model=query_model,
+                                      balance_model=balance_model,
+                                      feature_model=feature_model,
+                                      n_papers=args.n_papers,
+                                      n_instances=args.n_instances,
+                                      n_queries=args.n_queries,
+                                      prior_indices=prior_idx,
+                                      n_prior_included=args.n_prior_included,
+                                      n_prior_excluded=args.n_prior_excluded,
+                                      init_seed=args.init_seed,
+                                      write_interval=args.write_interval)
+
+            # Start the review process.
+            reviewer.review()
+
+            # Mark review as finished.
+            _mark_review_finished(args.state_file)
 
 
 DESCRIPTION_SIMULATE = """
