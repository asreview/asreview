--- conflicted
+++ resolved
@@ -367,16 +367,6 @@
         type=int,
         help="Seed for setting the prior indices if the --prior_idx option is "
         "not used. If the option --prior_idx is used with one or more "
-<<<<<<< HEAD
-        "index, this option is ignored.",
-    )
-    parser.add_argument(
-        "--n_instances",
-        default=DEFAULT_N_INSTANCES,
-        type=int,
-        help="Number of papers queried each query." f"Default {DEFAULT_N_INSTANCES}.",
-    )
-=======
         "index, this option is ignored.")
     parser.add_argument(
         "--seed",
@@ -397,7 +387,12 @@
                         type=int,
                         help="Number of papers queried each query."
                         f"Default {DEFAULT_N_INSTANCES}.")
->>>>>>> c7b421c2
+    parser.add_argument(
+        "--n_instances",
+        default=DEFAULT_N_INSTANCES,
+        type=int,
+        help="Number of papers queried each query." f"Default {DEFAULT_N_INSTANCES}.",
+    )
     parser.add_argument(
         "--n_queries",
         type=type_n_queries,
