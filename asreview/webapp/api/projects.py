--- conflicted
+++ resolved
@@ -417,38 +417,7 @@
         response = jsonify(message="No file or dataset found to import.")
         return response, 400
 
-<<<<<<< HEAD
     data_path = Path(project.project_path, "data") / filename
-=======
-    if project_config["mode"] == PROJECT_MODE_EXPLORE:
-        data_path_raw = Path(project.project_path, "data") / filename
-        data_path = data_path_raw.with_suffix(".csv")
-
-        data = ASReviewData.from_file(data_path_raw)
-
-        if data.labels is None:
-            raise ValueError("Import partly or fully labeled dataset.")
-
-        data.df.rename(
-            {data.column_spec["included"]: "debug_label"}, axis=1, inplace=True
-        )
-        data.to_file(data_path)
-
-    elif project_config["mode"] == PROJECT_MODE_SIMULATE:
-        data_path_raw = Path(project.project_path, "data") / filename
-        data_path = data_path_raw.with_suffix(".csv")
-
-        data = ASReviewData.from_file(data_path_raw)
-
-        if data.labels is None:
-            raise ValueError("Import fully labeled dataset.")
-
-        data.df["debug_label"] = data.df[data.column_spec["included"]]
-        data.to_file(data_path)
-
-    else:
-        data_path = Path(project.project_path, "data") / filename
->>>>>>> 4b5eb36d
 
     try:
         # add the file to the project
