<<<<<<< HEAD
# Copyright 2019-2022 The ASReview Authors. All Rights Reserved.
#
# Licensed under the Apache License, Version 2.0 (the "License");
# you may not use this file except in compliance with the License.
# You may obtain a copy of the License at
#
#     http://www.apache.org/licenses/LICENSE-2.0
#
# Unless required by applicable law or agreed to in writing, software
# distributed under the License is distributed on an "AS IS" BASIS,
# WITHOUT WARRANTIES OR CONDITIONS OF ANY KIND, either express or implied.
# See the License for the specific language governing permissions and
# limitations under the License.

import json
import logging
import shutil
import subprocess
import tempfile
import urllib.parse
from pathlib import Path
from urllib.request import urlretrieve
from uuid import NAMESPACE_URL
from uuid import uuid5

from flask import Blueprint
from flask import abort
from flask import current_app
from flask import jsonify
from flask import request
from flask import send_file
from flask_cors import CORS
from flask_login import current_user
import numpy as np
import pandas as pd
from sqlalchemy import and_
from werkzeug.exceptions import InternalServerError
from werkzeug.utils import secure_filename

from asreview.config import DEFAULT_BALANCE_STRATEGY
from asreview.config import DEFAULT_FEATURE_EXTRACTION
from asreview.config import DEFAULT_MODEL
from asreview.config import DEFAULT_QUERY_STRATEGY
from asreview.config import PROJECT_MODE_EXPLORE
from asreview.config import PROJECT_MODE_SIMULATE
from asreview.data import ASReviewData
from asreview.data.statistics import n_duplicates
from asreview.datasets import DatasetManager
from asreview.exceptions import BadFileFormatError
from asreview.io import list_readers
from asreview.io import list_writers
from asreview.models.balance import get_balance_model
from asreview.models.balance import list_balance_strategies
from asreview.models.classifiers import get_classifier
from asreview.models.classifiers import list_classifiers
from asreview.models.feature_extraction import get_feature_model
from asreview.models.feature_extraction import list_feature_extraction
from asreview.models.query import get_query_model
from asreview.models.query import list_query_strategies
from asreview.project import ASReviewProject
from asreview.project import ProjectNotFoundError
from asreview.project import _create_project_id
from asreview.project import get_project_path
from asreview.project import get_projects
from asreview.project import is_project
from asreview.project import is_v0_project
from asreview.project import open_state
from asreview.project import project_from_id
from asreview.search import SearchError
from asreview.search import fuzzy_find
from asreview.settings import ASReviewSettings
from asreview.state.errors import StateError
from asreview.state.errors import StateNotFoundError
from asreview.state.sql_converter import upgrade_asreview_project_file
from asreview.state.sql_converter import upgrade_project_config
from asreview.utils import _get_executable
from asreview.utils import asreview_path
from asreview.webapp import DB
from asreview.webapp.authentication.login_required import asreview_login_required  # NOQA
from asreview.webapp.authentication.models import Project
from asreview.webapp.io import read_data

bp = Blueprint("api", __name__, url_prefix="/api")
CORS(
    bp,
    resources={
        r"*": {
            "origins": [
                "http://localhost:3000",
                "http://127.0.0.1:3000",
                "localhost:3000",
            ]
        }
    },
    supports_credentials=True,
)


# helper function that indicates if app is authenticated
def app_is_authenticated(app):
    """Checks is app is authenticated"""
    return app.config.get("AUTHENTICATION_ENABLED", False)


# helper function
def _get_authenticated_folder_id(project_id, user):
    # if we do authentication, then the project must be
    # registered in the database
    project_from_db = Project.query.filter(
        Project.project_id == project_id
    ).one_or_none()

    # project exists and user -is- owner OR this is a new project
    if (project_from_db and user == project_from_db.owner) or (
        project_from_db is None
    ):
        user_uuid = uuid5(NAMESPACE_URL, str(user.id)).hex

    # project exists but user is a collaborator
    elif project_from_db and user in project_from_db.collaborators:
        user_uuid = uuid5(NAMESPACE_URL, str(project_from_db.owner_id)).hex

    # default to project_id
    else:
        user_uuid = ""

    return uuid5(NAMESPACE_URL, project_id + user_uuid).hex


# error handlers
@bp.errorhandler(ProjectNotFoundError)
def project_not_found(e):
    message = str(e) if str(e) else "Project not found."
    logging.error(message)
    return jsonify(message=message), 400


@bp.errorhandler(InternalServerError)
def error_500(e):
    original = getattr(e, "original_exception", None)

    if original is None or str(e.original_exception) == "":
        # direct 500 error, such as abort(500)
        logging.error(e)
        return jsonify(message="Whoops, something went wrong."), 500

    # wrapped unhandled error
    logging.error(e.original_exception)
    return jsonify(message=str(e.original_exception)), 500


# routes
@bp.route("/projects", methods=["GET"])
@asreview_login_required
def api_get_projects():  # noqa: F401
    """"""
    project_info = []

    if app_is_authenticated(current_app):
        # authenticated with User accounts
        user_db_projects = list(current_user.projects) + \
            list(current_user.involved_in)
        project_paths = [
            project.project_path for project in user_db_projects
        ]
        owner_ids = [project.owner_id for project in user_db_projects]
        projects = get_projects(project_paths)
    else:
        # force get_projects to list the .asreview folder
        projects = get_projects(None)
        owner_ids = [None for p in projects]

    for project, owner_id in zip(projects, owner_ids):
        try:
            project_config = project.config

            # upgrade info of v0 projects
            if project_config["version"].startswith("0"):
                project_config = upgrade_project_config(project_config)
                project_config["projectNeedsUpgrade"] = True

            # add ownership information if authentication is enabled
            if app_is_authenticated(current_app):
                project_config["owner_id"] = owner_id

            logging.info("Project found: {}".format(project_config["id"]))
            project_info.append(project_config)

        except Exception as err:
            logging.error(err)

    # sort the projects based on created_at_unix
    project_info = sorted(
        project_info,
        key=lambda y: (y["created_at_unix"] is not None, y["created_at_unix"]),
        reverse=True,
    )

    response = jsonify({"result": project_info})

    return response


@bp.route("/projects/stats", methods=["GET"])
@asreview_login_required
def api_get_projects_stats():  # noqa: F401
    """Get dashboard statistics of all projects"""

    stats_counter = {"n_in_review": 0, "n_finished": 0, "n_setup": 0}

    if app_is_authenticated(current_app):
        user_db_projects = list(current_user.projects) + \
            list(current_user.involved_in)
        project_paths = [
            project.project_path for project in user_db_projects
        ]
    else:
        # force get_projects to list the .asreview folder
        project_paths = None

    for project in get_projects(project_paths):
        try:
            project_config = project.config

            # upgrade info of v0 projects
            if project_config["version"].startswith("0"):
                project_config = upgrade_project_config(project_config)
                project_config["projectNeedsUpgrade"] = True

            # get dashboard statistics
            try:
                if project_config["reviews"][0]["status"] == "review":
                    stats_counter["n_in_review"] += 1
                elif project_config["reviews"][0]["status"] == "finished":
                    stats_counter["n_finished"] += 1
                else:
                    stats_counter["n_setup"] += 1
            except Exception:
                stats_counter["n_setup"] += 1

        except Exception as err:
            logging.error(err)
            return jsonify(message=f"Failed to load dashboard statistics. {err}"), 500

    response = jsonify({"result": stats_counter})

    return response


@bp.route("/projects/info", methods=["POST"])
@asreview_login_required
def api_init_project():  # noqa: F401
    """"""

    project_mode = request.form["mode"]
    project_name = request.form["name"]
    project_description = request.form["description"]
    project_authors = request.form["authors"]

    plaintext_project_id = _create_project_id(project_name)

    if not plaintext_project_id and not isinstance(plaintext_project_id, str) \
            and len(plaintext_project_id) >= 3:
        raise ValueError("Project name should be at least 3 characters.")

    # generate a project path
    if app_is_authenticated(current_app):
        project_id = _get_authenticated_folder_id(
            plaintext_project_id,
            current_user
        )
    else:
        project_id = plaintext_project_id

    # get path of this project
    project_path = get_project_path(project_id)

    project = ASReviewProject.create(
        project_path,
        project_id=project_id,
        project_mode=project_mode,
        project_name=project_name,
        project_description=project_description,
        project_authors=project_authors,
    )

    # create a database entry for this project
    if app_is_authenticated(current_app):
        current_user.projects.append(
            Project(project_id=project_id)
        )
        DB.session.commit()

    response = jsonify(project.config)

    return response, 201


@bp.route("/projects/<project_id>/upgrade_if_old", methods=["GET"])
@asreview_login_required
@project_from_id
def api_upgrade_project_if_old(project):
    """Get upgrade project if it is v0.x"""

    if not project.config["version"].startswith("0"):
        response = jsonify(message="Can only convert v0.x projects.")
        return response, 400

    # errors are handled by the InternalServerError
    upgrade_asreview_project_file(project.project_path)

    response = jsonify({"success": True})
    return response


@bp.route("/projects/<project_id>/info", methods=["GET"])
@asreview_login_required
@project_from_id
def api_get_project_info(project):  # noqa: F401
    """"""
    project_config = project.config

    # upgrade info of v0 projects
    if project_config["version"].startswith("0"):
        project_config = upgrade_project_config(project_config)
        project_config["projectNeedsUpgrade"] = True

    # add user_id of owner to response if authenticated
    if app_is_authenticated(current_app):
        db_project = Project.query.filter(
            Project.project_id == project.config.get("id", 0)
        ).one_or_none()
        if db_project:
            project_config["ownerId"] = db_project.owner_id

    return jsonify(project_config)


@bp.route("/projects/<project_id>/info", methods=["PUT"])
@asreview_login_required
@project_from_id
def api_update_project_info(project):  # noqa: F401
    """"""
    # rename the project if project name is changed
    if request.form.get("name", None) is not None:
        # get new name
        new_project_name = request.form.get("name")
        # if the name has been changed, process changes
        if project.config["name"] != new_project_name:
            old_project_id = project.config["id"]
            plaintext_new_project_id = _create_project_id(new_project_name)

            if app_is_authenticated(current_app):
                new_project_id = _get_authenticated_folder_id(
                    plaintext_new_project_id,
                    current_user
                )
            else:
                new_project_id = plaintext_new_project_id

            new_project_path = get_project_path(new_project_id)
            project.rename(
                {
                    "name": new_project_name,
                    "project_id": new_project_id,
                    "project_path": new_project_path,
                }
            )

            # update project in the database
            # ==============================
            if app_is_authenticated(current_app):
                Project.query.filter(
                    and_(
                        Project.owner_id == current_user.id,
                        Project.project_id == old_project_id,
                    )
                ).update(
                    {"project_id": new_project_id}
                )
                DB.session.commit()

    # update the project info
    project.update_config(
        mode=request.form["mode"],
        description=request.form["description"],
        authors=request.form["authors"],
    )

    return api_get_project_info(project.project_id)


@bp.route("/datasets", methods=["GET"])
@asreview_login_required
def api_demo_data_project():  # noqa: F401
    """"""

    subset = request.args.get("subset", None)

    manager = DatasetManager()

    if subset == "plugin":

        try:
            result_datasets = manager.list(
                exclude=["builtin", "benchmark", "benchmark-nature"]
            )

        except Exception as err:
            logging.error(err)
            return jsonify(message="Failed to load plugin datasets."), 500

    elif subset == "benchmark":

        try:
            # collect the datasets metadata
            result_datasets = manager.list(include=["benchmark-nature", "benchmark"])

        except Exception as err:
            logging.error(err)
            return jsonify(message="Failed to load benchmark datasets."), 500

    else:
        response = jsonify(message="demo-data-loading-failed")

        return response, 400

    payload = {"result": result_datasets}
    response = jsonify(payload)
    return response


@bp.route("/projects/<project_id>/data", methods=["POST", "PUT"])
@asreview_login_required
@project_from_id
def api_upload_data_to_project(project):  # noqa: F401
    """"""

    # get the project config to modify behavior of dataset
    project_config = project.config

    # remove old dataset if present
    if "dataset_path" in project_config and project_config["dataset_path"] is not None:
        logging.warning("Removing old dataset and adding new dataset.")
        project.remove_dataset()

    # create dataset folder if not present
    Path(project.project_path, "data").mkdir(exist_ok=True)

    if request.form.get("plugin", None):
        url = DatasetManager().find(request.form["plugin"]).filepath

    if request.form.get("benchmark", None):
        url = DatasetManager().find(request.form["benchmark"]).filepath

    if request.form.get("url", None):
        url = request.form["url"]

    if (
        request.form.get("plugin", None) or
        request.form.get("benchmark", None) or
        request.form.get("url", None)
    ):
        try:
            url_parts = urllib.parse.urlparse(url)
            filename = secure_filename(url_parts.path.rsplit("/", 1)[-1])

            urlretrieve(url, Path(project.project_path, "data") / filename)

        except ValueError as err:

            logging.error(err)
            message = f"Invalid URL '{url}'."

            if isinstance(url, str) and not url.startswith("http"):
                message += " Usually, the URL starts with 'http' or 'https'."

            return jsonify(message=message), 400

        except Exception as err:

            logging.error(err)
            message = f"Can't retrieve data from URL {url}."

            return jsonify(message=message), 400

    elif "file" in request.files:

        data_file = request.files["file"]

        # check the file is file is in a correct format
        # check_dataset(data_file)
        try:

            filename = secure_filename(data_file.filename)
            fp_data = Path(project.project_path, "data") / filename

            # save the file
            data_file.save(str(fp_data))

        except Exception as err:

            logging.error(err)

            response = jsonify(message=f"Failed to upload file '{filename}'. {err}")

            return response, 400
    else:
        response = jsonify(message="No file or dataset found to upload.")
        return response, 400

    if project_config["mode"] == PROJECT_MODE_EXPLORE:

        data_path_raw = Path(project.project_path, "data") / filename
        data_path = data_path_raw.with_suffix(".csv")

        data = ASReviewData.from_file(data_path_raw)

        if data.labels is None:
            raise ValueError("Upload fully labeled dataset.")

        data.df.rename(
            {data.column_spec["included"]: "debug_label"}, axis=1, inplace=True
        )
        data.to_file(data_path)

    elif project_config["mode"] == PROJECT_MODE_SIMULATE:

        data_path_raw = Path(project.project_path, "data") / filename
        data_path = data_path_raw.with_suffix(".csv")

        data = ASReviewData.from_file(data_path_raw)

        if data.labels is None:
            raise ValueError("Upload fully labeled dataset.")

        data.df["debug_label"] = data.df[data.column_spec["included"]]
        data.to_file(data_path)

    else:
        data_path = Path(project.project_path, "data") / filename

    try:
        # add the file to the project
        project.add_dataset(data_path.name)

    # Bad format. TODO{Jonathan} Return informative message with link.
    except BadFileFormatError as err:
        message = f"Failed to upload file '{filename}'. {err}"
        return jsonify(message=message), 400

    response = jsonify({"success": True})

    return response


@bp.route("/projects/<project_id>/data", methods=["GET"])
@asreview_login_required
@project_from_id
def api_get_project_data(project):  # noqa: F401
    """"""

    if not is_project(project.project_path):
        response = jsonify(message="Project not found.")
        return response, 404

    try:

        # get statistics of the dataset
        as_data = read_data(project)

        statistics = {
            "n_rows": as_data.df.shape[0],
            "n_cols": as_data.df.shape[1],
            "n_duplicates": n_duplicates(as_data),
            "filename": Path(project.config["dataset_path"]).stem,
        }

    except FileNotFoundError as err:
        logging.info(err)
        statistics = {"filename": None}

    except Exception as err:
        logging.error(err)
        message = f"Failed to get file. {err}"
        return jsonify(message=message), 400

    response = jsonify(statistics)

    return response


@bp.route("/projects/<project_id>/dataset_writer", methods=["GET"])
@asreview_login_required
@project_from_id
def api_list_dataset_writers(project):
    """List the name and label of available dataset writer"""

    fp_data = Path(project.config["dataset_path"])

    try:
        readers = list_readers()
        writers = list_writers()

        # get write format for the data file
        write_format = None
        for c in readers:
            if fp_data.suffix in c.read_format:
                if write_format is None:
                    write_format = c.write_format

        # get available writers
        payload = {"result": []}
        for c in writers:
            payload["result"].append(
                {
                    "enabled": True if c.write_format in write_format else False,
                    "name": c.name,
                    "label": c.label,
                    "caution": c.caution if hasattr(c, "caution") else None,
                }
            )

        if not payload["result"]:
            return (
                jsonify(
                    message=f"No dataset writer available for {fp_data.suffix} file."
                ),
                500,
            )

        # remove duplicate writers
        payload["result"] = [
            i
            for n, i in enumerate(payload["result"])
            if i not in payload["result"][(n + 1):]
        ]

    except Exception as err:
        logging.error(err)
        return jsonify(message=f"Failed to retrieve dataset writers. {err}"), 500

    response = jsonify(payload)

    return response


@bp.route("/projects/<project_id>/search", methods=["GET"])
@asreview_login_required
@project_from_id
def api_search_data(project):  # noqa: F401
    """Search for papers"""
    q = request.args.get("q", default=None, type=str)
    max_results = request.args.get("n_max", default=10, type=int)

    project_mode = project.config["mode"]

    try:
        payload = {"result": []}
        if q:

            # read the dataset
            as_data = read_data(project)

            # read record_ids of labels from state
            with open_state(project.project_path) as s:
                labeled_record_ids = s.get_dataset(["record_id"])["record_id"].to_list()

            # search for the keywords
            result_idx = fuzzy_find(
                as_data,
                q,
                max_return=max_results,
                exclude=labeled_record_ids,
                by_index=True,
            )

            for record in as_data.record(result_idx):

                debug_label = record.extra_fields.get("debug_label", None)
                debug_label = int(debug_label) if pd.notnull(debug_label) else None

                if project_mode == PROJECT_MODE_SIMULATE:
                    # ignore existing labels
                    included = -1
                else:
                    included = int(record.included)

                payload["result"].append(
                    {
                        "id": int(record.record_id),
                        "title": record.title,
                        "abstract": record.abstract,
                        "authors": record.authors,
                        "keywords": record.keywords,
                        "included": included,
                        "_debug_label": debug_label,
                    }
                )

    except SearchError as search_err:
        logging.error(search_err)
        return jsonify(message=f"Error: {search_err}"), 500

    except Exception as err:
        logging.error(err)
        return jsonify(message="Failed to load search results."), 500

    response = jsonify(payload)

    return response


@bp.route("/projects/<project_id>/labeled", methods=["GET"])
@asreview_login_required
@project_from_id
def api_get_labeled(project):  # noqa: F401
    """Get all papers classified as labeled documents"""

    page = request.args.get("page", default=None, type=int)
    per_page = request.args.get("per_page", default=20, type=int)
    subset = request.args.getlist("subset")
    latest_first = request.args.get("latest_first", default=1, type=int)

    try:

        with open_state(project.project_path) as s:
            data = s.get_dataset(["record_id", "label", "query_strategy", "notes"])
            data["prior"] = (data["query_strategy"] == "prior").astype(int)

        if any(s in subset for s in ["relevant", "included"]):
            data = data[data["label"] == 1]
        elif any(s in subset for s in ["irrelevant", "excluded"]):
            data = data[data["label"] == 0]
        else:
            data = data[~data["label"].isnull()]

        if "note" in subset:
            data = data[~data["notes"].isnull()]

        if "prior" in subset:
            data = data[data["prior"] == 1]

        if latest_first == 1:
            data = data.iloc[::-1]

        # count labeled records and max pages
        count = len(data)
        if count == 0:
            payload = {
                "count": 0,
                "next_page": None,
                "previous_page": None,
                "result": [],
            }
            response = jsonify(payload)

            return response

        max_page_calc = divmod(count, per_page)
        if max_page_calc[1] == 0:
            max_page = max_page_calc[0]
        else:
            max_page = max_page_calc[0] + 1

        if page is not None:
            # slice out records on specific page
            if page <= max_page:
                idx_start = page * per_page - per_page
                idx_end = page * per_page
                data = data.iloc[idx_start:idx_end, :].copy()
            else:
                return abort(404)

            # set next & previous page
            if page < max_page:
                next_page = page + 1
                if page > 1:
                    previous_page = page - 1
                else:
                    previous_page = None
            else:
                next_page = None
                previous_page = page - 1
        else:
            next_page = None
            previous_page = None

        records = read_data(project).record(data["record_id"])

        payload = {
            "count": count,
            "next_page": next_page,
            "previous_page": previous_page,
            "result": [],
        }
        for i, record in zip(data.index.tolist(), records):

            payload["result"].append(
                {
                    "id": int(record.record_id),
                    "title": record.title,
                    "abstract": record.abstract,
                    "authors": record.authors,
                    "keywords": record.keywords,
                    "doi": record.doi,
                    "url": record.url,
                    "included": int(data.loc[i, "label"]),
                    "note": data.loc[i, "notes"],
                    "prior": int(data.loc[i, "prior"]),
                }
            )

    except Exception as err:
        logging.error(err)
        return jsonify(message=f"{err}"), 500

    response = jsonify(payload)

    return response


@bp.route("/projects/<project_id>/labeled_stats", methods=["GET"])
@asreview_login_required
@project_from_id
def api_get_labeled_stats(project):  # noqa: F401
    """Get all papers classified as prior documents"""

    try:

        with open_state(project.project_path) as s:
            data = s.get_dataset(["label", "query_strategy"])
            data_prior = data[data["query_strategy"] == "prior"]

        response = jsonify(
            {
                "n": len(data),
                "n_inclusions": sum(data["label"] == 1),
                "n_exclusions": sum(data["label"] == 0),
                "n_prior": len(data_prior),
                "n_prior_inclusions": sum(data_prior["label"] == 1),
                "n_prior_exclusions": sum(data_prior["label"] == 0),
            }
        )
    except StateNotFoundError:
        response = jsonify(
            {
                "n": 0,
                "n_inclusions": 0,
                "n_exclusions": 0,
                "n_prior": 0,
                "n_prior_inclusions": 0,
                "n_prior_exclusions": 0,
            }
        )

    except Exception as err:
        logging.error(err)
        return jsonify(message="Failed to load prior information."), 500

    return response


@bp.route("/projects/<project_id>/prior_random", methods=["GET"])
@asreview_login_required
@project_from_id
def api_random_prior_papers(project):  # noqa: F401
    """Get a selection of random records.

    This set of records is extracted from the pool, but without
    the already labeled items.
    """

    # get the number of records to return
    n = request.args.get("n", default=5, type=int)
    # get the subset of records to return (for exploration and simulation mode)
    subset = request.args.get("subset", default=None, type=str)

    with open_state(project.project_path) as state:
        pool = state.get_pool().values

    as_data = read_data(project)

    payload = {"result": []}

    if subset in ["relevant", "included"]:
        rel_indices = as_data.df[as_data.df["debug_label"] == 1].index.values
        rel_indices_pool = np.intersect1d(pool, rel_indices)

        if len(rel_indices_pool) == 0:
            return jsonify(payload)
        elif n > len(rel_indices_pool):
            rand_pool_relevant = np.random.choice(
                rel_indices_pool, len(rel_indices_pool), replace=False
            )
        else:
            rand_pool = np.random.choice(pool, n, replace=False)
            rand_pool_relevant = np.random.choice(rel_indices_pool, n, replace=False)

        try:
            relevant_records = as_data.record(rand_pool_relevant)
        except Exception as err:
            logging.error(err)
            return jsonify(message=f"Failed to load random records. {err}"), 500

        for rr in relevant_records:
            payload["result"].append(
                {
                    "id": int(rr.record_id),
                    "title": rr.title,
                    "abstract": rr.abstract,
                    "authors": rr.authors,
                    "keywords": rr.keywords,
                    "included": None,
                    "_debug_label": 1,
                }
            )

    elif subset in ["irrelevant", "excluded"]:
        irrel_indices = as_data.df[as_data.df["debug_label"] == 0].index.values
        irrel_indices_pool = np.intersect1d(pool, irrel_indices)

        if len(irrel_indices_pool) == 0:
            return jsonify(payload)
        elif n > len(irrel_indices_pool):
            rand_pool_irrelevant = np.random.choice(
                irrel_indices_pool, len(irrel_indices_pool), replace=False
            )
        else:
            rand_pool_irrelevant = np.random.choice(
                irrel_indices_pool, n, replace=False
            )

        try:
            irrelevant_records = as_data.record(rand_pool_irrelevant)
        except Exception as err:
            logging.error(err)
            return jsonify(message=f"Failed to load random records. {err}"), 500

        for ir in irrelevant_records:
            payload["result"].append(
                {
                    "id": int(ir.record_id),
                    "title": ir.title,
                    "abstract": ir.abstract,
                    "authors": ir.authors,
                    "keywords": ir.keywords,
                    "included": None,
                    "_debug_label": 0,
                }
            )

    else:
        if len(pool) == 0:
            return jsonify(payload)
        elif n > len(pool):
            rand_pool = np.random.choice(pool, len(pool), replace=False)
        else:
            rand_pool = np.random.choice(pool, n, replace=False)

        try:
            records = as_data.record(rand_pool)
        except Exception as err:
            logging.error(err)
            return jsonify(message=f"Failed to load random records. {err}"), 500

        for r in records:
            payload["result"].append(
                {
                    "id": int(r.record_id),
                    "title": r.title,
                    "abstract": r.abstract,
                    "authors": r.authors,
                    "keywords": r.keywords,
                    "included": None,
                    "_debug_label": None,
                }
            )

    response = jsonify(payload)

    return response


@bp.route("/algorithms", methods=["GET"])
@asreview_login_required
def api_list_algorithms():
    """List the names and labels of available algorithms"""

    try:
        classes = [
            list_balance_strategies(),
            list_classifiers(),
            list_feature_extraction(),
            list_query_strategies(),
        ]

        payload = {
            "balance_strategy": [],
            "classifier": [],
            "feature_extraction": [],
            "query_strategy": [],
        }

        for c, key in zip(classes, payload.keys()):
            for method in c:
                if hasattr(method, "label"):
                    payload[key].append({"name": method.name, "label": method.label})
                else:
                    payload[key].append({"name": method.name, "label": method.name})

    except Exception as err:
        logging.error(err)
        return jsonify(message="Failed to retrieve algorithms."), 500

    response = jsonify(payload)

    return response


@bp.route("/projects/<project_id>/algorithms", methods=["GET"])
@asreview_login_required
@project_from_id
def api_get_algorithms(project):  # noqa: F401

    default_payload = {
        "model": DEFAULT_MODEL,
        "feature_extraction": DEFAULT_FEATURE_EXTRACTION,
        "query_strategy": DEFAULT_QUERY_STRATEGY,
        "balance_strategy": DEFAULT_BALANCE_STRATEGY,
    }

    # check if there were algorithms stored in the state file
    try:

        with open_state(project.project_path) as state:
            if state.settings is not None:
                payload = {
                    "model": state.settings.model,
                    "feature_extraction": state.settings.feature_extraction,
                    "query_strategy": state.settings.query_strategy,
                    "balance_strategy": state.settings.balance_strategy,
                }
            else:
                payload = default_payload
    except (StateNotFoundError):
        payload = default_payload

    response = jsonify(payload)

    return response


@bp.route("/projects/<project_id>/algorithms", methods=["POST"])
@asreview_login_required
@project_from_id
def api_set_algorithms(project):  # noqa: F401

    # TODO@{Jonathan} validate model choice on server side
    ml_model = request.form.get("model", None)
    ml_query_strategy = request.form.get("query_strategy", None)
    ml_balance_strategy = request.form.get("balance_strategy", None)
    ml_feature_extraction = request.form.get("feature_extraction", None)

    # create a new settings object from arguments
    # only used if state file is not present
    asreview_settings = ASReviewSettings(
        model=ml_model,
        query_strategy=ml_query_strategy,
        balance_strategy=ml_balance_strategy,
        feature_extraction=ml_feature_extraction,
        model_param=get_classifier(ml_model).param,
        query_param=get_query_model(ml_query_strategy).param,
        balance_param=get_balance_model(ml_balance_strategy).param,
        feature_param=get_feature_model(ml_feature_extraction).param,
    )

    # save the new settings to the state file
    with open_state(project.project_path, read_only=False) as state:
        state.settings = asreview_settings

    response = jsonify({"success": True})

    return response


@bp.route("/projects/<project_id>/start", methods=["POST"])
@asreview_login_required
@project_from_id
def api_start(project):  # noqa: F401
    """Start training of first model or simulation."""

    # the project is a simulation project
    if project.config["mode"] == PROJECT_MODE_SIMULATE:

        # get priors
        with open_state(project.project_path) as s:
            priors = s.get_priors()["record_id"].tolist()

        logging.info("Start simulation")

        try:

            datafile = project.config["dataset_path"]
            logging.info("Project data file found: {}".format(datafile))

            # start simulation
            py_exe = _get_executable()
            run_command = (
                [
                    # get executable
                    py_exe,
                    # get module
                    "-m",
                    "asreview",
                    # run simulation via cli
                    "simulate",
                    # specify dataset
                    "",
                    # specify prior indices
                    "--prior_idx",
                ] +
                list(map(str, priors)) +
                [
                    # specify state file
                    "--state_file",
                    str(project.project_path),
                    # specify write interval
                    "--write_interval",
                    "100",
                ]
            )
            subprocess.Popen(run_command)

        except Exception as err:
            logging.error(err)
            message = f"Failed to get data file. {err}"
            return jsonify(message=message), 400

    # the project is an oracle or explore project
    else:

        logging.info("Train first iteration of model")
        try:
            # start training the model
            py_exe = _get_executable()
            run_command = [
                # get executable
                py_exe,
                # get module
                "-m",
                "asreview",
                # train the model via cli
                "web_run_model",
                # specify project id
                str(project.project_path),
                # output the error of the first model
                "--output_error",
                # mark the first run for status update
                "--first_run",
            ]
            subprocess.Popen(run_command)

        except Exception as err:
            logging.error(err)
            return jsonify(message="Failed to train the model."), 500

    response = jsonify({"success": True})

    return response


@bp.route("/projects/<project_id>/status", methods=["GET"])
@asreview_login_required
@project_from_id
def api_get_status(project):  # noqa: F401
    """Check the status of the review"""

    try:
        status = project.reviews[0]["status"]
    except Exception:
        status = None

    if status == "error":
        error_path = project.project_path / "error.json"
        if error_path.exists():
            logging.error("Error on training")
            with open(error_path, "r") as f:
                error_message = json.load(f)["message"]

            raise Exception(error_message)

    response = jsonify({"status": status})

    return response


@bp.route("/projects/<project_id>/status", methods=["PUT"])
@asreview_login_required
@project_from_id
def api_status_update(project):
    """Update the status of the review.

    The following status updates are allowed for
    oracle and explore:
    - `review` to `finished`
    - `finished` to `review` if not pool empty
    - `error` to `setup`

    The following status updates are allowed for simulate
    - `error` to `setup`

    Status updates by the user are not allowed in simulation
    mode.

    """

    status = request.form.get("status", type=str)

    current_status = project.config["reviews"][0]["status"]
    mode = project.config["mode"]

    if current_status == "error" and status == "setup":
        project.remove_error(status=status)

        response = jsonify({"success": True})

        return response

    if mode == PROJECT_MODE_SIMULATE:
        raise ValueError("Not possible to update status of simulation project.")
    else:
        if current_status == "review" and status == "finished":
            project.update_review(status=status)
        elif current_status == "finished" and status == "review":
            project.update_review(status=status)
            # ideally, also check here for empty pool
        else:
            raise ValueError(
                f"Not possible to update status from {current_status} to {status}"
            )

        response = jsonify({"success": True})

        return response


@bp.route("/projects/import_project", methods=["POST"])
@asreview_login_required
def api_import_project():
    """Import uploaded project"""

    # raise error if file not given
    if "file" not in request.files:
        response = jsonify(message="No ASReview file found to upload.")
        return response, 400

    try:
        project = ASReviewProject.load(
            request.files["file"], asreview_path(), safe_import=True
        )

    except Exception as err:
        logging.error(err)
        raise ValueError("Failed to import project.")

    return jsonify(project.config)


@bp.route("/projects/<project_id>/export_dataset", methods=["GET"])
@asreview_login_required
@project_from_id
def api_export_dataset(project):
    """Export dataset with relevant/irrelevant labels"""

    # get the export args
    file_format = request.args.get("file_format", None)

    # create temporary folder to store exported dataset
    tmp_path = tempfile.TemporaryDirectory(dir=project.project_path)
    tmp_path_dataset = Path(tmp_path.name, f"export_dataset.{file_format}")

    try:
        # get labels and ranking from state file
        with open_state(project.project_path) as s:
            pool, labeled, pending = s.get_pool_labeled_pending()

        included = labeled[labeled["label"] == 1]
        excluded = labeled[labeled["label"] != 1]
        export_order = (
            included["record_id"].to_list() +
            pending.to_list() +
            pool.to_list() +
            excluded["record_id"].to_list()
        )

        # get writer corresponding to specified file format
        writers = list_writers()
        writer = None
        for c in writers:
            if writer is None:
                if c.name == file_format:
                    writer = c

        # read the dataset into a ASReview data object
        as_data = read_data(project)

        as_data.to_file(
            fp=tmp_path_dataset,
            labels=labeled.values.tolist(),
            ranking=export_order,
            writer=writer,
        )

        return send_file(
            tmp_path_dataset,
            as_attachment=True,
            download_name=f"asreview_dataset_{project.project_id}.{file_format}",
            max_age=0,
        )

    except Exception as err:
        raise Exception(f"Failed to export the {file_format} dataset. {err}")


@bp.route("/projects/<project_id>/export_project", methods=["GET"])
@asreview_login_required
@project_from_id
def export_project(project):
    """Export the project file.

    The ASReview project file is a file with .asreview extension.
    The ASReview project file is a zipped file and contains
    all information to continue working on the project as well
    as the original dataset.
    """

    # create a temp folder to zip
    tmpdir = tempfile.TemporaryDirectory()
    tmpfile = Path(tmpdir.name, project.project_id).with_suffix(".asreview")

    logging.info("Saving project (temporary) to %s", tmpfile)
    project.export(tmpfile)

    return send_file(
        tmpfile,
        as_attachment=True,
        download_name=f"{project.project_id}.asreview",
        max_age=0,
    )


def _get_stats(project, include_priors=False):

    try:

        if is_v0_project(project.project_path):
            json_fp = Path(project.project_path, "result.json")

            # Check if the v0 project is in review.
            if json_fp.exists():

                with open(json_fp, "r") as f:
                    s = json.load(f)

                # Get the labels.
                labels = np.array(
                    [
                        int(sample_data[1])
                        for query in range(len(s["results"]))
                        for sample_data in s["results"][query]["labelled"]
                    ]
                )

                # Get the record table.
                data_hash = list(s["data_properties"].keys())[0]
                record_table = s["data_properties"][data_hash]["record_table"]

                n_records = len(record_table)

            # No result found.
            else:
                labels = np.array([])
                n_records = 0
        else:
            # Check if there is a review started in the project.
            try:
                # get label history
                with open_state(project.project_path) as s:

                    if (
                        project.config["reviews"][0]["status"] == "finished" and
                        project.config["mode"] == PROJECT_MODE_SIMULATE
                    ):
                        labels = _get_labels(s, priors=include_priors)
                    else:
                        labels = s.get_labels(priors=include_priors)

                    n_records = len(s.get_record_table())

            # No state file found or not init.
            except (StateNotFoundError, StateError):
                labels = np.array([])
                n_records = 0

        n_included = int(sum(labels == 1))
        n_excluded = int(sum(labels == 0))

        if n_included > 0:
            n_since_last_relevant = int(labels.tolist()[::-1].index(1))
        else:
            n_since_last_relevant = 0

    except Exception as err:
        logging.error(err)
        return jsonify(message="Failed to load progress statistics."), 500

    return {
        "n_included": n_included,
        "n_excluded": n_excluded,
        "n_since_last_inclusion": n_since_last_relevant,
        "n_papers": n_records,
        "n_pool": n_records - n_excluded - n_included,
    }


def _get_labels(state_obj, priors=False):

    # get the number of records
    n_records = state_obj.n_records

    # get the labels
    labels = state_obj.get_labels(priors=priors).to_list()

    # if less labels than records, fill with 0
    if len(labels) < n_records:
        labels += [0] * (n_records - len(labels))
        labels = pd.Series(labels)

    return labels


@bp.route("/projects/<project_id>/progress", methods=["GET"])
@asreview_login_required
@project_from_id
def api_get_progress_info(project):  # noqa: F401
    """Get progress statistics of a project"""

    include_priors = request.args.get("priors", True, type=bool)

    response = jsonify(_get_stats(project, include_priors=include_priors))

    # return a success response to the client.
    return response


@bp.route("/projects/<project_id>/progress_density", methods=["GET"])
@asreview_login_required
@project_from_id
def api_get_progress_density(project):
    """Get progress density of a project"""

    include_priors = request.args.get("priors", False, type=bool)

    try:
        # get label history
        with open_state(project.project_path) as s:

            if (
                project.config["reviews"][0]["status"] == "finished" and
                project.config["mode"] == PROJECT_MODE_SIMULATE
            ):
                data = _get_labels(s, priors=include_priors)
            else:
                data = s.get_labels(priors=include_priors)

        # create a dataset with the rolling mean of every 10 papers
        df = (
            data.to_frame(name="Relevant")
            .reset_index(drop=True)
            .rolling(10, min_periods=1)
            .mean()
        )
        df["Total"] = df.index + 1

        # transform mean(percentage) to number
        for i in range(0, len(df)):
            if df.loc[i, "Total"] < 10:
                df.loc[i, "Irrelevant"] = (1 - df.loc[i, "Relevant"]) * df.loc[
                    i, "Total"
                ]
                df.loc[i, "Relevant"] = df.loc[i, "Total"] - df.loc[i, "Irrelevant"]
            else:
                df.loc[i, "Irrelevant"] = (1 - df.loc[i, "Relevant"]) * 10
                df.loc[i, "Relevant"] = 10 - df.loc[i, "Irrelevant"]

        df = df.round(1).to_dict(orient="records")
        for d in df:
            d["x"] = d.pop("Total")

        df_relevant = [{k: v for k, v in d.items() if k != "Irrelevant"} for d in df]
        for d in df_relevant:
            d["y"] = d.pop("Relevant")

        df_irrelevant = [{k: v for k, v in d.items() if k != "Relevant"} for d in df]
        for d in df_irrelevant:
            d["y"] = d.pop("Irrelevant")

        payload = {"relevant": df_relevant, "irrelevant": df_irrelevant}

    except Exception as err:
        logging.error(err)
        return jsonify(message="Failed to load progress density."), 500

    response = jsonify(payload)

    return response


@bp.route("/projects/<project_id>/progress_recall", methods=["GET"])
@asreview_login_required
@project_from_id
def api_get_progress_recall(project):
    """Get cumulative number of inclusions by ASReview/at random"""

    include_priors = request.args.get("priors", False, type=bool)

    try:
        with open_state(project.project_path) as s:

            if (
                project.config["reviews"][0]["status"] == "finished" and
                project.config["mode"] == PROJECT_MODE_SIMULATE
            ):
                data = _get_labels(s, priors=include_priors)
            else:
                data = s.get_labels(priors=include_priors)

            n_records = len(s.get_record_table())

        # create a dataset with the cumulative number of inclusions
        df = data.to_frame(name="Relevant").reset_index(drop=True).cumsum()
        df["Total"] = df.index + 1
        df["Random"] = (df["Total"] * (df["Relevant"][-1:] / n_records).values).round()

        df = df.round(1).to_dict(orient="records")
        for d in df:
            d["x"] = d.pop("Total")

        df_asreview = [{k: v for k, v in d.items() if k != "Random"} for d in df]
        for d in df_asreview:
            d["y"] = d.pop("Relevant")

        df_random = [{k: v for k, v in d.items() if k != "Relevant"} for d in df]
        for d in df_random:
            d["y"] = d.pop("Random")

        payload = {"asreview": df_asreview, "random": df_random}

    except Exception as err:
        logging.error(err)
        return jsonify(message="Failed to load progress recall."), 500

    response = jsonify(payload)

    return response


@bp.route("/projects/<project_id>/record/<doc_id>", methods=["POST", "PUT"])
@asreview_login_required
@project_from_id
def api_classify_instance(project, doc_id):  # noqa: F401
    """Label item

    This request handles the document identifier and the corresponding label.
    The result is stored in a temp location. If this storage exceeds a certain
    amount of values, then the model is triggered. The values of the location
    are passed to the model and the storaged is cleared. This model will run
    in the background.
    """
    # return the combination of document_id and label.
    record_id = int(request.form.get("doc_id"))
    label = int(request.form.get("label"))
    note = request.form.get("note", type=str)
    if not note:
        note = None

    is_prior = request.form.get("is_prior", default=False)

    retrain_model = False if is_prior == "1" else True
    prior = True if is_prior == "1" else False

    if request.method == "POST":

        with open_state(project.project_path, read_only=False) as state:

            # add the labels as prior data
            state.add_labeling_data(
                record_ids=[record_id], labels=[label], notes=[note], prior=prior
            )

    elif request.method == "PUT":

        with open_state(project.project_path, read_only=False) as state:

            if label in [0, 1]:
                state.update_decision(record_id, label, note=note)
            elif label == -1:
                state.delete_record_labeling_data(record_id)

    if retrain_model:

        # retrain model
        subprocess.Popen(
            [_get_executable(), "-m", "asreview", "web_run_model",
             str(project.project_path)]
        )

    response = jsonify({"success": True})

    return response


@bp.route("/projects/<project_id>/get_document", methods=["GET"])
@asreview_login_required
@project_from_id
def api_get_document(project):  # noqa: F401
    """Retrieve documents in order of review.

    After these documents were retrieved, the queue on the client side is
    updated.
    This request can get triggered after each document classification.
    Although it might be better to call this function after 20 requests on the
    client side.
    """
    try:

        with open_state(project.project_path, read_only=False) as state:
            # First check if there is a pending record.
            _, _, pending = state.get_pool_labeled_pending()
            if not pending.empty:
                record_ids = pending.to_list()
            # Else query for a new record.
            else:
                record_ids = state.query_top_ranked(1)

        if len(record_ids) > 0:
            new_instance = record_ids[0]

            as_data = read_data(project)
            record = as_data.record(int(new_instance))

            item = {}
            item["title"] = record.title
            item["authors"] = record.authors
            item["abstract"] = record.abstract
            item["doi"] = record.doi
            item["url"] = record.url

            # return the debug label
            debug_label = record.extra_fields.get("debug_label", None)
            item["_debug_label"] = int(debug_label) if pd.notnull(debug_label) else None

            item["doc_id"] = new_instance
            pool_empty = False
        else:
            # end of pool
            project.update_review(status="finished")
            item = None
            pool_empty = True

    except Exception as err:
        logging.error(err)
        return jsonify(message=f"Failed to retrieve new records. {err}."), 500

    response = jsonify({"result": item, "pool_empty": pool_empty})

    return response


@bp.route("/projects/<project_id>/delete", methods=["DELETE"])
@asreview_login_required
@project_from_id
def api_delete_project(project):  # noqa: F401
    """"""

    # some checks to check if there is a project to delete
    if project.project_id == "" or project.project_id is None:
        response = jsonify(message="project-delete-failure")
        return response, 500

    if project.project_path.exists() and project.project_path.is_dir():
        try:

            # remove from database if applicable
            if app_is_authenticated(current_app):
                project = Project.query.filter(
                    and_(
                        Project.project_id == project.project_id,
                        Project.owner_id == current_user.id,
                    )
                ).one_or_none()

                if project is not None:
                    DB.session.delete(project)
                    DB.session.commit()
                else:
                    return jsonify(message="Failed to delete project in DB."), 500

            # and remove the folder
            shutil.rmtree(project.project_path)

        except Exception as err:
            logging.error(err)
            return jsonify(message="Failed to delete project."), 500

        response = jsonify({"success": True})

        return response

    response = jsonify(message="project-delete-failure")
    return response, 500
=======
# Copyright 2019-2022 The ASReview Authors. All Rights Reserved.
#
# Licensed under the Apache License, Version 2.0 (the "License");
# you may not use this file except in compliance with the License.
# You may obtain a copy of the License at
#
#     http://www.apache.org/licenses/LICENSE-2.0
#
# Unless required by applicable law or agreed to in writing, software
# distributed under the License is distributed on an "AS IS" BASIS,
# WITHOUT WARRANTIES OR CONDITIONS OF ANY KIND, either express or implied.
# See the License for the specific language governing permissions and
# limitations under the License.

import json
import logging
import shutil
import subprocess
import tempfile
import urllib.parse
from pathlib import Path
from urllib.request import urlretrieve

from flask import Blueprint
from flask import abort
from flask import current_app
from flask import jsonify
from flask import request
from flask import send_file
from flask_cors import CORS
from flask_login import current_user
import numpy as np
import pandas as pd
from sqlalchemy import and_
from werkzeug.exceptions import InternalServerError
from werkzeug.utils import secure_filename

from asreview.config import DEFAULT_BALANCE_STRATEGY
from asreview.config import DEFAULT_FEATURE_EXTRACTION
from asreview.config import DEFAULT_MODEL
from asreview.config import DEFAULT_QUERY_STRATEGY
from asreview.config import PROJECT_MODE_EXPLORE
from asreview.config import PROJECT_MODE_SIMULATE
from asreview.data import ASReviewData
from asreview.data.statistics import n_duplicates
from asreview.datasets import DatasetManager
from asreview.exceptions import BadFileFormatError
from asreview.io import list_readers
from asreview.io import list_writers
from asreview.models.balance import get_balance_model
from asreview.models.balance import list_balance_strategies
from asreview.models.classifiers import get_classifier
from asreview.models.classifiers import list_classifiers
from asreview.models.feature_extraction import get_feature_model
from asreview.models.feature_extraction import list_feature_extraction
from asreview.models.query import get_query_model
from asreview.models.query import list_query_strategies
from asreview.project import ASReviewProject
from asreview.project import ProjectNotFoundError
from asreview.project import _create_project_id
from asreview.project import get_project_path
from asreview.project import get_projects
from asreview.project import is_project
from asreview.project import is_v0_project
from asreview.project import open_state
from asreview.project import project_from_id
from asreview.search import SearchError
from asreview.search import fuzzy_find
from asreview.settings import ASReviewSettings
from asreview.state.errors import StateError
from asreview.state.errors import StateNotFoundError
from asreview.state.sql_converter import upgrade_asreview_project_file
from asreview.state.sql_converter import upgrade_project_config
from asreview.utils import _get_executable
from asreview.utils import asreview_path
from asreview.webapp import DB
from asreview.webapp.authentication.login_required import asreview_login_required  # NOQA
from asreview.webapp.authentication.models import Project
from asreview.webapp.io import read_data

bp = Blueprint("api", __name__, url_prefix="/api")
CORS(
    bp,
    resources={
        r"*": {
            "origins": [
                "http://localhost:3000",
                "http://127.0.0.1:3000",
                "localhost:3000",
            ]
        }
    },
    supports_credentials=True,
)


# helper function that indicates if app is authenticated
def app_is_authenticated(app):
    """Checks is app is authenticated"""
    return app.config.get("AUTHENTICATION_ENABLED", False)


# helper function
def _get_authenticated_folder_id(project_id, user):
    # if we do authentication, then the project must be
    # registered in the database
    project_from_db = Project.query.filter(
        Project.project_id == project_id
    ).one_or_none()

    # project exists and user -is- owner OR this is a new project
    if (project_from_db and user == project_from_db.owner) or (
        project_from_db is None
    ):
        folder_id = f"{user.id}_{project_id}"

    # project exists but user is a collaborator
    elif project_from_db and user in project_from_db.collaborators:
        folder_id = f"{project_from_db.owner_id}_{project_id}"

    # default to project_id
    else:
        folder_id = project_id

    return folder_id


# error handlers
@bp.errorhandler(ProjectNotFoundError)
def project_not_found(e):
    message = str(e) if str(e) else "Project not found."
    logging.error(message)
    return jsonify(message=message), 400


@bp.errorhandler(InternalServerError)
def error_500(e):
    original = getattr(e, "original_exception", None)

    if original is None or str(e.original_exception) == "":
        # direct 500 error, such as abort(500)
        logging.error(e)
        return jsonify(message="Whoops, something went wrong."), 500

    # wrapped unhandled error
    logging.error(e.original_exception)
    return jsonify(message=str(e.original_exception)), 500


# routes
@bp.route("/projects", methods=["GET"])
@asreview_login_required
def api_get_projects():  # noqa: F401
    """"""
    project_info = []

    if app_is_authenticated(current_app):
        # authenticated with User accounts
        user_db_projects = list(current_user.projects) + \
            list(current_user.involved_in)
        project_paths = [
            asreview_path() / project.folder for project in user_db_projects
        ]
        owner_ids = [project.owner_id for project in user_db_projects]
        projects = get_projects(project_paths)
    else:
        # force get_projects to list the .asreview folder
        projects = get_projects(None)
        owner_ids = [None for p in projects]

    for project, owner_id in zip(projects, owner_ids):
        try:
            project_config = project.config

            # upgrade info of v0 projects
            if project_config["version"].startswith("0"):
                project_config = upgrade_project_config(project_config)
                project_config["projectNeedsUpgrade"] = True

            # add ownership information if authentication is enabled
            if app_is_authenticated(current_app):
                project_config["owner_id"] = owner_id

            logging.info("Project found: {}".format(project_config["id"]))
            project_info.append(project_config)

        except Exception as err:
            logging.error(err)

    # sort the projects based on created_at_unix
    project_info = sorted(
        project_info,
        key=lambda y: (y["created_at_unix"] is not None, y["created_at_unix"]),
        reverse=True,
    )

    response = jsonify({"result": project_info})

    return response


@bp.route("/projects/stats", methods=["GET"])
@asreview_login_required
def api_get_projects_stats():  # noqa: F401
    """Get dashboard statistics of all projects"""

    stats_counter = {"n_in_review": 0, "n_finished": 0, "n_setup": 0}

    if app_is_authenticated(current_app):
        user_db_projects = list(current_user.projects) + \
            list(current_user.involved_in)
        project_paths = [
            asreview_path() / project.folder for project in user_db_projects
        ]
    else:
        # force get_projects to list the .asreview folder
        project_paths = None

    for project in get_projects(project_paths):
        try:
            project_config = project.config

            # upgrade info of v0 projects
            if project_config["version"].startswith("0"):
                project_config = upgrade_project_config(project_config)
                project_config["projectNeedsUpgrade"] = True

            # get dashboard statistics
            try:
                if project_config["reviews"][0]["status"] == "review":
                    stats_counter["n_in_review"] += 1
                elif project_config["reviews"][0]["status"] == "finished":
                    stats_counter["n_finished"] += 1
                else:
                    stats_counter["n_setup"] += 1
            except Exception:
                stats_counter["n_setup"] += 1

        except Exception as err:
            logging.error(err)
            return jsonify(message=f"Failed to load dashboard statistics. {err}"), 500

    response = jsonify({"result": stats_counter})

    return response


@bp.route("/projects/info", methods=["POST"])
@asreview_login_required
def api_init_project():  # noqa: F401
    """"""

    project_mode = request.form["mode"]
    project_name = request.form["name"]
    project_description = request.form["description"]
    project_authors = request.form["authors"]

    project_id = _create_project_id(project_name)

    if not project_id and not isinstance(project_id, str) and len(project_id) >= 3:
        raise ValueError("Project name should be at least 3 characters.")

    # generate a project path
    if app_is_authenticated(current_app):
        folder_id = _get_authenticated_folder_id(project_id, current_user)
    else:
        folder_id = project_id
    # get path of this project
    project_path = get_project_path(folder_id)

    project = ASReviewProject.create(
        project_path,
        project_id=project_id,
        project_mode=project_mode,
        project_name=project_name,
        project_description=project_description,
        project_authors=project_authors,
    )

    # create a database entry for this project
    if app_is_authenticated(current_app):
        current_user.projects.append(
            Project(project_id=project_id, folder=project_path.stem)
        )
        DB.session.commit()

    response = jsonify(project.config)

    return response, 201


@bp.route("/projects/<project_id>/upgrade_if_old", methods=["GET"])
@asreview_login_required
@project_from_id(current_user)
def api_upgrade_project_if_old(project):
    """Get upgrade project if it is v0.x"""

    if not project.config["version"].startswith("0"):
        response = jsonify(message="Can only convert v0.x projects.")
        return response, 400

    # errors are handled by the InternalServerError
    upgrade_asreview_project_file(project.project_path)

    response = jsonify({"success": True})
    return response


@bp.route("/projects/<project_id>/info", methods=["GET"])
@asreview_login_required
@project_from_id(current_user)
def api_get_project_info(project):  # noqa: F401
    """"""
    project_config = project.config

    # upgrade info of v0 projects
    if project_config["version"].startswith("0"):
        project_config = upgrade_project_config(project_config)
        project_config["projectNeedsUpgrade"] = True

    # add user_id of owner to response if authenticated
    if app_is_authenticated(current_app):
        db_project = Project.query.filter(
            Project.project_id == project.config.get("id", 0)
        ).one_or_none()
        if db_project:
            project_config["ownerId"] = db_project.owner_id

    return jsonify(project_config)


@bp.route("/projects/<project_id>/info", methods=["PUT"])
@asreview_login_required
@project_from_id(current_user)
def api_update_project_info(project):  # noqa: F401
    """"""
    # rename the project if project name is changed
    if request.form.get("name", None) is not None:
        # get new name
        new_project_name = request.form.get("name")
        # if the name has been changed, process changes
        if project.config["name"] != new_project_name:
            old_project_id = project.config["id"]
            new_project_id = _create_project_id(new_project_name)

            if app_is_authenticated(current_app):
                folder_id = _get_authenticated_folder_id(
                    new_project_id,
                    current_user
                )
            else:
                folder_id = new_project_id

            new_project_path = get_project_path(folder_id)
            project.rename(
                {
                    "name": new_project_name,
                    "project_id": new_project_id,
                    "project_path": new_project_path,
                }
            )

            # update project in the database
            # ==============================
            if app_is_authenticated(current_app):
                Project.query.filter(
                    and_(
                        Project.owner_id == current_user.id,
                        Project.project_id == old_project_id,
                    )
                ).update(
                    {"project_id": new_project_id, "folder": new_project_path.stem}
                )
                DB.session.commit()

    # update the project info
    project.update_config(
        mode=request.form["mode"],
        description=request.form["description"],
        authors=request.form["authors"],
    )

    return api_get_project_info(project.project_id)


@bp.route("/datasets", methods=["GET"])
@asreview_login_required
def api_demo_data_project():  # noqa: F401
    """"""

    subset = request.args.get("subset", None)

    manager = DatasetManager()

    if subset == "plugin":

        try:
            result_datasets = manager.list(
                exclude=["builtin", "benchmark", "benchmark-nature"]
            )

        except Exception as err:
            logging.error(err)
            return jsonify(message="Failed to load plugin datasets."), 500

    elif subset == "benchmark":

        try:
            # collect the datasets metadata
            result_datasets = manager.list(include=["benchmark-nature", "benchmark"])

        except Exception as err:
            logging.error(err)
            return jsonify(message="Failed to load benchmark datasets."), 500

    else:
        response = jsonify(message="demo-data-loading-failed")

        return response, 400

    payload = {"result": result_datasets}
    response = jsonify(payload)
    return response


@bp.route("/projects/<project_id>/data", methods=["POST", "PUT"])
@asreview_login_required
@project_from_id(current_user)
def api_upload_data_to_project(project):  # noqa: F401
    """"""

    # get the project config to modify behavior of dataset
    project_config = project.config

    # remove old dataset if present
    if "dataset_path" in project_config and project_config["dataset_path"] is not None:
        logging.warning("Removing old dataset and adding new dataset.")
        project.remove_dataset()

    # create dataset folder if not present
    Path(project.project_path, "data").mkdir(exist_ok=True)

    if request.form.get("plugin", None):
        url = DatasetManager().find(request.form["plugin"]).filepath

    if request.form.get("benchmark", None):
        url = DatasetManager().find(request.form["benchmark"]).filepath

    if request.form.get("url", None):
        url = request.form["url"]

    if (
        request.form.get("plugin", None) or
        request.form.get("benchmark", None) or
        request.form.get("url", None)
    ):
        try:
            url_parts = urllib.parse.urlparse(url)
            filename = secure_filename(url_parts.path.rsplit("/", 1)[-1])

            urlretrieve(url, Path(project.project_path, "data") / filename)

        except ValueError as err:

            logging.error(err)
            message = f"Invalid URL '{url}'."

            if isinstance(url, str) and not url.startswith("http"):
                message += " Usually, the URL starts with 'http' or 'https'."

            return jsonify(message=message), 400

        except Exception as err:

            logging.error(err)
            message = f"Can't retrieve data from URL {url}."

            return jsonify(message=message), 400

    elif "file" in request.files:

        data_file = request.files["file"]

        # check the file is file is in a correct format
        # check_dataset(data_file)
        try:

            filename = secure_filename(data_file.filename)
            fp_data = Path(project.project_path, "data") / filename

            # save the file
            data_file.save(str(fp_data))

        except Exception as err:

            logging.error(err)

            response = jsonify(message=f"Failed to upload file '{filename}'. {err}")

            return response, 400
    else:
        response = jsonify(message="No file or dataset found to upload.")
        return response, 400

    if project_config["mode"] == PROJECT_MODE_EXPLORE:

        data_path_raw = Path(project.project_path, "data") / filename
        data_path = data_path_raw.with_suffix(".csv")

        data = ASReviewData.from_file(data_path_raw)

        if data.labels is None:
            raise ValueError("Upload fully labeled dataset.")

        data.df.rename(
            {data.column_spec["included"]: "debug_label"}, axis=1, inplace=True
        )
        data.to_file(data_path)

    elif project_config["mode"] == PROJECT_MODE_SIMULATE:

        data_path_raw = Path(project.project_path, "data") / filename
        data_path = data_path_raw.with_suffix(".csv")

        data = ASReviewData.from_file(data_path_raw)

        if data.labels is None:
            raise ValueError("Upload fully labeled dataset.")

        data.df["debug_label"] = data.df[data.column_spec["included"]]
        data.to_file(data_path)

    else:
        data_path = Path(project.project_path, "data") / filename

    try:
        # add the file to the project
        project.add_dataset(data_path.name)

    # Bad format. TODO{Jonathan} Return informative message with link.
    except BadFileFormatError as err:
        message = f"Failed to upload file '{filename}'. {err}"
        return jsonify(message=message), 400

    response = jsonify({"success": True})

    return response


@bp.route("/projects/<project_id>/data", methods=["GET"])
@asreview_login_required
@project_from_id(current_user)
def api_get_project_data(project):  # noqa: F401
    """"""

    if not is_project(project.project_path):
        response = jsonify(message="Project not found.")
        return response, 404

    try:

        # get statistics of the dataset
        as_data = read_data(project)

        statistics = {
            "n_rows": as_data.df.shape[0],
            "n_cols": as_data.df.shape[1],
            "n_duplicates": n_duplicates(as_data),
            "filename": Path(project.config["dataset_path"]).stem,
        }

    except FileNotFoundError as err:
        logging.info(err)
        statistics = {"filename": None}

    except Exception as err:
        logging.error(err)
        message = f"Failed to get file. {err}"
        return jsonify(message=message), 400

    response = jsonify(statistics)

    return response


@bp.route("/projects/<project_id>/dataset_writer", methods=["GET"])
@asreview_login_required
@project_from_id(current_user)
def api_list_dataset_writers(project):
    """List the name and label of available dataset writer"""

    fp_data = Path(project.config["dataset_path"])

    try:
        readers = list_readers()
        writers = list_writers()

        # get write format for the data file
        write_format = None
        for c in readers:
            if fp_data.suffix in c.read_format:
                if write_format is None:
                    write_format = c.write_format

        # get available writers
        payload = {"result": []}
        for c in writers:
            payload["result"].append(
                {
                    "enabled": True if c.write_format in write_format else False,
                    "name": c.name,
                    "label": c.label,
                    "caution": c.caution if hasattr(c, "caution") else None,
                }
            )

        if not payload["result"]:
            return (
                jsonify(
                    message=f"No dataset writer available for {fp_data.suffix} file."
                ),
                500,
            )

        # remove duplicate writers
        payload["result"] = [
            i
            for n, i in enumerate(payload["result"])
            if i not in payload["result"][(n + 1):]
        ]

    except Exception as err:
        logging.error(err)
        return jsonify(message=f"Failed to retrieve dataset writers. {err}"), 500

    response = jsonify(payload)

    return response


@bp.route("/projects/<project_id>/search", methods=["GET"])
@asreview_login_required
@project_from_id(current_user)
def api_search_data(project):  # noqa: F401
    """Search for papers"""
    q = request.args.get("q", default=None, type=str)
    max_results = request.args.get("n_max", default=10, type=int)

    project_mode = project.config["mode"]

    try:
        payload = {"result": []}
        if q:

            # read the dataset
            as_data = read_data(project)

            # read record_ids of labels from state
            with open_state(project.project_path) as s:
                labeled_record_ids = s.get_dataset(["record_id"])["record_id"].to_list()

            # search for the keywords
            result_idx = fuzzy_find(
                as_data,
                q,
                max_return=max_results,
                exclude=labeled_record_ids,
                by_index=True,
            )

            for record in as_data.record(result_idx):

                debug_label = record.extra_fields.get("debug_label", None)
                debug_label = int(debug_label) if pd.notnull(debug_label) else None

                if project_mode == PROJECT_MODE_SIMULATE:
                    # ignore existing labels
                    included = -1
                else:
                    included = int(record.included)

                payload["result"].append(
                    {
                        "id": int(record.record_id),
                        "title": record.title,
                        "abstract": record.abstract,
                        "authors": record.authors,
                        "keywords": record.keywords,
                        "included": included,
                        "_debug_label": debug_label,
                    }
                )

    except SearchError as search_err:
        logging.error(search_err)
        return jsonify(message=f"Error: {search_err}"), 500

    except Exception as err:
        logging.error(err)
        return jsonify(message="Failed to load search results."), 500

    response = jsonify(payload)

    return response


@bp.route("/projects/<project_id>/labeled", methods=["GET"])
@asreview_login_required
@project_from_id(current_user)
def api_get_labeled(project):  # noqa: F401
    """Get all papers classified as labeled documents"""

    page = request.args.get("page", default=None, type=int)
    per_page = request.args.get("per_page", default=20, type=int)
    subset = request.args.getlist("subset")
    latest_first = request.args.get("latest_first", default=1, type=int)

    try:

        with open_state(project.project_path) as s:
            data = s.get_dataset(["record_id", "label", "query_strategy", "notes"])
            data["prior"] = (data["query_strategy"] == "prior").astype(int)

        if any(s in subset for s in ["relevant", "included"]):
            data = data[data["label"] == 1]
        elif any(s in subset for s in ["irrelevant", "excluded"]):
            data = data[data["label"] == 0]
        else:
            data = data[~data["label"].isnull()]

        if "note" in subset:
            data = data[~data["notes"].isnull()]

        if "prior" in subset:
            data = data[data["prior"] == 1]

        if latest_first == 1:
            data = data.iloc[::-1]

        # count labeled records and max pages
        count = len(data)
        if count == 0:
            payload = {
                "count": 0,
                "next_page": None,
                "previous_page": None,
                "result": [],
            }
            response = jsonify(payload)

            return response

        max_page_calc = divmod(count, per_page)
        if max_page_calc[1] == 0:
            max_page = max_page_calc[0]
        else:
            max_page = max_page_calc[0] + 1

        if page is not None:
            # slice out records on specific page
            if page <= max_page:
                idx_start = page * per_page - per_page
                idx_end = page * per_page
                data = data.iloc[idx_start:idx_end, :].copy()
            else:
                return abort(404)

            # set next & previous page
            if page < max_page:
                next_page = page + 1
                if page > 1:
                    previous_page = page - 1
                else:
                    previous_page = None
            else:
                next_page = None
                previous_page = page - 1
        else:
            next_page = None
            previous_page = None

        records = read_data(project).record(data["record_id"])

        payload = {
            "count": count,
            "next_page": next_page,
            "previous_page": previous_page,
            "result": [],
        }
        for i, record in zip(data.index.tolist(), records):

            payload["result"].append(
                {
                    "id": int(record.record_id),
                    "title": record.title,
                    "abstract": record.abstract,
                    "authors": record.authors,
                    "keywords": record.keywords,
                    "doi": record.doi,
                    "url": record.url,
                    "included": int(data.loc[i, "label"]),
                    "note": data.loc[i, "notes"],
                    "prior": int(data.loc[i, "prior"]),
                }
            )

    except Exception as err:
        logging.error(err)
        return jsonify(message=f"{err}"), 500

    response = jsonify(payload)

    return response


@bp.route("/projects/<project_id>/labeled_stats", methods=["GET"])
@asreview_login_required
@project_from_id(current_user)
def api_get_labeled_stats(project):  # noqa: F401
    """Get all papers classified as prior documents"""

    try:

        with open_state(project.project_path) as s:
            data = s.get_dataset(["label", "query_strategy"])
            data_prior = data[data["query_strategy"] == "prior"]

        response = jsonify(
            {
                "n": len(data),
                "n_inclusions": sum(data["label"] == 1),
                "n_exclusions": sum(data["label"] == 0),
                "n_prior": len(data_prior),
                "n_prior_inclusions": sum(data_prior["label"] == 1),
                "n_prior_exclusions": sum(data_prior["label"] == 0),
            }
        )
    except StateNotFoundError:
        response = jsonify(
            {
                "n": 0,
                "n_inclusions": 0,
                "n_exclusions": 0,
                "n_prior": 0,
                "n_prior_inclusions": 0,
                "n_prior_exclusions": 0,
            }
        )

    except Exception as err:
        logging.error(err)
        return jsonify(message="Failed to load prior information."), 500

    return response


@bp.route("/projects/<project_id>/prior_random", methods=["GET"])
@asreview_login_required
@project_from_id(current_user)
def api_random_prior_papers(project):  # noqa: F401
    """Get a selection of random records.

    This set of records is extracted from the pool, but without
    the already labeled items.
    """

    # get the number of records to return
    n = request.args.get("n", default=5, type=int)
    # get the subset of records to return (for exploration and simulation mode)
    subset = request.args.get("subset", default=None, type=str)

    with open_state(project.project_path) as state:
        pool = state.get_pool().values

    as_data = read_data(project)

    payload = {"result": []}

    if subset in ["relevant", "included"]:
        rel_indices = as_data.df[as_data.df["debug_label"] == 1].index.values
        rel_indices_pool = np.intersect1d(pool, rel_indices)

        if len(rel_indices_pool) == 0:
            return jsonify(payload)
        elif n > len(rel_indices_pool):
            rand_pool_relevant = np.random.choice(
                rel_indices_pool, len(rel_indices_pool), replace=False
            )
        else:
            rand_pool = np.random.choice(pool, n, replace=False)
            rand_pool_relevant = np.random.choice(rel_indices_pool, n, replace=False)

        try:
            relevant_records = as_data.record(rand_pool_relevant)
        except Exception as err:
            logging.error(err)
            return jsonify(message=f"Failed to load random records. {err}"), 500

        for rr in relevant_records:
            payload["result"].append(
                {
                    "id": int(rr.record_id),
                    "title": rr.title,
                    "abstract": rr.abstract,
                    "authors": rr.authors,
                    "keywords": rr.keywords,
                    "included": None,
                    "_debug_label": 1,
                }
            )

    elif subset in ["irrelevant", "excluded"]:
        irrel_indices = as_data.df[as_data.df["debug_label"] == 0].index.values
        irrel_indices_pool = np.intersect1d(pool, irrel_indices)

        if len(irrel_indices_pool) == 0:
            return jsonify(payload)
        elif n > len(irrel_indices_pool):
            rand_pool_irrelevant = np.random.choice(
                irrel_indices_pool, len(irrel_indices_pool), replace=False
            )
        else:
            rand_pool_irrelevant = np.random.choice(
                irrel_indices_pool, n, replace=False
            )

        try:
            irrelevant_records = as_data.record(rand_pool_irrelevant)
        except Exception as err:
            logging.error(err)
            return jsonify(message=f"Failed to load random records. {err}"), 500

        for ir in irrelevant_records:
            payload["result"].append(
                {
                    "id": int(ir.record_id),
                    "title": ir.title,
                    "abstract": ir.abstract,
                    "authors": ir.authors,
                    "keywords": ir.keywords,
                    "included": None,
                    "_debug_label": 0,
                }
            )

    else:
        if len(pool) == 0:
            return jsonify(payload)
        elif n > len(pool):
            rand_pool = np.random.choice(pool, len(pool), replace=False)
        else:
            rand_pool = np.random.choice(pool, n, replace=False)

        try:
            records = as_data.record(rand_pool)
        except Exception as err:
            logging.error(err)
            return jsonify(message=f"Failed to load random records. {err}"), 500

        for r in records:
            payload["result"].append(
                {
                    "id": int(r.record_id),
                    "title": r.title,
                    "abstract": r.abstract,
                    "authors": r.authors,
                    "keywords": r.keywords,
                    "included": None,
                    "_debug_label": None,
                }
            )

    response = jsonify(payload)

    return response


@bp.route("/algorithms", methods=["GET"])
@asreview_login_required
def api_list_algorithms():
    """List the names and labels of available algorithms"""

    try:
        classes = [
            list_balance_strategies(),
            list_classifiers(),
            list_feature_extraction(),
            list_query_strategies(),
        ]

        payload = {
            "balance_strategy": [],
            "classifier": [],
            "feature_extraction": [],
            "query_strategy": [],
        }

        for c, key in zip(classes, payload.keys()):
            for method in c:
                if hasattr(method, "label"):
                    payload[key].append({"name": method.name, "label": method.label})
                else:
                    payload[key].append({"name": method.name, "label": method.name})

    except Exception as err:
        logging.error(err)
        return jsonify(message="Failed to retrieve algorithms."), 500

    response = jsonify(payload)

    return response


@bp.route("/projects/<project_id>/algorithms", methods=["GET"])
@asreview_login_required
@project_from_id(current_user)
def api_get_algorithms(project):  # noqa: F401

    default_payload = {
        "model": DEFAULT_MODEL,
        "feature_extraction": DEFAULT_FEATURE_EXTRACTION,
        "query_strategy": DEFAULT_QUERY_STRATEGY,
        "balance_strategy": DEFAULT_BALANCE_STRATEGY,
    }

    # check if there were algorithms stored in the state file
    try:

        with open_state(project.project_path) as state:
            if state.settings is not None:
                payload = {
                    "model": state.settings.model,
                    "feature_extraction": state.settings.feature_extraction,
                    "query_strategy": state.settings.query_strategy,
                    "balance_strategy": state.settings.balance_strategy,
                }
            else:
                payload = default_payload
    except (StateNotFoundError):
        payload = default_payload

    response = jsonify(payload)

    return response


@bp.route("/projects/<project_id>/algorithms", methods=["POST"])
@asreview_login_required
@project_from_id(current_user)
def api_set_algorithms(project):  # noqa: F401

    # TODO@{Jonathan} validate model choice on server side
    ml_model = request.form.get("model", None)
    ml_query_strategy = request.form.get("query_strategy", None)
    ml_balance_strategy = request.form.get("balance_strategy", None)
    ml_feature_extraction = request.form.get("feature_extraction", None)

    # create a new settings object from arguments
    # only used if state file is not present
    asreview_settings = ASReviewSettings(
        model=ml_model,
        query_strategy=ml_query_strategy,
        balance_strategy=ml_balance_strategy,
        feature_extraction=ml_feature_extraction,
        model_param=get_classifier(ml_model).param,
        query_param=get_query_model(ml_query_strategy).param,
        balance_param=get_balance_model(ml_balance_strategy).param,
        feature_param=get_feature_model(ml_feature_extraction).param,
    )

    # save the new settings to the state file
    with open_state(project.project_path, read_only=False) as state:
        state.settings = asreview_settings

    response = jsonify({"success": True})

    return response


@bp.route("/projects/<project_id>/start", methods=["POST"])
@asreview_login_required
@project_from_id(current_user)
def api_start(project):  # noqa: F401
    """Start training of first model or simulation."""

    # the project is a simulation project
    if project.config["mode"] == PROJECT_MODE_SIMULATE:

        # get priors
        with open_state(project.project_path) as s:
            priors = s.get_priors()["record_id"].tolist()

        logging.info("Start simulation")

        try:
            datafile = project.config["dataset_path"]
            logging.info("Project data file found: {}".format(datafile))

            # start simulation
            py_exe = _get_executable()
            run_command = (
                [
                    # get executable
                    py_exe,
                    # get module
                    "-m",
                    "asreview",
                    # run simulation via cli
                    "simulate",
                    # specify dataset
                    "",
                    # specify prior indices
                    "--prior_idx",
                ] +
                list(map(str, priors)) +
                [
                    # specify state file
                    "--state_file",
                    str(project.project_path),
                    # specify write interval
                    "--write_interval",
                    "100",
                ]
            )
            subprocess.Popen(run_command)

        except Exception as err:
            logging.error(err)
            message = f"Failed to get data file. {err}"
            return jsonify(message=message), 400

    # the project is an oracle or explore project
    else:

        logging.info("Train first iteration of model")
        try:
            # start training the model
            py_exe = _get_executable()
            run_command = [
                # get executable
                py_exe,
                # get module
                "-m",
                "asreview",
                # train the model via cli
                "web_run_model",
                # specify project id
                str(project.project_path),
                # output the error of the first model
                "--output_error",
                # mark the first run for status update
                "--first_run",
            ]
            subprocess.Popen(run_command)

        except Exception as err:
            logging.error(err)
            return jsonify(message="Failed to train the model."), 500

    response = jsonify({"success": True})

    return response


@bp.route("/projects/<project_id>/status", methods=["GET"])
@asreview_login_required
@project_from_id(current_user)
def api_get_status(project):  # noqa: F401
    """Check the status of the review"""

    try:
        status = project.reviews[0]["status"]
    except Exception:
        status = None

    if status == "error":
        error_path = project.project_path / "error.json"
        if error_path.exists():
            logging.error("Error on training")
            with open(error_path, "r") as f:
                error_message = json.load(f)["message"]

            raise Exception(error_message)

    response = jsonify({"status": status})

    return response


@bp.route("/projects/<project_id>/status", methods=["PUT"])
@asreview_login_required
@project_from_id(current_user)
def api_status_update(project):
    """Update the status of the review.

    The following status updates are allowed for
    oracle and explore:
    - `review` to `finished`
    - `finished` to `review` if not pool empty
    - `error` to `setup`

    The following status updates are allowed for simulate
    - `error` to `setup`

    Status updates by the user are not allowed in simulation
    mode.

    """

    status = request.form.get("status", type=str)

    current_status = project.config["reviews"][0]["status"]
    mode = project.config["mode"]

    if current_status == "error" and status == "setup":
        project.remove_error(status=status)

        response = jsonify({"success": True})

        return response

    if mode == PROJECT_MODE_SIMULATE:
        raise ValueError("Not possible to update status of simulation project.")
    else:
        if current_status == "review" and status == "finished":
            project.update_review(status=status)
        elif current_status == "finished" and status == "review":
            project.update_review(status=status)
            # ideally, also check here for empty pool
        else:
            raise ValueError(
                f"Not possible to update status from {current_status} to {status}"
            )

        response = jsonify({"success": True})

        return response


@bp.route("/projects/import_project", methods=["POST"])
@asreview_login_required
def api_import_project():
    """Import uploaded project"""

    # raise error if file not given
    if "file" not in request.files:
        response = jsonify(message="No ASReview file found to upload.")
        return response, 400

    try:
        project = ASReviewProject.load(
            request.files["file"], asreview_path(), safe_import=True
        )

    except Exception as err:
        logging.error(err)
        raise ValueError("Failed to import project.")

    return jsonify(project.config)


@bp.route("/projects/<project_id>/export_dataset", methods=["GET"])
@asreview_login_required
@project_from_id(current_user)
def api_export_dataset(project):
    """Export dataset with relevant/irrelevant labels"""

    # get the export args
    file_format = request.args.get("file_format", None)

    # create temporary folder to store exported dataset
    tmp_path = tempfile.TemporaryDirectory(dir=project.project_path)
    tmp_path_dataset = Path(tmp_path.name, f"export_dataset.{file_format}")

    try:
        # get labels and ranking from state file
        with open_state(project.project_path) as s:
            pool, labeled, pending = s.get_pool_labeled_pending()

        included = labeled[labeled["label"] == 1]
        excluded = labeled[labeled["label"] != 1]
        export_order = (
            included["record_id"].to_list() +
            pending.to_list() +
            pool.to_list() +
            excluded["record_id"].to_list()
        )

        # get writer corresponding to specified file format
        writers = list_writers()
        writer = None
        for c in writers:
            if writer is None:
                if c.name == file_format:
                    writer = c

        # read the dataset into a ASReview data object
        as_data = read_data(project)

        as_data.to_file(
            fp=tmp_path_dataset,
            labels=labeled.values.tolist(),
            ranking=export_order,
            writer=writer,
        )

        return send_file(
            tmp_path_dataset,
            as_attachment=True,
            download_name=f"asreview_dataset_{project.project_id}.{file_format}",
            max_age=0,
        )

    except Exception as err:
        raise Exception(f"Failed to export the {file_format} dataset. {err}")


@bp.route("/projects/<project_id>/export_project", methods=["GET"])
@asreview_login_required
@project_from_id(current_user)
def export_project(project):
    """Export the project file.

    The ASReview project file is a file with .asreview extension.
    The ASReview project file is a zipped file and contains
    all information to continue working on the project as well
    as the original dataset.
    """

    # create a temp folder to zip
    tmpdir = tempfile.TemporaryDirectory()
    tmpfile = Path(tmpdir.name, project.project_id).with_suffix(".asreview")

    logging.info("Saving project (temporary) to %s", tmpfile)
    project.export(tmpfile)

    return send_file(
        tmpfile,
        as_attachment=True,
        download_name=f"{project.project_id}.asreview",
        max_age=0,
    )


def _get_stats(project, include_priors=False):

    try:

        if is_v0_project(project.project_path):
            json_fp = Path(project.project_path, "result.json")

            # Check if the v0 project is in review.
            if json_fp.exists():

                with open(json_fp, "r") as f:
                    s = json.load(f)

                # Get the labels.
                labels = np.array(
                    [
                        int(sample_data[1])
                        for query in range(len(s["results"]))
                        for sample_data in s["results"][query]["labelled"]
                    ]
                )

                # Get the record table.
                data_hash = list(s["data_properties"].keys())[0]
                record_table = s["data_properties"][data_hash]["record_table"]

                n_records = len(record_table)

            # No result found.
            else:
                labels = np.array([])
                n_records = 0
        else:
            # Check if there is a review started in the project.
            try:
                # get label history
                with open_state(project.project_path) as s:

                    if (
                        project.config["reviews"][0]["status"] == "finished" and
                        project.config["mode"] == PROJECT_MODE_SIMULATE
                    ):
                        labels = _get_labels(s, priors=include_priors)
                    else:
                        labels = s.get_labels(priors=include_priors)

                    n_records = len(s.get_record_table())

            # No state file found or not init.
            except (StateNotFoundError, StateError):
                labels = np.array([])
                n_records = 0

        n_included = int(sum(labels == 1))
        n_excluded = int(sum(labels == 0))

        if n_included > 0:
            n_since_last_relevant = int(labels.tolist()[::-1].index(1))
        else:
            n_since_last_relevant = 0

    except Exception as err:
        logging.error(err)
        return jsonify(message="Failed to load progress statistics."), 500

    return {
        "n_included": n_included,
        "n_excluded": n_excluded,
        "n_since_last_inclusion": n_since_last_relevant,
        "n_papers": n_records,
        "n_pool": n_records - n_excluded - n_included,
    }


def _get_labels(state_obj, priors=False):

    # get the number of records
    n_records = state_obj.n_records

    # get the labels
    labels = state_obj.get_labels(priors=priors).to_list()

    # if less labels than records, fill with 0
    if len(labels) < n_records:
        labels += [0] * (n_records - len(labels))
        labels = pd.Series(labels)

    return labels


@bp.route("/projects/<project_id>/progress", methods=["GET"])
@asreview_login_required
@project_from_id(current_user)
def api_get_progress_info(project):  # noqa: F401
    """Get progress statistics of a project"""

    include_priors = request.args.get("priors", True, type=bool)

    response = jsonify(_get_stats(project, include_priors=include_priors))

    # return a success response to the client.
    return response


@bp.route("/projects/<project_id>/progress_density", methods=["GET"])
@asreview_login_required
@project_from_id(current_user)
def api_get_progress_density(project):
    """Get progress density of a project"""

    include_priors = request.args.get("priors", False, type=bool)

    try:
        # get label history
        with open_state(project.project_path) as s:

            if (
                project.config["reviews"][0]["status"] == "finished" and
                project.config["mode"] == PROJECT_MODE_SIMULATE
            ):
                data = _get_labels(s, priors=include_priors)
            else:
                data = s.get_labels(priors=include_priors)

        # create a dataset with the rolling mean of every 10 papers
        df = (
            data.to_frame(name="Relevant")
            .reset_index(drop=True)
            .rolling(10, min_periods=1)
            .mean()
        )
        df["Total"] = df.index + 1

        # transform mean(percentage) to number
        for i in range(0, len(df)):
            if df.loc[i, "Total"] < 10:
                df.loc[i, "Irrelevant"] = (1 - df.loc[i, "Relevant"]) * df.loc[
                    i, "Total"
                ]
                df.loc[i, "Relevant"] = df.loc[i, "Total"] - df.loc[i, "Irrelevant"]
            else:
                df.loc[i, "Irrelevant"] = (1 - df.loc[i, "Relevant"]) * 10
                df.loc[i, "Relevant"] = 10 - df.loc[i, "Irrelevant"]

        df = df.round(1).to_dict(orient="records")
        for d in df:
            d["x"] = d.pop("Total")

        df_relevant = [{k: v for k, v in d.items() if k != "Irrelevant"} for d in df]
        for d in df_relevant:
            d["y"] = d.pop("Relevant")

        df_irrelevant = [{k: v for k, v in d.items() if k != "Relevant"} for d in df]
        for d in df_irrelevant:
            d["y"] = d.pop("Irrelevant")

        payload = {"relevant": df_relevant, "irrelevant": df_irrelevant}

    except Exception as err:
        logging.error(err)
        return jsonify(message="Failed to load progress density."), 500

    response = jsonify(payload)

    return response


@bp.route("/projects/<project_id>/progress_recall", methods=["GET"])
@asreview_login_required
@project_from_id(current_user)
def api_get_progress_recall(project):
    """Get cumulative number of inclusions by ASReview/at random"""

    include_priors = request.args.get("priors", False, type=bool)

    try:
        with open_state(project.project_path) as s:

            if (
                project.config["reviews"][0]["status"] == "finished" and
                project.config["mode"] == PROJECT_MODE_SIMULATE
            ):
                data = _get_labels(s, priors=include_priors)
            else:
                data = s.get_labels(priors=include_priors)

            n_records = len(s.get_record_table())

        # create a dataset with the cumulative number of inclusions
        df = data.to_frame(name="Relevant").reset_index(drop=True).cumsum()
        df["Total"] = df.index + 1
        df["Random"] = (df["Total"] * (df["Relevant"][-1:] / n_records).values).round()

        df = df.round(1).to_dict(orient="records")
        for d in df:
            d["x"] = d.pop("Total")

        df_asreview = [{k: v for k, v in d.items() if k != "Random"} for d in df]
        for d in df_asreview:
            d["y"] = d.pop("Relevant")

        df_random = [{k: v for k, v in d.items() if k != "Relevant"} for d in df]
        for d in df_random:
            d["y"] = d.pop("Random")

        payload = {"asreview": df_asreview, "random": df_random}

    except Exception as err:
        logging.error(err)
        return jsonify(message="Failed to load progress recall."), 500

    response = jsonify(payload)

    return response


@bp.route("/projects/<project_id>/record/<doc_id>", methods=["POST", "PUT"])
@asreview_login_required
@project_from_id(current_user)
def api_classify_instance(project, doc_id):  # noqa: F401
    """Label item

    This request handles the document identifier and the corresponding label.
    The result is stored in a temp location. If this storage exceeds a certain
    amount of values, then the model is triggered. The values of the location
    are passed to the model and the storaged is cleared. This model will run
    in the background.
    """
    # return the combination of document_id and label.
    record_id = int(request.form.get("doc_id"))
    label = int(request.form.get("label"))
    note = request.form.get("note", type=str)
    if not note:
        note = None

    is_prior = request.form.get("is_prior", default=False)

    retrain_model = False if is_prior == "1" else True
    prior = True if is_prior == "1" else False

    if request.method == "POST":

        with open_state(project.project_path, read_only=False) as state:

            # add the labels as prior data
            state.add_labeling_data(
                record_ids=[record_id], labels=[label], notes=[note], prior=prior
            )

    elif request.method == "PUT":

        with open_state(project.project_path, read_only=False) as state:

            if label in [0, 1]:
                state.update_decision(record_id, label, note=note)
            elif label == -1:
                state.delete_record_labeling_data(record_id)

    if retrain_model:

        # retrain model
        subprocess.Popen(
            [_get_executable(), "-m", "asreview", "web_run_model",
             str(project.project_path)]
        )

    response = jsonify({"success": True})

    return response


@bp.route("/projects/<project_id>/get_document", methods=["GET"])
@asreview_login_required
@project_from_id(current_user)
def api_get_document(project):  # noqa: F401
    """Retrieve documents in order of review.

    After these documents were retrieved, the queue on the client side is
    updated.
    This request can get triggered after each document classification.
    Although it might be better to call this function after 20 requests on the
    client side.
    """
    try:

        with open_state(project.project_path, read_only=False) as state:
            # First check if there is a pending record.
            _, _, pending = state.get_pool_labeled_pending()
            if not pending.empty:
                record_ids = pending.to_list()
            # Else query for a new record.
            else:
                record_ids = state.query_top_ranked(1)

        if len(record_ids) > 0:
            new_instance = record_ids[0]

            as_data = read_data(project)
            record = as_data.record(int(new_instance))

            item = {}
            item["title"] = record.title
            item["authors"] = record.authors
            item["abstract"] = record.abstract
            item["doi"] = record.doi
            item["url"] = record.url

            # return the debug label
            debug_label = record.extra_fields.get("debug_label", None)
            item["_debug_label"] = int(debug_label) if pd.notnull(debug_label) else None

            item["doc_id"] = new_instance
            pool_empty = False
        else:
            # end of pool
            project.update_review(status="finished")
            item = None
            pool_empty = True

    except Exception as err:
        logging.error(err)
        return jsonify(message=f"Failed to retrieve new records. {err}."), 500

    response = jsonify({"result": item, "pool_empty": pool_empty})

    return response


@bp.route("/projects/<project_id>/delete", methods=["DELETE"])
@asreview_login_required
@project_from_id(current_user)
def api_delete_project(project):  # noqa: F401
    """"""

    # some checks to check if there is a project to delete
    if project.project_id == "" or project.project_id is None:
        response = jsonify(message="project-delete-failure")
        return response, 500

    if project.project_path.exists() and project.project_path.is_dir():
        try:

            # remove from database if applicable
            if app_is_authenticated(current_app):
                project = Project.query.filter(
                    and_(
                        Project.project_id == project.project_id,
                        Project.owner_id == current_user.id,
                    )
                ).one_or_none()

                if project is not None:
                    DB.session.delete(project)
                    DB.session.commit()
                else:
                    return jsonify(message="Failed to delete project in DB."), 500

            # and remove the folder
            shutil.rmtree(project.project_path)

        except Exception as err:
            logging.error(err)
            return jsonify(message="Failed to delete project."), 500

        response = jsonify({"success": True})

        return response

    response = jsonify(message="project-delete-failure")
    return response, 500
>>>>>>> 5f7ecf9a
<|MERGE_RESOLUTION|>--- conflicted
+++ resolved
@@ -1,4 +1,3 @@
-<<<<<<< HEAD
 # Copyright 2019-2022 The ASReview Authors. All Rights Reserved.
 #
 # Licensed under the Apache License, Version 2.0 (the "License");
@@ -1720,1720 +1719,4 @@
         return response
 
     response = jsonify(message="project-delete-failure")
-    return response, 500
-=======
-# Copyright 2019-2022 The ASReview Authors. All Rights Reserved.
-#
-# Licensed under the Apache License, Version 2.0 (the "License");
-# you may not use this file except in compliance with the License.
-# You may obtain a copy of the License at
-#
-#     http://www.apache.org/licenses/LICENSE-2.0
-#
-# Unless required by applicable law or agreed to in writing, software
-# distributed under the License is distributed on an "AS IS" BASIS,
-# WITHOUT WARRANTIES OR CONDITIONS OF ANY KIND, either express or implied.
-# See the License for the specific language governing permissions and
-# limitations under the License.
-
-import json
-import logging
-import shutil
-import subprocess
-import tempfile
-import urllib.parse
-from pathlib import Path
-from urllib.request import urlretrieve
-
-from flask import Blueprint
-from flask import abort
-from flask import current_app
-from flask import jsonify
-from flask import request
-from flask import send_file
-from flask_cors import CORS
-from flask_login import current_user
-import numpy as np
-import pandas as pd
-from sqlalchemy import and_
-from werkzeug.exceptions import InternalServerError
-from werkzeug.utils import secure_filename
-
-from asreview.config import DEFAULT_BALANCE_STRATEGY
-from asreview.config import DEFAULT_FEATURE_EXTRACTION
-from asreview.config import DEFAULT_MODEL
-from asreview.config import DEFAULT_QUERY_STRATEGY
-from asreview.config import PROJECT_MODE_EXPLORE
-from asreview.config import PROJECT_MODE_SIMULATE
-from asreview.data import ASReviewData
-from asreview.data.statistics import n_duplicates
-from asreview.datasets import DatasetManager
-from asreview.exceptions import BadFileFormatError
-from asreview.io import list_readers
-from asreview.io import list_writers
-from asreview.models.balance import get_balance_model
-from asreview.models.balance import list_balance_strategies
-from asreview.models.classifiers import get_classifier
-from asreview.models.classifiers import list_classifiers
-from asreview.models.feature_extraction import get_feature_model
-from asreview.models.feature_extraction import list_feature_extraction
-from asreview.models.query import get_query_model
-from asreview.models.query import list_query_strategies
-from asreview.project import ASReviewProject
-from asreview.project import ProjectNotFoundError
-from asreview.project import _create_project_id
-from asreview.project import get_project_path
-from asreview.project import get_projects
-from asreview.project import is_project
-from asreview.project import is_v0_project
-from asreview.project import open_state
-from asreview.project import project_from_id
-from asreview.search import SearchError
-from asreview.search import fuzzy_find
-from asreview.settings import ASReviewSettings
-from asreview.state.errors import StateError
-from asreview.state.errors import StateNotFoundError
-from asreview.state.sql_converter import upgrade_asreview_project_file
-from asreview.state.sql_converter import upgrade_project_config
-from asreview.utils import _get_executable
-from asreview.utils import asreview_path
-from asreview.webapp import DB
-from asreview.webapp.authentication.login_required import asreview_login_required  # NOQA
-from asreview.webapp.authentication.models import Project
-from asreview.webapp.io import read_data
-
-bp = Blueprint("api", __name__, url_prefix="/api")
-CORS(
-    bp,
-    resources={
-        r"*": {
-            "origins": [
-                "http://localhost:3000",
-                "http://127.0.0.1:3000",
-                "localhost:3000",
-            ]
-        }
-    },
-    supports_credentials=True,
-)
-
-
-# helper function that indicates if app is authenticated
-def app_is_authenticated(app):
-    """Checks is app is authenticated"""
-    return app.config.get("AUTHENTICATION_ENABLED", False)
-
-
-# helper function
-def _get_authenticated_folder_id(project_id, user):
-    # if we do authentication, then the project must be
-    # registered in the database
-    project_from_db = Project.query.filter(
-        Project.project_id == project_id
-    ).one_or_none()
-
-    # project exists and user -is- owner OR this is a new project
-    if (project_from_db and user == project_from_db.owner) or (
-        project_from_db is None
-    ):
-        folder_id = f"{user.id}_{project_id}"
-
-    # project exists but user is a collaborator
-    elif project_from_db and user in project_from_db.collaborators:
-        folder_id = f"{project_from_db.owner_id}_{project_id}"
-
-    # default to project_id
-    else:
-        folder_id = project_id
-
-    return folder_id
-
-
-# error handlers
-@bp.errorhandler(ProjectNotFoundError)
-def project_not_found(e):
-    message = str(e) if str(e) else "Project not found."
-    logging.error(message)
-    return jsonify(message=message), 400
-
-
-@bp.errorhandler(InternalServerError)
-def error_500(e):
-    original = getattr(e, "original_exception", None)
-
-    if original is None or str(e.original_exception) == "":
-        # direct 500 error, such as abort(500)
-        logging.error(e)
-        return jsonify(message="Whoops, something went wrong."), 500
-
-    # wrapped unhandled error
-    logging.error(e.original_exception)
-    return jsonify(message=str(e.original_exception)), 500
-
-
-# routes
-@bp.route("/projects", methods=["GET"])
-@asreview_login_required
-def api_get_projects():  # noqa: F401
-    """"""
-    project_info = []
-
-    if app_is_authenticated(current_app):
-        # authenticated with User accounts
-        user_db_projects = list(current_user.projects) + \
-            list(current_user.involved_in)
-        project_paths = [
-            asreview_path() / project.folder for project in user_db_projects
-        ]
-        owner_ids = [project.owner_id for project in user_db_projects]
-        projects = get_projects(project_paths)
-    else:
-        # force get_projects to list the .asreview folder
-        projects = get_projects(None)
-        owner_ids = [None for p in projects]
-
-    for project, owner_id in zip(projects, owner_ids):
-        try:
-            project_config = project.config
-
-            # upgrade info of v0 projects
-            if project_config["version"].startswith("0"):
-                project_config = upgrade_project_config(project_config)
-                project_config["projectNeedsUpgrade"] = True
-
-            # add ownership information if authentication is enabled
-            if app_is_authenticated(current_app):
-                project_config["owner_id"] = owner_id
-
-            logging.info("Project found: {}".format(project_config["id"]))
-            project_info.append(project_config)
-
-        except Exception as err:
-            logging.error(err)
-
-    # sort the projects based on created_at_unix
-    project_info = sorted(
-        project_info,
-        key=lambda y: (y["created_at_unix"] is not None, y["created_at_unix"]),
-        reverse=True,
-    )
-
-    response = jsonify({"result": project_info})
-
-    return response
-
-
-@bp.route("/projects/stats", methods=["GET"])
-@asreview_login_required
-def api_get_projects_stats():  # noqa: F401
-    """Get dashboard statistics of all projects"""
-
-    stats_counter = {"n_in_review": 0, "n_finished": 0, "n_setup": 0}
-
-    if app_is_authenticated(current_app):
-        user_db_projects = list(current_user.projects) + \
-            list(current_user.involved_in)
-        project_paths = [
-            asreview_path() / project.folder for project in user_db_projects
-        ]
-    else:
-        # force get_projects to list the .asreview folder
-        project_paths = None
-
-    for project in get_projects(project_paths):
-        try:
-            project_config = project.config
-
-            # upgrade info of v0 projects
-            if project_config["version"].startswith("0"):
-                project_config = upgrade_project_config(project_config)
-                project_config["projectNeedsUpgrade"] = True
-
-            # get dashboard statistics
-            try:
-                if project_config["reviews"][0]["status"] == "review":
-                    stats_counter["n_in_review"] += 1
-                elif project_config["reviews"][0]["status"] == "finished":
-                    stats_counter["n_finished"] += 1
-                else:
-                    stats_counter["n_setup"] += 1
-            except Exception:
-                stats_counter["n_setup"] += 1
-
-        except Exception as err:
-            logging.error(err)
-            return jsonify(message=f"Failed to load dashboard statistics. {err}"), 500
-
-    response = jsonify({"result": stats_counter})
-
-    return response
-
-
-@bp.route("/projects/info", methods=["POST"])
-@asreview_login_required
-def api_init_project():  # noqa: F401
-    """"""
-
-    project_mode = request.form["mode"]
-    project_name = request.form["name"]
-    project_description = request.form["description"]
-    project_authors = request.form["authors"]
-
-    project_id = _create_project_id(project_name)
-
-    if not project_id and not isinstance(project_id, str) and len(project_id) >= 3:
-        raise ValueError("Project name should be at least 3 characters.")
-
-    # generate a project path
-    if app_is_authenticated(current_app):
-        folder_id = _get_authenticated_folder_id(project_id, current_user)
-    else:
-        folder_id = project_id
-    # get path of this project
-    project_path = get_project_path(folder_id)
-
-    project = ASReviewProject.create(
-        project_path,
-        project_id=project_id,
-        project_mode=project_mode,
-        project_name=project_name,
-        project_description=project_description,
-        project_authors=project_authors,
-    )
-
-    # create a database entry for this project
-    if app_is_authenticated(current_app):
-        current_user.projects.append(
-            Project(project_id=project_id, folder=project_path.stem)
-        )
-        DB.session.commit()
-
-    response = jsonify(project.config)
-
-    return response, 201
-
-
-@bp.route("/projects/<project_id>/upgrade_if_old", methods=["GET"])
-@asreview_login_required
-@project_from_id(current_user)
-def api_upgrade_project_if_old(project):
-    """Get upgrade project if it is v0.x"""
-
-    if not project.config["version"].startswith("0"):
-        response = jsonify(message="Can only convert v0.x projects.")
-        return response, 400
-
-    # errors are handled by the InternalServerError
-    upgrade_asreview_project_file(project.project_path)
-
-    response = jsonify({"success": True})
-    return response
-
-
-@bp.route("/projects/<project_id>/info", methods=["GET"])
-@asreview_login_required
-@project_from_id(current_user)
-def api_get_project_info(project):  # noqa: F401
-    """"""
-    project_config = project.config
-
-    # upgrade info of v0 projects
-    if project_config["version"].startswith("0"):
-        project_config = upgrade_project_config(project_config)
-        project_config["projectNeedsUpgrade"] = True
-
-    # add user_id of owner to response if authenticated
-    if app_is_authenticated(current_app):
-        db_project = Project.query.filter(
-            Project.project_id == project.config.get("id", 0)
-        ).one_or_none()
-        if db_project:
-            project_config["ownerId"] = db_project.owner_id
-
-    return jsonify(project_config)
-
-
-@bp.route("/projects/<project_id>/info", methods=["PUT"])
-@asreview_login_required
-@project_from_id(current_user)
-def api_update_project_info(project):  # noqa: F401
-    """"""
-    # rename the project if project name is changed
-    if request.form.get("name", None) is not None:
-        # get new name
-        new_project_name = request.form.get("name")
-        # if the name has been changed, process changes
-        if project.config["name"] != new_project_name:
-            old_project_id = project.config["id"]
-            new_project_id = _create_project_id(new_project_name)
-
-            if app_is_authenticated(current_app):
-                folder_id = _get_authenticated_folder_id(
-                    new_project_id,
-                    current_user
-                )
-            else:
-                folder_id = new_project_id
-
-            new_project_path = get_project_path(folder_id)
-            project.rename(
-                {
-                    "name": new_project_name,
-                    "project_id": new_project_id,
-                    "project_path": new_project_path,
-                }
-            )
-
-            # update project in the database
-            # ==============================
-            if app_is_authenticated(current_app):
-                Project.query.filter(
-                    and_(
-                        Project.owner_id == current_user.id,
-                        Project.project_id == old_project_id,
-                    )
-                ).update(
-                    {"project_id": new_project_id, "folder": new_project_path.stem}
-                )
-                DB.session.commit()
-
-    # update the project info
-    project.update_config(
-        mode=request.form["mode"],
-        description=request.form["description"],
-        authors=request.form["authors"],
-    )
-
-    return api_get_project_info(project.project_id)
-
-
-@bp.route("/datasets", methods=["GET"])
-@asreview_login_required
-def api_demo_data_project():  # noqa: F401
-    """"""
-
-    subset = request.args.get("subset", None)
-
-    manager = DatasetManager()
-
-    if subset == "plugin":
-
-        try:
-            result_datasets = manager.list(
-                exclude=["builtin", "benchmark", "benchmark-nature"]
-            )
-
-        except Exception as err:
-            logging.error(err)
-            return jsonify(message="Failed to load plugin datasets."), 500
-
-    elif subset == "benchmark":
-
-        try:
-            # collect the datasets metadata
-            result_datasets = manager.list(include=["benchmark-nature", "benchmark"])
-
-        except Exception as err:
-            logging.error(err)
-            return jsonify(message="Failed to load benchmark datasets."), 500
-
-    else:
-        response = jsonify(message="demo-data-loading-failed")
-
-        return response, 400
-
-    payload = {"result": result_datasets}
-    response = jsonify(payload)
-    return response
-
-
-@bp.route("/projects/<project_id>/data", methods=["POST", "PUT"])
-@asreview_login_required
-@project_from_id(current_user)
-def api_upload_data_to_project(project):  # noqa: F401
-    """"""
-
-    # get the project config to modify behavior of dataset
-    project_config = project.config
-
-    # remove old dataset if present
-    if "dataset_path" in project_config and project_config["dataset_path"] is not None:
-        logging.warning("Removing old dataset and adding new dataset.")
-        project.remove_dataset()
-
-    # create dataset folder if not present
-    Path(project.project_path, "data").mkdir(exist_ok=True)
-
-    if request.form.get("plugin", None):
-        url = DatasetManager().find(request.form["plugin"]).filepath
-
-    if request.form.get("benchmark", None):
-        url = DatasetManager().find(request.form["benchmark"]).filepath
-
-    if request.form.get("url", None):
-        url = request.form["url"]
-
-    if (
-        request.form.get("plugin", None) or
-        request.form.get("benchmark", None) or
-        request.form.get("url", None)
-    ):
-        try:
-            url_parts = urllib.parse.urlparse(url)
-            filename = secure_filename(url_parts.path.rsplit("/", 1)[-1])
-
-            urlretrieve(url, Path(project.project_path, "data") / filename)
-
-        except ValueError as err:
-
-            logging.error(err)
-            message = f"Invalid URL '{url}'."
-
-            if isinstance(url, str) and not url.startswith("http"):
-                message += " Usually, the URL starts with 'http' or 'https'."
-
-            return jsonify(message=message), 400
-
-        except Exception as err:
-
-            logging.error(err)
-            message = f"Can't retrieve data from URL {url}."
-
-            return jsonify(message=message), 400
-
-    elif "file" in request.files:
-
-        data_file = request.files["file"]
-
-        # check the file is file is in a correct format
-        # check_dataset(data_file)
-        try:
-
-            filename = secure_filename(data_file.filename)
-            fp_data = Path(project.project_path, "data") / filename
-
-            # save the file
-            data_file.save(str(fp_data))
-
-        except Exception as err:
-
-            logging.error(err)
-
-            response = jsonify(message=f"Failed to upload file '{filename}'. {err}")
-
-            return response, 400
-    else:
-        response = jsonify(message="No file or dataset found to upload.")
-        return response, 400
-
-    if project_config["mode"] == PROJECT_MODE_EXPLORE:
-
-        data_path_raw = Path(project.project_path, "data") / filename
-        data_path = data_path_raw.with_suffix(".csv")
-
-        data = ASReviewData.from_file(data_path_raw)
-
-        if data.labels is None:
-            raise ValueError("Upload fully labeled dataset.")
-
-        data.df.rename(
-            {data.column_spec["included"]: "debug_label"}, axis=1, inplace=True
-        )
-        data.to_file(data_path)
-
-    elif project_config["mode"] == PROJECT_MODE_SIMULATE:
-
-        data_path_raw = Path(project.project_path, "data") / filename
-        data_path = data_path_raw.with_suffix(".csv")
-
-        data = ASReviewData.from_file(data_path_raw)
-
-        if data.labels is None:
-            raise ValueError("Upload fully labeled dataset.")
-
-        data.df["debug_label"] = data.df[data.column_spec["included"]]
-        data.to_file(data_path)
-
-    else:
-        data_path = Path(project.project_path, "data") / filename
-
-    try:
-        # add the file to the project
-        project.add_dataset(data_path.name)
-
-    # Bad format. TODO{Jonathan} Return informative message with link.
-    except BadFileFormatError as err:
-        message = f"Failed to upload file '{filename}'. {err}"
-        return jsonify(message=message), 400
-
-    response = jsonify({"success": True})
-
-    return response
-
-
-@bp.route("/projects/<project_id>/data", methods=["GET"])
-@asreview_login_required
-@project_from_id(current_user)
-def api_get_project_data(project):  # noqa: F401
-    """"""
-
-    if not is_project(project.project_path):
-        response = jsonify(message="Project not found.")
-        return response, 404
-
-    try:
-
-        # get statistics of the dataset
-        as_data = read_data(project)
-
-        statistics = {
-            "n_rows": as_data.df.shape[0],
-            "n_cols": as_data.df.shape[1],
-            "n_duplicates": n_duplicates(as_data),
-            "filename": Path(project.config["dataset_path"]).stem,
-        }
-
-    except FileNotFoundError as err:
-        logging.info(err)
-        statistics = {"filename": None}
-
-    except Exception as err:
-        logging.error(err)
-        message = f"Failed to get file. {err}"
-        return jsonify(message=message), 400
-
-    response = jsonify(statistics)
-
-    return response
-
-
-@bp.route("/projects/<project_id>/dataset_writer", methods=["GET"])
-@asreview_login_required
-@project_from_id(current_user)
-def api_list_dataset_writers(project):
-    """List the name and label of available dataset writer"""
-
-    fp_data = Path(project.config["dataset_path"])
-
-    try:
-        readers = list_readers()
-        writers = list_writers()
-
-        # get write format for the data file
-        write_format = None
-        for c in readers:
-            if fp_data.suffix in c.read_format:
-                if write_format is None:
-                    write_format = c.write_format
-
-        # get available writers
-        payload = {"result": []}
-        for c in writers:
-            payload["result"].append(
-                {
-                    "enabled": True if c.write_format in write_format else False,
-                    "name": c.name,
-                    "label": c.label,
-                    "caution": c.caution if hasattr(c, "caution") else None,
-                }
-            )
-
-        if not payload["result"]:
-            return (
-                jsonify(
-                    message=f"No dataset writer available for {fp_data.suffix} file."
-                ),
-                500,
-            )
-
-        # remove duplicate writers
-        payload["result"] = [
-            i
-            for n, i in enumerate(payload["result"])
-            if i not in payload["result"][(n + 1):]
-        ]
-
-    except Exception as err:
-        logging.error(err)
-        return jsonify(message=f"Failed to retrieve dataset writers. {err}"), 500
-
-    response = jsonify(payload)
-
-    return response
-
-
-@bp.route("/projects/<project_id>/search", methods=["GET"])
-@asreview_login_required
-@project_from_id(current_user)
-def api_search_data(project):  # noqa: F401
-    """Search for papers"""
-    q = request.args.get("q", default=None, type=str)
-    max_results = request.args.get("n_max", default=10, type=int)
-
-    project_mode = project.config["mode"]
-
-    try:
-        payload = {"result": []}
-        if q:
-
-            # read the dataset
-            as_data = read_data(project)
-
-            # read record_ids of labels from state
-            with open_state(project.project_path) as s:
-                labeled_record_ids = s.get_dataset(["record_id"])["record_id"].to_list()
-
-            # search for the keywords
-            result_idx = fuzzy_find(
-                as_data,
-                q,
-                max_return=max_results,
-                exclude=labeled_record_ids,
-                by_index=True,
-            )
-
-            for record in as_data.record(result_idx):
-
-                debug_label = record.extra_fields.get("debug_label", None)
-                debug_label = int(debug_label) if pd.notnull(debug_label) else None
-
-                if project_mode == PROJECT_MODE_SIMULATE:
-                    # ignore existing labels
-                    included = -1
-                else:
-                    included = int(record.included)
-
-                payload["result"].append(
-                    {
-                        "id": int(record.record_id),
-                        "title": record.title,
-                        "abstract": record.abstract,
-                        "authors": record.authors,
-                        "keywords": record.keywords,
-                        "included": included,
-                        "_debug_label": debug_label,
-                    }
-                )
-
-    except SearchError as search_err:
-        logging.error(search_err)
-        return jsonify(message=f"Error: {search_err}"), 500
-
-    except Exception as err:
-        logging.error(err)
-        return jsonify(message="Failed to load search results."), 500
-
-    response = jsonify(payload)
-
-    return response
-
-
-@bp.route("/projects/<project_id>/labeled", methods=["GET"])
-@asreview_login_required
-@project_from_id(current_user)
-def api_get_labeled(project):  # noqa: F401
-    """Get all papers classified as labeled documents"""
-
-    page = request.args.get("page", default=None, type=int)
-    per_page = request.args.get("per_page", default=20, type=int)
-    subset = request.args.getlist("subset")
-    latest_first = request.args.get("latest_first", default=1, type=int)
-
-    try:
-
-        with open_state(project.project_path) as s:
-            data = s.get_dataset(["record_id", "label", "query_strategy", "notes"])
-            data["prior"] = (data["query_strategy"] == "prior").astype(int)
-
-        if any(s in subset for s in ["relevant", "included"]):
-            data = data[data["label"] == 1]
-        elif any(s in subset for s in ["irrelevant", "excluded"]):
-            data = data[data["label"] == 0]
-        else:
-            data = data[~data["label"].isnull()]
-
-        if "note" in subset:
-            data = data[~data["notes"].isnull()]
-
-        if "prior" in subset:
-            data = data[data["prior"] == 1]
-
-        if latest_first == 1:
-            data = data.iloc[::-1]
-
-        # count labeled records and max pages
-        count = len(data)
-        if count == 0:
-            payload = {
-                "count": 0,
-                "next_page": None,
-                "previous_page": None,
-                "result": [],
-            }
-            response = jsonify(payload)
-
-            return response
-
-        max_page_calc = divmod(count, per_page)
-        if max_page_calc[1] == 0:
-            max_page = max_page_calc[0]
-        else:
-            max_page = max_page_calc[0] + 1
-
-        if page is not None:
-            # slice out records on specific page
-            if page <= max_page:
-                idx_start = page * per_page - per_page
-                idx_end = page * per_page
-                data = data.iloc[idx_start:idx_end, :].copy()
-            else:
-                return abort(404)
-
-            # set next & previous page
-            if page < max_page:
-                next_page = page + 1
-                if page > 1:
-                    previous_page = page - 1
-                else:
-                    previous_page = None
-            else:
-                next_page = None
-                previous_page = page - 1
-        else:
-            next_page = None
-            previous_page = None
-
-        records = read_data(project).record(data["record_id"])
-
-        payload = {
-            "count": count,
-            "next_page": next_page,
-            "previous_page": previous_page,
-            "result": [],
-        }
-        for i, record in zip(data.index.tolist(), records):
-
-            payload["result"].append(
-                {
-                    "id": int(record.record_id),
-                    "title": record.title,
-                    "abstract": record.abstract,
-                    "authors": record.authors,
-                    "keywords": record.keywords,
-                    "doi": record.doi,
-                    "url": record.url,
-                    "included": int(data.loc[i, "label"]),
-                    "note": data.loc[i, "notes"],
-                    "prior": int(data.loc[i, "prior"]),
-                }
-            )
-
-    except Exception as err:
-        logging.error(err)
-        return jsonify(message=f"{err}"), 500
-
-    response = jsonify(payload)
-
-    return response
-
-
-@bp.route("/projects/<project_id>/labeled_stats", methods=["GET"])
-@asreview_login_required
-@project_from_id(current_user)
-def api_get_labeled_stats(project):  # noqa: F401
-    """Get all papers classified as prior documents"""
-
-    try:
-
-        with open_state(project.project_path) as s:
-            data = s.get_dataset(["label", "query_strategy"])
-            data_prior = data[data["query_strategy"] == "prior"]
-
-        response = jsonify(
-            {
-                "n": len(data),
-                "n_inclusions": sum(data["label"] == 1),
-                "n_exclusions": sum(data["label"] == 0),
-                "n_prior": len(data_prior),
-                "n_prior_inclusions": sum(data_prior["label"] == 1),
-                "n_prior_exclusions": sum(data_prior["label"] == 0),
-            }
-        )
-    except StateNotFoundError:
-        response = jsonify(
-            {
-                "n": 0,
-                "n_inclusions": 0,
-                "n_exclusions": 0,
-                "n_prior": 0,
-                "n_prior_inclusions": 0,
-                "n_prior_exclusions": 0,
-            }
-        )
-
-    except Exception as err:
-        logging.error(err)
-        return jsonify(message="Failed to load prior information."), 500
-
-    return response
-
-
-@bp.route("/projects/<project_id>/prior_random", methods=["GET"])
-@asreview_login_required
-@project_from_id(current_user)
-def api_random_prior_papers(project):  # noqa: F401
-    """Get a selection of random records.
-
-    This set of records is extracted from the pool, but without
-    the already labeled items.
-    """
-
-    # get the number of records to return
-    n = request.args.get("n", default=5, type=int)
-    # get the subset of records to return (for exploration and simulation mode)
-    subset = request.args.get("subset", default=None, type=str)
-
-    with open_state(project.project_path) as state:
-        pool = state.get_pool().values
-
-    as_data = read_data(project)
-
-    payload = {"result": []}
-
-    if subset in ["relevant", "included"]:
-        rel_indices = as_data.df[as_data.df["debug_label"] == 1].index.values
-        rel_indices_pool = np.intersect1d(pool, rel_indices)
-
-        if len(rel_indices_pool) == 0:
-            return jsonify(payload)
-        elif n > len(rel_indices_pool):
-            rand_pool_relevant = np.random.choice(
-                rel_indices_pool, len(rel_indices_pool), replace=False
-            )
-        else:
-            rand_pool = np.random.choice(pool, n, replace=False)
-            rand_pool_relevant = np.random.choice(rel_indices_pool, n, replace=False)
-
-        try:
-            relevant_records = as_data.record(rand_pool_relevant)
-        except Exception as err:
-            logging.error(err)
-            return jsonify(message=f"Failed to load random records. {err}"), 500
-
-        for rr in relevant_records:
-            payload["result"].append(
-                {
-                    "id": int(rr.record_id),
-                    "title": rr.title,
-                    "abstract": rr.abstract,
-                    "authors": rr.authors,
-                    "keywords": rr.keywords,
-                    "included": None,
-                    "_debug_label": 1,
-                }
-            )
-
-    elif subset in ["irrelevant", "excluded"]:
-        irrel_indices = as_data.df[as_data.df["debug_label"] == 0].index.values
-        irrel_indices_pool = np.intersect1d(pool, irrel_indices)
-
-        if len(irrel_indices_pool) == 0:
-            return jsonify(payload)
-        elif n > len(irrel_indices_pool):
-            rand_pool_irrelevant = np.random.choice(
-                irrel_indices_pool, len(irrel_indices_pool), replace=False
-            )
-        else:
-            rand_pool_irrelevant = np.random.choice(
-                irrel_indices_pool, n, replace=False
-            )
-
-        try:
-            irrelevant_records = as_data.record(rand_pool_irrelevant)
-        except Exception as err:
-            logging.error(err)
-            return jsonify(message=f"Failed to load random records. {err}"), 500
-
-        for ir in irrelevant_records:
-            payload["result"].append(
-                {
-                    "id": int(ir.record_id),
-                    "title": ir.title,
-                    "abstract": ir.abstract,
-                    "authors": ir.authors,
-                    "keywords": ir.keywords,
-                    "included": None,
-                    "_debug_label": 0,
-                }
-            )
-
-    else:
-        if len(pool) == 0:
-            return jsonify(payload)
-        elif n > len(pool):
-            rand_pool = np.random.choice(pool, len(pool), replace=False)
-        else:
-            rand_pool = np.random.choice(pool, n, replace=False)
-
-        try:
-            records = as_data.record(rand_pool)
-        except Exception as err:
-            logging.error(err)
-            return jsonify(message=f"Failed to load random records. {err}"), 500
-
-        for r in records:
-            payload["result"].append(
-                {
-                    "id": int(r.record_id),
-                    "title": r.title,
-                    "abstract": r.abstract,
-                    "authors": r.authors,
-                    "keywords": r.keywords,
-                    "included": None,
-                    "_debug_label": None,
-                }
-            )
-
-    response = jsonify(payload)
-
-    return response
-
-
-@bp.route("/algorithms", methods=["GET"])
-@asreview_login_required
-def api_list_algorithms():
-    """List the names and labels of available algorithms"""
-
-    try:
-        classes = [
-            list_balance_strategies(),
-            list_classifiers(),
-            list_feature_extraction(),
-            list_query_strategies(),
-        ]
-
-        payload = {
-            "balance_strategy": [],
-            "classifier": [],
-            "feature_extraction": [],
-            "query_strategy": [],
-        }
-
-        for c, key in zip(classes, payload.keys()):
-            for method in c:
-                if hasattr(method, "label"):
-                    payload[key].append({"name": method.name, "label": method.label})
-                else:
-                    payload[key].append({"name": method.name, "label": method.name})
-
-    except Exception as err:
-        logging.error(err)
-        return jsonify(message="Failed to retrieve algorithms."), 500
-
-    response = jsonify(payload)
-
-    return response
-
-
-@bp.route("/projects/<project_id>/algorithms", methods=["GET"])
-@asreview_login_required
-@project_from_id(current_user)
-def api_get_algorithms(project):  # noqa: F401
-
-    default_payload = {
-        "model": DEFAULT_MODEL,
-        "feature_extraction": DEFAULT_FEATURE_EXTRACTION,
-        "query_strategy": DEFAULT_QUERY_STRATEGY,
-        "balance_strategy": DEFAULT_BALANCE_STRATEGY,
-    }
-
-    # check if there were algorithms stored in the state file
-    try:
-
-        with open_state(project.project_path) as state:
-            if state.settings is not None:
-                payload = {
-                    "model": state.settings.model,
-                    "feature_extraction": state.settings.feature_extraction,
-                    "query_strategy": state.settings.query_strategy,
-                    "balance_strategy": state.settings.balance_strategy,
-                }
-            else:
-                payload = default_payload
-    except (StateNotFoundError):
-        payload = default_payload
-
-    response = jsonify(payload)
-
-    return response
-
-
-@bp.route("/projects/<project_id>/algorithms", methods=["POST"])
-@asreview_login_required
-@project_from_id(current_user)
-def api_set_algorithms(project):  # noqa: F401
-
-    # TODO@{Jonathan} validate model choice on server side
-    ml_model = request.form.get("model", None)
-    ml_query_strategy = request.form.get("query_strategy", None)
-    ml_balance_strategy = request.form.get("balance_strategy", None)
-    ml_feature_extraction = request.form.get("feature_extraction", None)
-
-    # create a new settings object from arguments
-    # only used if state file is not present
-    asreview_settings = ASReviewSettings(
-        model=ml_model,
-        query_strategy=ml_query_strategy,
-        balance_strategy=ml_balance_strategy,
-        feature_extraction=ml_feature_extraction,
-        model_param=get_classifier(ml_model).param,
-        query_param=get_query_model(ml_query_strategy).param,
-        balance_param=get_balance_model(ml_balance_strategy).param,
-        feature_param=get_feature_model(ml_feature_extraction).param,
-    )
-
-    # save the new settings to the state file
-    with open_state(project.project_path, read_only=False) as state:
-        state.settings = asreview_settings
-
-    response = jsonify({"success": True})
-
-    return response
-
-
-@bp.route("/projects/<project_id>/start", methods=["POST"])
-@asreview_login_required
-@project_from_id(current_user)
-def api_start(project):  # noqa: F401
-    """Start training of first model or simulation."""
-
-    # the project is a simulation project
-    if project.config["mode"] == PROJECT_MODE_SIMULATE:
-
-        # get priors
-        with open_state(project.project_path) as s:
-            priors = s.get_priors()["record_id"].tolist()
-
-        logging.info("Start simulation")
-
-        try:
-            datafile = project.config["dataset_path"]
-            logging.info("Project data file found: {}".format(datafile))
-
-            # start simulation
-            py_exe = _get_executable()
-            run_command = (
-                [
-                    # get executable
-                    py_exe,
-                    # get module
-                    "-m",
-                    "asreview",
-                    # run simulation via cli
-                    "simulate",
-                    # specify dataset
-                    "",
-                    # specify prior indices
-                    "--prior_idx",
-                ] +
-                list(map(str, priors)) +
-                [
-                    # specify state file
-                    "--state_file",
-                    str(project.project_path),
-                    # specify write interval
-                    "--write_interval",
-                    "100",
-                ]
-            )
-            subprocess.Popen(run_command)
-
-        except Exception as err:
-            logging.error(err)
-            message = f"Failed to get data file. {err}"
-            return jsonify(message=message), 400
-
-    # the project is an oracle or explore project
-    else:
-
-        logging.info("Train first iteration of model")
-        try:
-            # start training the model
-            py_exe = _get_executable()
-            run_command = [
-                # get executable
-                py_exe,
-                # get module
-                "-m",
-                "asreview",
-                # train the model via cli
-                "web_run_model",
-                # specify project id
-                str(project.project_path),
-                # output the error of the first model
-                "--output_error",
-                # mark the first run for status update
-                "--first_run",
-            ]
-            subprocess.Popen(run_command)
-
-        except Exception as err:
-            logging.error(err)
-            return jsonify(message="Failed to train the model."), 500
-
-    response = jsonify({"success": True})
-
-    return response
-
-
-@bp.route("/projects/<project_id>/status", methods=["GET"])
-@asreview_login_required
-@project_from_id(current_user)
-def api_get_status(project):  # noqa: F401
-    """Check the status of the review"""
-
-    try:
-        status = project.reviews[0]["status"]
-    except Exception:
-        status = None
-
-    if status == "error":
-        error_path = project.project_path / "error.json"
-        if error_path.exists():
-            logging.error("Error on training")
-            with open(error_path, "r") as f:
-                error_message = json.load(f)["message"]
-
-            raise Exception(error_message)
-
-    response = jsonify({"status": status})
-
-    return response
-
-
-@bp.route("/projects/<project_id>/status", methods=["PUT"])
-@asreview_login_required
-@project_from_id(current_user)
-def api_status_update(project):
-    """Update the status of the review.
-
-    The following status updates are allowed for
-    oracle and explore:
-    - `review` to `finished`
-    - `finished` to `review` if not pool empty
-    - `error` to `setup`
-
-    The following status updates are allowed for simulate
-    - `error` to `setup`
-
-    Status updates by the user are not allowed in simulation
-    mode.
-
-    """
-
-    status = request.form.get("status", type=str)
-
-    current_status = project.config["reviews"][0]["status"]
-    mode = project.config["mode"]
-
-    if current_status == "error" and status == "setup":
-        project.remove_error(status=status)
-
-        response = jsonify({"success": True})
-
-        return response
-
-    if mode == PROJECT_MODE_SIMULATE:
-        raise ValueError("Not possible to update status of simulation project.")
-    else:
-        if current_status == "review" and status == "finished":
-            project.update_review(status=status)
-        elif current_status == "finished" and status == "review":
-            project.update_review(status=status)
-            # ideally, also check here for empty pool
-        else:
-            raise ValueError(
-                f"Not possible to update status from {current_status} to {status}"
-            )
-
-        response = jsonify({"success": True})
-
-        return response
-
-
-@bp.route("/projects/import_project", methods=["POST"])
-@asreview_login_required
-def api_import_project():
-    """Import uploaded project"""
-
-    # raise error if file not given
-    if "file" not in request.files:
-        response = jsonify(message="No ASReview file found to upload.")
-        return response, 400
-
-    try:
-        project = ASReviewProject.load(
-            request.files["file"], asreview_path(), safe_import=True
-        )
-
-    except Exception as err:
-        logging.error(err)
-        raise ValueError("Failed to import project.")
-
-    return jsonify(project.config)
-
-
-@bp.route("/projects/<project_id>/export_dataset", methods=["GET"])
-@asreview_login_required
-@project_from_id(current_user)
-def api_export_dataset(project):
-    """Export dataset with relevant/irrelevant labels"""
-
-    # get the export args
-    file_format = request.args.get("file_format", None)
-
-    # create temporary folder to store exported dataset
-    tmp_path = tempfile.TemporaryDirectory(dir=project.project_path)
-    tmp_path_dataset = Path(tmp_path.name, f"export_dataset.{file_format}")
-
-    try:
-        # get labels and ranking from state file
-        with open_state(project.project_path) as s:
-            pool, labeled, pending = s.get_pool_labeled_pending()
-
-        included = labeled[labeled["label"] == 1]
-        excluded = labeled[labeled["label"] != 1]
-        export_order = (
-            included["record_id"].to_list() +
-            pending.to_list() +
-            pool.to_list() +
-            excluded["record_id"].to_list()
-        )
-
-        # get writer corresponding to specified file format
-        writers = list_writers()
-        writer = None
-        for c in writers:
-            if writer is None:
-                if c.name == file_format:
-                    writer = c
-
-        # read the dataset into a ASReview data object
-        as_data = read_data(project)
-
-        as_data.to_file(
-            fp=tmp_path_dataset,
-            labels=labeled.values.tolist(),
-            ranking=export_order,
-            writer=writer,
-        )
-
-        return send_file(
-            tmp_path_dataset,
-            as_attachment=True,
-            download_name=f"asreview_dataset_{project.project_id}.{file_format}",
-            max_age=0,
-        )
-
-    except Exception as err:
-        raise Exception(f"Failed to export the {file_format} dataset. {err}")
-
-
-@bp.route("/projects/<project_id>/export_project", methods=["GET"])
-@asreview_login_required
-@project_from_id(current_user)
-def export_project(project):
-    """Export the project file.
-
-    The ASReview project file is a file with .asreview extension.
-    The ASReview project file is a zipped file and contains
-    all information to continue working on the project as well
-    as the original dataset.
-    """
-
-    # create a temp folder to zip
-    tmpdir = tempfile.TemporaryDirectory()
-    tmpfile = Path(tmpdir.name, project.project_id).with_suffix(".asreview")
-
-    logging.info("Saving project (temporary) to %s", tmpfile)
-    project.export(tmpfile)
-
-    return send_file(
-        tmpfile,
-        as_attachment=True,
-        download_name=f"{project.project_id}.asreview",
-        max_age=0,
-    )
-
-
-def _get_stats(project, include_priors=False):
-
-    try:
-
-        if is_v0_project(project.project_path):
-            json_fp = Path(project.project_path, "result.json")
-
-            # Check if the v0 project is in review.
-            if json_fp.exists():
-
-                with open(json_fp, "r") as f:
-                    s = json.load(f)
-
-                # Get the labels.
-                labels = np.array(
-                    [
-                        int(sample_data[1])
-                        for query in range(len(s["results"]))
-                        for sample_data in s["results"][query]["labelled"]
-                    ]
-                )
-
-                # Get the record table.
-                data_hash = list(s["data_properties"].keys())[0]
-                record_table = s["data_properties"][data_hash]["record_table"]
-
-                n_records = len(record_table)
-
-            # No result found.
-            else:
-                labels = np.array([])
-                n_records = 0
-        else:
-            # Check if there is a review started in the project.
-            try:
-                # get label history
-                with open_state(project.project_path) as s:
-
-                    if (
-                        project.config["reviews"][0]["status"] == "finished" and
-                        project.config["mode"] == PROJECT_MODE_SIMULATE
-                    ):
-                        labels = _get_labels(s, priors=include_priors)
-                    else:
-                        labels = s.get_labels(priors=include_priors)
-
-                    n_records = len(s.get_record_table())
-
-            # No state file found or not init.
-            except (StateNotFoundError, StateError):
-                labels = np.array([])
-                n_records = 0
-
-        n_included = int(sum(labels == 1))
-        n_excluded = int(sum(labels == 0))
-
-        if n_included > 0:
-            n_since_last_relevant = int(labels.tolist()[::-1].index(1))
-        else:
-            n_since_last_relevant = 0
-
-    except Exception as err:
-        logging.error(err)
-        return jsonify(message="Failed to load progress statistics."), 500
-
-    return {
-        "n_included": n_included,
-        "n_excluded": n_excluded,
-        "n_since_last_inclusion": n_since_last_relevant,
-        "n_papers": n_records,
-        "n_pool": n_records - n_excluded - n_included,
-    }
-
-
-def _get_labels(state_obj, priors=False):
-
-    # get the number of records
-    n_records = state_obj.n_records
-
-    # get the labels
-    labels = state_obj.get_labels(priors=priors).to_list()
-
-    # if less labels than records, fill with 0
-    if len(labels) < n_records:
-        labels += [0] * (n_records - len(labels))
-        labels = pd.Series(labels)
-
-    return labels
-
-
-@bp.route("/projects/<project_id>/progress", methods=["GET"])
-@asreview_login_required
-@project_from_id(current_user)
-def api_get_progress_info(project):  # noqa: F401
-    """Get progress statistics of a project"""
-
-    include_priors = request.args.get("priors", True, type=bool)
-
-    response = jsonify(_get_stats(project, include_priors=include_priors))
-
-    # return a success response to the client.
-    return response
-
-
-@bp.route("/projects/<project_id>/progress_density", methods=["GET"])
-@asreview_login_required
-@project_from_id(current_user)
-def api_get_progress_density(project):
-    """Get progress density of a project"""
-
-    include_priors = request.args.get("priors", False, type=bool)
-
-    try:
-        # get label history
-        with open_state(project.project_path) as s:
-
-            if (
-                project.config["reviews"][0]["status"] == "finished" and
-                project.config["mode"] == PROJECT_MODE_SIMULATE
-            ):
-                data = _get_labels(s, priors=include_priors)
-            else:
-                data = s.get_labels(priors=include_priors)
-
-        # create a dataset with the rolling mean of every 10 papers
-        df = (
-            data.to_frame(name="Relevant")
-            .reset_index(drop=True)
-            .rolling(10, min_periods=1)
-            .mean()
-        )
-        df["Total"] = df.index + 1
-
-        # transform mean(percentage) to number
-        for i in range(0, len(df)):
-            if df.loc[i, "Total"] < 10:
-                df.loc[i, "Irrelevant"] = (1 - df.loc[i, "Relevant"]) * df.loc[
-                    i, "Total"
-                ]
-                df.loc[i, "Relevant"] = df.loc[i, "Total"] - df.loc[i, "Irrelevant"]
-            else:
-                df.loc[i, "Irrelevant"] = (1 - df.loc[i, "Relevant"]) * 10
-                df.loc[i, "Relevant"] = 10 - df.loc[i, "Irrelevant"]
-
-        df = df.round(1).to_dict(orient="records")
-        for d in df:
-            d["x"] = d.pop("Total")
-
-        df_relevant = [{k: v for k, v in d.items() if k != "Irrelevant"} for d in df]
-        for d in df_relevant:
-            d["y"] = d.pop("Relevant")
-
-        df_irrelevant = [{k: v for k, v in d.items() if k != "Relevant"} for d in df]
-        for d in df_irrelevant:
-            d["y"] = d.pop("Irrelevant")
-
-        payload = {"relevant": df_relevant, "irrelevant": df_irrelevant}
-
-    except Exception as err:
-        logging.error(err)
-        return jsonify(message="Failed to load progress density."), 500
-
-    response = jsonify(payload)
-
-    return response
-
-
-@bp.route("/projects/<project_id>/progress_recall", methods=["GET"])
-@asreview_login_required
-@project_from_id(current_user)
-def api_get_progress_recall(project):
-    """Get cumulative number of inclusions by ASReview/at random"""
-
-    include_priors = request.args.get("priors", False, type=bool)
-
-    try:
-        with open_state(project.project_path) as s:
-
-            if (
-                project.config["reviews"][0]["status"] == "finished" and
-                project.config["mode"] == PROJECT_MODE_SIMULATE
-            ):
-                data = _get_labels(s, priors=include_priors)
-            else:
-                data = s.get_labels(priors=include_priors)
-
-            n_records = len(s.get_record_table())
-
-        # create a dataset with the cumulative number of inclusions
-        df = data.to_frame(name="Relevant").reset_index(drop=True).cumsum()
-        df["Total"] = df.index + 1
-        df["Random"] = (df["Total"] * (df["Relevant"][-1:] / n_records).values).round()
-
-        df = df.round(1).to_dict(orient="records")
-        for d in df:
-            d["x"] = d.pop("Total")
-
-        df_asreview = [{k: v for k, v in d.items() if k != "Random"} for d in df]
-        for d in df_asreview:
-            d["y"] = d.pop("Relevant")
-
-        df_random = [{k: v for k, v in d.items() if k != "Relevant"} for d in df]
-        for d in df_random:
-            d["y"] = d.pop("Random")
-
-        payload = {"asreview": df_asreview, "random": df_random}
-
-    except Exception as err:
-        logging.error(err)
-        return jsonify(message="Failed to load progress recall."), 500
-
-    response = jsonify(payload)
-
-    return response
-
-
-@bp.route("/projects/<project_id>/record/<doc_id>", methods=["POST", "PUT"])
-@asreview_login_required
-@project_from_id(current_user)
-def api_classify_instance(project, doc_id):  # noqa: F401
-    """Label item
-
-    This request handles the document identifier and the corresponding label.
-    The result is stored in a temp location. If this storage exceeds a certain
-    amount of values, then the model is triggered. The values of the location
-    are passed to the model and the storaged is cleared. This model will run
-    in the background.
-    """
-    # return the combination of document_id and label.
-    record_id = int(request.form.get("doc_id"))
-    label = int(request.form.get("label"))
-    note = request.form.get("note", type=str)
-    if not note:
-        note = None
-
-    is_prior = request.form.get("is_prior", default=False)
-
-    retrain_model = False if is_prior == "1" else True
-    prior = True if is_prior == "1" else False
-
-    if request.method == "POST":
-
-        with open_state(project.project_path, read_only=False) as state:
-
-            # add the labels as prior data
-            state.add_labeling_data(
-                record_ids=[record_id], labels=[label], notes=[note], prior=prior
-            )
-
-    elif request.method == "PUT":
-
-        with open_state(project.project_path, read_only=False) as state:
-
-            if label in [0, 1]:
-                state.update_decision(record_id, label, note=note)
-            elif label == -1:
-                state.delete_record_labeling_data(record_id)
-
-    if retrain_model:
-
-        # retrain model
-        subprocess.Popen(
-            [_get_executable(), "-m", "asreview", "web_run_model",
-             str(project.project_path)]
-        )
-
-    response = jsonify({"success": True})
-
-    return response
-
-
-@bp.route("/projects/<project_id>/get_document", methods=["GET"])
-@asreview_login_required
-@project_from_id(current_user)
-def api_get_document(project):  # noqa: F401
-    """Retrieve documents in order of review.
-
-    After these documents were retrieved, the queue on the client side is
-    updated.
-    This request can get triggered after each document classification.
-    Although it might be better to call this function after 20 requests on the
-    client side.
-    """
-    try:
-
-        with open_state(project.project_path, read_only=False) as state:
-            # First check if there is a pending record.
-            _, _, pending = state.get_pool_labeled_pending()
-            if not pending.empty:
-                record_ids = pending.to_list()
-            # Else query for a new record.
-            else:
-                record_ids = state.query_top_ranked(1)
-
-        if len(record_ids) > 0:
-            new_instance = record_ids[0]
-
-            as_data = read_data(project)
-            record = as_data.record(int(new_instance))
-
-            item = {}
-            item["title"] = record.title
-            item["authors"] = record.authors
-            item["abstract"] = record.abstract
-            item["doi"] = record.doi
-            item["url"] = record.url
-
-            # return the debug label
-            debug_label = record.extra_fields.get("debug_label", None)
-            item["_debug_label"] = int(debug_label) if pd.notnull(debug_label) else None
-
-            item["doc_id"] = new_instance
-            pool_empty = False
-        else:
-            # end of pool
-            project.update_review(status="finished")
-            item = None
-            pool_empty = True
-
-    except Exception as err:
-        logging.error(err)
-        return jsonify(message=f"Failed to retrieve new records. {err}."), 500
-
-    response = jsonify({"result": item, "pool_empty": pool_empty})
-
-    return response
-
-
-@bp.route("/projects/<project_id>/delete", methods=["DELETE"])
-@asreview_login_required
-@project_from_id(current_user)
-def api_delete_project(project):  # noqa: F401
-    """"""
-
-    # some checks to check if there is a project to delete
-    if project.project_id == "" or project.project_id is None:
-        response = jsonify(message="project-delete-failure")
-        return response, 500
-
-    if project.project_path.exists() and project.project_path.is_dir():
-        try:
-
-            # remove from database if applicable
-            if app_is_authenticated(current_app):
-                project = Project.query.filter(
-                    and_(
-                        Project.project_id == project.project_id,
-                        Project.owner_id == current_user.id,
-                    )
-                ).one_or_none()
-
-                if project is not None:
-                    DB.session.delete(project)
-                    DB.session.commit()
-                else:
-                    return jsonify(message="Failed to delete project in DB."), 500
-
-            # and remove the folder
-            shutil.rmtree(project.project_path)
-
-        except Exception as err:
-            logging.error(err)
-            return jsonify(message="Failed to delete project."), 500
-
-        response = jsonify({"success": True})
-
-        return response
-
-    response = jsonify(message="project-delete-failure")
-    return response, 500
->>>>>>> 5f7ecf9a
+    return response, 500