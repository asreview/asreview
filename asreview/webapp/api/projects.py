--- conflicted
+++ resolved
@@ -1062,14 +1062,8 @@
 
         # Get label history
         with open_state(project.project_path) as s:
-<<<<<<< HEAD
-            labels = s.get_results_table("label", priors=include_priors)["label"]
-
-=======
-            labels = s.get_labels(priors=include_priors)
-            # Also get labels without priors for the new key
-            labels_without_priors = s.get_labels(priors=False)
->>>>>>> a5012bde
+            labels = s.get_results_table(priors=include_priors)["label"]
+            labels_without_priors = s.get_results_table(priors=False)["label"]
         n_records = len(as_data)
 
     except (StateNotFoundError, ValueError, ProjectError):
@@ -1156,17 +1150,7 @@
 
     # get label history
     with open_state(project.project_path) as s:
-<<<<<<< HEAD
-        data = s.get_results_table("label", priors=include_priors)
-=======
-        if (
-            project.config["reviews"][0]["status"] == "finished"
-            and project.config["mode"] == PROJECT_MODE_SIMULATE
-        ):
-            data = _get_labels(s, priors=include_priors)
-        else:
-            data = s.get_labels(priors=include_priors)
->>>>>>> a5012bde
+        data = s.get_labels(priors=include_priors)
 
     # create a dataset with the rolling mean of every 10 papers
     df = data.rolling(10, min_periods=1).mean()
@@ -1207,19 +1191,9 @@
     as_data = project.read_data()
 
     with open_state(project.project_path) as s:
-<<<<<<< HEAD
-        data = s.get_results_table("label", priors=include_priors)
+        data = s.get_labels(priors=include_priors)
 
     df = data.cumsum()
-=======
-        if (
-            project.config["reviews"][0]["status"] == "finished"
-            and project.config["mode"] == PROJECT_MODE_SIMULATE
-        ):
-            data = _get_labels(s, priors=include_priors)
-        else:
-            data = s.get_labels(priors=include_priors)
->>>>>>> a5012bde
 
     df["Total"] = df.index + 1
     df["Random"] = (df["Total"] * (df["label"][-1:] / len(as_data))).round()
