# Copyright 2019-2022 The ASReview Authors. All Rights Reserved.
#
# Licensed under the Apache License, Version 2.0 (the "License");
# you may not use this file except in compliance with the License.
# You may obtain a copy of the License at
#
#     http://www.apache.org/licenses/LICENSE-2.0
#
# Unless required by applicable law or agreed to in writing, software
# distributed under the License is distributed on an "AS IS" BASIS,
# WITHOUT WARRANTIES OR CONDITIONS OF ANY KIND, either express or implied.
# See the License for the specific language governing permissions and
# limitations under the License.

import json
import logging
import shutil
import subprocess
import tempfile
import time
from pathlib import Path
from urllib.request import urlretrieve
from uuid import uuid4
from itertools import chain

import datahugger
import numpy as np
import pandas as pd
from flask import Blueprint
from flask import abort
from flask import current_app
from flask import jsonify
from flask import request
from flask import send_file
from flask_login import current_user
from flask_login import login_required
from sklearn.preprocessing import MultiLabelBinarizer
from sqlalchemy import and_
from werkzeug.exceptions import InternalServerError
from werkzeug.utils import secure_filename

from asreview.config import LABEL_NA
from asreview.config import PROJECT_MODE_EXPLORE
from asreview.config import PROJECT_MODE_SIMULATE
from asreview.data.statistics import n_duplicates
from asreview.datasets import DatasetManager
from asreview.exceptions import BadFileFormatError
from asreview.io import list_readers
from asreview.io import list_writers
from asreview.models.balance import get_balance_model
from asreview.models.balance import list_balance_strategies
from asreview.models.classifiers import get_classifier
from asreview.models.classifiers import list_classifiers
from asreview.models.feature_extraction import get_feature_model
from asreview.models.feature_extraction import list_feature_extraction
from asreview.models.query import get_query_model
from asreview.models.query import list_query_strategies
from asreview.project import ASReviewProject
from asreview.project import ProjectNotFoundError
from asreview.project import get_project_path
from asreview.project import is_v0_project
from asreview.project import open_state
from asreview.search import SearchError
from asreview.search import fuzzy_find
from asreview.settings import ASReviewSettings
from asreview.state.custom_metadata_mapper import extract_tags, get_tag_composite_id
from asreview.state.errors import StateError
from asreview.state.errors import StateNotFoundError
from asreview.state.sql_converter import upgrade_asreview_project_file
from asreview.state.sql_converter import upgrade_project_config
from asreview.state.custom_metadata_mapper import extract_tags
from asreview.utils import _entry_points
from asreview.utils import _get_executable
from asreview.utils import _get_filename_from_url
from asreview.utils import asreview_path
from asreview.utils import list_reader_names
from asreview.webapp import DB
from asreview.webapp.authentication.decorators import current_user_projects
from asreview.webapp.authentication.decorators import project_authorization
from asreview.webapp.authentication.models import Project

bp = Blueprint("api", __name__, url_prefix="/api")


# error handlers
@bp.errorhandler(ValueError)
def value_error(e):
    message = str(e) if str(e) else "Incorrect value."
    logging.error(message)
    return jsonify(message=message), 400


@bp.errorhandler(ProjectNotFoundError)
def project_not_found(e):
    message = str(e) if str(e) else "Project not found."
    logging.error(message)
    return jsonify(message=message), 404


@bp.errorhandler(InternalServerError)
def error_500(e):
    original = getattr(e, "original_exception", None)

    if original is None or str(e.original_exception) == "":
        # direct 500 error, such as abort(500)
        logging.error(e)
        return jsonify(message="Whoops, something went wrong."), 500

    # wrapped unhandled error
    logging.error(e.original_exception)
    return jsonify(message=str(e.original_exception)), 500


# routes
@bp.route("/projects", methods=["GET"])
@login_required
@current_user_projects
def api_get_projects(projects):  # noqa: F401
    """"""
    project_info = []

    # for project, owner_id in zip(projects, owner_ids):
    for project in projects:
        try:
            project_config = project.config

            if not current_app.config.get("LOGIN_DISABLED", False):
                project_config["owner_id"] = current_user.id

            # upgrade info of v0 projects
            if project_config["version"].startswith("0"):
                project_config = upgrade_project_config(project_config)
                project_config["projectNeedsUpgrade"] = True

            logging.info("Project found: {}".format(project_config["id"]))
            project_info.append(project_config)

        except Exception as err:
            logging.error(err)

    # sort the projects based on created_at_unix
    project_info = sorted(
        project_info,
        key=lambda y: (y["created_at_unix"] is not None, y["created_at_unix"]),
        reverse=True,
    )

    response = jsonify({"result": project_info})

    return response


@bp.route("/projects/stats", methods=["GET"])
@login_required
@current_user_projects
def api_get_projects_stats(projects):  # noqa: F401
    """Get dashboard statistics of all projects"""

    stats_counter = {"n_in_review": 0, "n_finished": 0, "n_setup": 0}

    for project in projects:
        project_config = project.config

        # upgrade info of v0 projects
        if project_config["version"].startswith("0"):
            project_config = upgrade_project_config(project_config)
            project_config["projectNeedsUpgrade"] = True

        # get dashboard statistics
        try:
            if project_config["reviews"][0]["status"] == "review":
                stats_counter["n_in_review"] += 1
            elif project_config["reviews"][0]["status"] == "finished":
                stats_counter["n_finished"] += 1
            else:
                stats_counter["n_setup"] += 1
        except Exception:
            stats_counter["n_setup"] += 1

    return jsonify({"result": stats_counter})


@bp.route("/projects/info", methods=["POST"])
@login_required
def api_init_project():  # noqa: F401
    """Initialize a new project"""

    project_mode = request.form["mode"]
<<<<<<< HEAD
    project_title = request.form["mode"] + "_" + time.strftime("%Y%m%d-%H%M%S")
    # TODO{Terry}: retrieve author from the authenticated profile
=======
    project_title = request.form["name"]
    project_description = request.form["description"]
    project_authors = request.form["authors"]
    project_tags = request.form.get("tags", default="[]", type=str)

    # parse project_tags to python object
    project_tags = json.loads(project_tags)
>>>>>>> d678ef95

    # get a unique project id
    project_id = uuid4().hex

    # get path of this project
    project_path = get_project_path(project_id)

    project = ASReviewProject.create(
        project_path,
        project_id=project_id,
        project_mode=project_mode,
        project_name=project_title,
<<<<<<< HEAD
=======
        project_description=project_description,
        project_authors=project_authors,
        project_tags=project_tags,
>>>>>>> d678ef95
    )

    if current_app.config.get("LOGIN_DISABLED", False):
        return jsonify(project.config), 201

    # create a database entry for this project
    current_user.projects.append(Project(project_id=project_id))
    DB.session.commit()

    return jsonify(project.config), 201


@bp.route("/dataset_readers", methods=["GET"])
@login_required
def api_list_data_readers():
    """Get the list of available data readers and read formats."""
    payload = {"result": []}
    for e in _entry_points(group="asreview.readers"):
        payload["result"].append(
            {
                "extension": e.name
            }
        )
    return jsonify(payload)


@bp.route("/projects/<project_id>/upgrade_if_old", methods=["GET"])
@login_required
@project_authorization
def api_upgrade_project_if_old(project):
    """Get upgrade project if it is v0.x"""

    if not project.config["version"].startswith("0"):
        response = jsonify(message="Can only convert v0.x projects.")
        return response, 400

    # errors are handled by the InternalServerError
    upgrade_asreview_project_file(project.project_path)

    response = jsonify({"success": True})
    return response


@bp.route("/projects/<project_id>/info", methods=["GET"])
@login_required
@project_authorization
def api_get_project_info(project):  # noqa: F401
    """"""
    project_config = project.config

    # upgrade info of v0 projects
    if project_config["version"].startswith("0"):
        project_config = upgrade_project_config(project_config)
        project_config["projectNeedsUpgrade"] = True

    if current_app.config.get("LOGIN_DISABLED", False):
        return jsonify(project_config)

    db_project = Project.query.filter(
        Project.project_id == project.config.get("id", 0)
    ).one_or_none()
    if db_project:
        project_config["ownerId"] = db_project.owner_id

    return jsonify(project_config)


@bp.route("/projects/<project_id>/info", methods=["PUT"])
@login_required
@project_authorization
def api_update_project_info(project):  # noqa: F401
    """Update project info"""

    tags = json.loads(request.form.get("tags", default="[]", type=str))

    project.update_config(
        name=request.form["name"],
        description=request.form["description"],
        authors=request.form["authors"],
        tags=tags,
    )

    return api_get_project_info(project.project_id)


@bp.route("/datasets", methods=["GET"])
@login_required
def api_demo_data_project():  # noqa: F401
    """"""

    subset = request.args.get("subset", None)

    manager = DatasetManager()

    if subset == "plugin":
        try:
            result_datasets = manager.list(
                exclude=[
                    "builtin", "synergy", "benchmark", "benchmark-nature"
                ]
            )

        except Exception as err:
            logging.error(err)
            return jsonify(message="Failed to load plugin datasets."), 500

    elif subset == "benchmark":
        try:
            # collect the datasets metadata
            result_datasets = manager.list(include=["synergy", "benchmark-nature"])

        except Exception as err:
            logging.error(err)
            return jsonify(message="Failed to load benchmark datasets."), 500

    else:
        response = jsonify(message="demo-data-loading-failed")

        return response, 400

    payload = {"result": result_datasets}
    response = jsonify(payload)
    return response


@bp.route("/projects/<project_id>/data", methods=["POST", "PUT"])
@login_required
@project_authorization
def api_upload_data_to_project(project):  # noqa: F401
    """"""

    # get the project config to modify behavior of dataset
    project_config = project.config

    # remove old dataset if present
    if "dataset_path" in project_config and project_config["dataset_path"] is not None:
        logging.warning("Removing old dataset and adding new dataset.")
        project.remove_dataset()

    # create dataset folder if not present
    Path(project.project_path, "data").mkdir(exist_ok=True)

    if request.form.get("plugin", None):
        ds = DatasetManager().find(request.form["plugin"])
        filename = ds.filename
        ds.to_file(Path(project.project_path, "data", filename))

    elif request.form.get("benchmark", None):
        ds = DatasetManager().find(request.form["benchmark"])
        filename = ds.filename
        ds.to_file(Path(project.project_path, "data", filename))

    elif request.form.get("url", None):
        url = request.form.get("url")

        # check if url value is actually DOI without netloc
        if url.startswith("10."):
            url = f"https://doi.org/{url}"

        filename = _get_filename_from_url(url)

        if bool(request.form.get("validate", None)):
            reader_keys = list_reader_names()

            if (
                filename
                and Path(filename).suffix
                and Path(filename).suffix in reader_keys
            ):
                return jsonify(files=[{"link": url, "name": filename}]), 201
            elif filename and not Path(filename).suffix:
                raise BadFileFormatError("Can't determine file format.")
            else:
                try:
                    # get file list from datahugger
                    dh = datahugger.info(url)
                    files = dh.files.copy()

                    for i, f in enumerate(files):
                        files[i]["disabled"] = (
                            Path(files[i]["name"]).suffix not in reader_keys
                        )

                    return jsonify(files=files), 201
                except Exception:
                    raise BadFileFormatError("Can't retrieve files.")

        try:
            urlretrieve(url, Path(project.project_path, "data") / filename)
        except Exception as err:
            logging.error(err)
            message = f"Can't retrieve data from URL {url}."

            return jsonify(message=message), 400

    elif "file" in request.files:
        data_file = request.files["file"]

        # check the file is file is in a correct format
        # check_dataset(data_file)
        try:
            filename = secure_filename(data_file.filename)
            fp_data = Path(project.project_path, "data") / filename

            # save the file
            data_file.save(str(fp_data))

        except Exception as err:
            logging.error(err)

            response = jsonify(message=f"Failed to import file '{filename}'. {err}")

            return response, 400
    else:
        response = jsonify(message="No file or dataset found to import.")
        return response, 400

    data_path = Path(project.project_path, "data") / filename

    try:
        # add the file to the project
        project.add_dataset(data_path.name)

    # Bad format. TODO{Jonathan} Return informative message with link.
    except Exception as err:

        try:
            project.remove_dataset()
        except Exception:
            pass

        message = f"Failed to import file '{filename}'. {err}"
        return jsonify(message=message), 400

    response = jsonify({"project_id": project.project_id})

    return response


@bp.route("/projects/<project_id>/data", methods=["GET"])
@login_required
@project_authorization
def api_get_project_data(project):  # noqa: F401
    """"""

    try:
        # get statistics of the dataset
        as_data = project.read_data()

        statistics = {
            "n_rows": as_data.df.shape[0],
            "n_cols": as_data.df.shape[1],
            "n_duplicates": n_duplicates(as_data),
            "filename": Path(project.config["dataset_path"]).stem,
        }

    except FileNotFoundError as err:
        logging.info(err)
        statistics = {"filename": None}

    return jsonify(statistics)


@bp.route("/projects/<project_id>/dataset_writer", methods=["GET"])
@login_required
@project_authorization
def api_list_dataset_writers(project):
    """List the name and label of available dataset writer"""

    fp_data = Path(project.config["dataset_path"])

    readers = list_readers()
    writers = list_writers()

    # get write format for the data file
    write_format = None
    for c in readers:
        if fp_data.suffix in c.read_format:
            if write_format is None:
                write_format = c.write_format

    # get available writers
    payload = {"result": []}
    for c in writers:
        payload["result"].append(
            {
                "enabled": True if c.write_format in write_format else False,
                "name": c.name,
                "label": c.label,
                "caution": c.caution if hasattr(c, "caution") else None,
            }
        )

    if not payload["result"]:
        return (
            jsonify(message=f"No dataset writer available for {fp_data.suffix} file."),
            500,
        )

    # remove duplicate writers
    payload["result"] = [
        i
        for n, i in enumerate(payload["result"])
        if i not in payload["result"][(n + 1) :]
    ]

    return jsonify(payload)


@bp.route("/projects/<project_id>/search", methods=["GET"])
@login_required
@project_authorization
def api_search_data(project):  # noqa: F401
    """Search for papers"""
    q = request.args.get("q", default=None, type=str)
    max_results = request.args.get("n_max", default=10, type=int)

    payload = {"result": []}
    if q:
        # read the dataset
        as_data = project.read_data()

        # read record_ids of labels from state
        with open_state(project.project_path) as s:
            labeled_record_ids = s.get_dataset(["record_id"])["record_id"].to_list()

        try:
            # search for the keywords
            result_idx = fuzzy_find(
                as_data,
                q,
                max_return=max_results,
                exclude=labeled_record_ids,
                by_index=True,
            )
        except SearchError as err:
            raise ValueError(err) from err

        for record in as_data.record(result_idx):

            payload["result"].append(
                {
                    "id": int(record.record_id),
                    "title": record.title,
                    "abstract": record.abstract,
                    "authors": record.authors,
                    "keywords": record.keywords,
                    "included": -1,
                    "label_from_dataset": int(record.included),
                }
            )

    return jsonify(payload)


@bp.route("/projects/<project_id>/labeled", methods=["GET"])
@login_required
@project_authorization
def api_get_labeled(project):  # noqa: F401
    """Get all papers classified as labeled documents"""

    page = request.args.get("page", default=None, type=int)
    per_page = request.args.get("per_page", default=20, type=int)
    subset = request.args.getlist("subset")
    latest_first = request.args.get("latest_first", default=1, type=int)

    with open_state(project.project_path) as s:
        data = s.get_dataset(
            ["record_id", "label", "query_strategy", "notes", "custom_metadata_json"]
        )
        data["prior"] = (data["query_strategy"] == "prior").astype(int)

    if any(s in subset for s in ["relevant", "included"]):
        data = data[data["label"] == 1]
    elif any(s in subset for s in ["irrelevant", "excluded"]):
        data = data[data["label"] == 0]
    else:
        data = data[~data["label"].isnull()]

    if "note" in subset:
        data = data[~data["notes"].isnull()]

    if "prior" in subset:
        data = data[data["prior"] == 1]

    if latest_first == 1:
        data = data.iloc[::-1]

    # count labeled records and max pages
    count = len(data)
    if count == 0:
        payload = {
            "count": 0,
            "next_page": None,
            "previous_page": None,
            "result": [],
        }
        response = jsonify(payload)

        return response

    max_page_calc = divmod(count, per_page)
    if max_page_calc[1] == 0:
        max_page = max_page_calc[0]
    else:
        max_page = max_page_calc[0] + 1

    if page is not None:
        # slice out records on specific page
        if page <= max_page:
            idx_start = page * per_page - per_page
            idx_end = page * per_page
            data = data.iloc[idx_start:idx_end, :].copy()
        else:
            return abort(404)

        # set next & previous page
        if page < max_page:
            next_page = page + 1
            if page > 1:
                previous_page = page - 1
            else:
                previous_page = None
        else:
            next_page = None
            previous_page = page - 1
    else:
        next_page = None
        previous_page = None

    records = project.read_data().record(data["record_id"])

    payload = {
        "count": count,
        "next_page": next_page,
        "previous_page": previous_page,
        "result": [],
    }
    for i, record in zip(data.index.tolist(), records):
        payload["result"].append(
            {
                "id": int(record.record_id),
                "title": record.title,
                "abstract": record.abstract,
                "authors": record.authors,
                "keywords": record.keywords,
                "doi": record.doi,
                "url": record.url,
                "included": int(data.loc[i, "label"]),
                "note": data.loc[i, "notes"],
                "tags": extract_tags(data.loc[i, "custom_metadata_json"]),
                "prior": int(data.loc[i, "prior"]),
            }
        )

    return jsonify(payload)


@bp.route("/projects/<project_id>/labeled_stats", methods=["GET"])
@login_required
@project_authorization
def api_get_labeled_stats(project):  # noqa: F401
    """Get all papers classified as prior documents"""

    try:
        with open_state(project.project_path) as s:
            data = s.get_dataset(["label", "query_strategy"])
            data_prior = data[data["query_strategy"] == "prior"]

        return jsonify(
            {
                "n": len(data),
                "n_inclusions": sum(data["label"] == 1),
                "n_exclusions": sum(data["label"] == 0),
                "n_prior": len(data_prior),
                "n_prior_inclusions": sum(data_prior["label"] == 1),
                "n_prior_exclusions": sum(data_prior["label"] == 0),
            }
        )
    except StateNotFoundError:
        return jsonify(
            {
                "n": 0,
                "n_inclusions": 0,
                "n_exclusions": 0,
                "n_prior": 0,
                "n_prior_inclusions": 0,
                "n_prior_exclusions": 0,
            }
        )


@bp.route("/projects/<project_id>/prior_random", methods=["GET"])
@login_required
@project_authorization
def api_random_prior_papers(project):  # noqa: F401
    """Get a selection of random records.

    This set of records is extracted from the pool, but without
    the already labeled items.
    """

    # get the number of records to return
    n = request.args.get("n", default=5, type=int)
    # get the subset of records to return (for exploration and simulation mode)
    subset = request.args.get("subset", default=None, type=str)

    with open_state(project.project_path) as state:
        pool = state.get_pool().values

    as_data = project.read_data()

    payload = {"result": []}

    if subset in ["relevant", "included"]:

        if as_data.labels is None:
            return jsonify(payload)

        rel_indices = as_data.df[as_data.labels == 1].index.values
        rel_indices_pool = np.intersect1d(pool, rel_indices)

        if len(rel_indices_pool) == 0:
            return jsonify(payload)
        elif n > len(rel_indices_pool):
            rand_pool_relevant = np.random.choice(
                rel_indices_pool, len(rel_indices_pool), replace=False
            )
        else:
            rand_pool = np.random.choice(pool, n, replace=False)
            rand_pool_relevant = np.random.choice(rel_indices_pool, n, replace=False)

        try:
            relevant_records = as_data.record(rand_pool_relevant)
        except Exception as err:
            logging.error(err)
            return jsonify(message=f"Failed to load random records. {err}"), 500

        for rr in relevant_records:
            payload["result"].append(
                {
                    "id": int(rr.record_id),
                    "title": rr.title,
                    "abstract": rr.abstract,
                    "authors": rr.authors,
                    "keywords": rr.keywords,
                    "included": None,
                    "label_from_dataset": 1,
                }
            )

    elif subset in ["irrelevant", "excluded"]:

        if as_data.labels is None:
            return jsonify(payload)

        irrel_indices = as_data.df[as_data.labels == 0].index.values
        irrel_indices_pool = np.intersect1d(pool, irrel_indices)

        if len(irrel_indices_pool) == 0:
            return jsonify(payload)
        elif n > len(irrel_indices_pool):
            rand_pool_irrelevant = np.random.choice(
                irrel_indices_pool, len(irrel_indices_pool), replace=False
            )
        else:
            rand_pool_irrelevant = np.random.choice(
                irrel_indices_pool, n, replace=False
            )

        try:
            irrelevant_records = as_data.record(rand_pool_irrelevant)
        except Exception as err:
            logging.error(err)
            return jsonify(message=f"Failed to load random records. {err}"), 500

        for ir in irrelevant_records:
            payload["result"].append(
                {
                    "id": int(ir.record_id),
                    "title": ir.title,
                    "abstract": ir.abstract,
                    "authors": ir.authors,
                    "keywords": ir.keywords,
                    "included": None,
                    "label_from_dataset": 0,
                }
            )

    elif subset == "not_seen":
        # Fetch records that are not seen
        unlabeled_indices = as_data.df[as_data.labels == LABEL_NA] \
            .index.values
        unlabeled_indices_pool = np.intersect1d(pool, unlabeled_indices)

        if len(unlabeled_indices_pool) == 0:
            return jsonify(payload)
        elif n > len(unlabeled_indices_pool):
            rand_pool_unlabeled = np.random.choice(
                unlabeled_indices_pool,
                len(unlabeled_indices_pool),
                replace=False
            )
        else:
            rand_pool_unlabeled = np.random.choice(
                unlabeled_indices_pool,
                n,
                replace=False
            )

        try:
            unlabeled_records = as_data.record(rand_pool_unlabeled)
        except Exception as err:
            logging.error(err)
            return jsonify(message=f"Failed to load 'not seen' records. {err}"), 500

        for record in unlabeled_records:
            payload["result"].append(
                {
                    "id": int(record.record_id),
                    "title": record.title,
                    "abstract": record.abstract,
                    "authors": record.authors,
                    "keywords": record.keywords,
                    "included": None,
                    "label_from_dataset": -1,
                }
            )
    else:
        if len(pool) == 0:
            return jsonify(payload)
        elif n > len(pool):
            rand_pool = np.random.choice(pool, len(pool), replace=False)
        else:
            rand_pool = np.random.choice(pool, n, replace=False)

        try:
            records = as_data.record(rand_pool)
        except Exception as err:
            logging.error(err)
            return jsonify(message=f"Failed to load random records. {err}"), 500

        for r in records:
            payload["result"].append(
                {
                    "id": int(r.record_id),
                    "title": r.title,
                    "abstract": r.abstract,
                    "authors": r.authors,
                    "keywords": r.keywords,
                    "included": None,
                    "label_from_dataset": None,
                }
            )

    return jsonify(payload)


@bp.route("/algorithms", methods=["GET"])
@login_required
def api_list_algorithms():
    """List the names and labels of available algorithms"""

    classes = [
        list_balance_strategies(),
        list_classifiers(),
        list_feature_extraction(),
        list_query_strategies(),
    ]

    payload = {
        "balance_strategy": [],
        "classifier": [],
        "feature_extraction": [],
        "query_strategy": [],
    }

    for c, key in zip(classes, payload.keys()):
        for method in c:
            if hasattr(method, "label"):
                payload[key].append({"name": method.name, "label": method.label})
            else:
                payload[key].append({"name": method.name, "label": method.name})

    return jsonify(payload)


@bp.route("/projects/<project_id>/algorithms", methods=["GET"])
@login_required
@project_authorization
def api_get_algorithms(project):  # noqa: F401
    """Get the algorithms used in the project"""

    # check if there were algorithms stored in the state file
    try:
        with open_state(project.project_path) as state:
            if state.settings is not None:
                payload = {
                    "model": state.settings.model,
                    "feature_extraction": state.settings.feature_extraction,
                    "query_strategy": state.settings.query_strategy,
                    "balance_strategy": state.settings.balance_strategy,
                }
            else:
                payload = None
    except StateNotFoundError:
        payload = None

    return jsonify(payload)


@bp.route("/projects/<project_id>/algorithms", methods=["POST"])
@login_required
@project_authorization
def api_set_algorithms(project):  # noqa: F401
    # TODO@{Jonathan} validate model choice on server side
    ml_model = request.form.get("model", None)
    ml_query_strategy = request.form.get("query_strategy", None)
    ml_balance_strategy = request.form.get("balance_strategy", None)
    ml_feature_extraction = request.form.get("feature_extraction", None)

    # create a new settings object from arguments
    # only used if state file is not present
    asreview_settings = ASReviewSettings(
        model=ml_model,
        query_strategy=ml_query_strategy,
        balance_strategy=ml_balance_strategy,
        feature_extraction=ml_feature_extraction,
        model_param=get_classifier(ml_model).param,
        query_param=get_query_model(ml_query_strategy).param,
        balance_param=get_balance_model(ml_balance_strategy).param,
        feature_param=get_feature_model(ml_feature_extraction).param,
    )

    # save the new settings to the state file
    with open_state(project.project_path, read_only=False) as state:
        state.settings = asreview_settings

    response = jsonify({"success": True})

    return response


@bp.route("/projects/<project_id>/start", methods=["POST"])
@login_required
@project_authorization
def api_start(project):  # noqa: F401
    """Start training of first model or simulation."""

    # the project is a simulation project
    if project.config["mode"] == PROJECT_MODE_SIMULATE:
        # get priors
        with open_state(project.project_path) as s:
            priors = s.get_priors()["record_id"].tolist()

        logging.info("Start simulation")

        try:
            datafile = project.config["dataset_path"]
            logging.info("Project data file found: {}".format(datafile))

            # start simulation
            py_exe = _get_executable()
            run_command = (
                [
                    # get executable
                    py_exe,
                    # get module
                    "-m",
                    "asreview",
                    # run simulation via cli
                    "simulate",
                    # specify dataset
                    "",
                    # specify prior indices
                    "--prior_idx",
                ]
                + list(map(str, priors))
                + [
                    # specify state file
                    "--state_file",
                    str(project.project_path),
                    # specify write interval
                    "--write_interval",
                    "100",
                ]
            )
            subprocess.Popen(run_command)

        except Exception as err:
            logging.error(err)
            message = f"Failed to get data file. {err}"
            return jsonify(message=message), 400

    # the project is an oracle or explore project
    else:
        logging.info("Train first iteration of model")
        try:
            # start training the model
            py_exe = _get_executable()
            run_command = [
                # get executable
                py_exe,
                # get module
                "-m",
                "asreview",
                # train the model via cli
                "web_run_model",
                # specify project id
                str(project.project_path),
                # output the error of the first model
                "--output_error",
            ]
            subprocess.Popen(run_command)

        except Exception as err:
            logging.error(err)
            return jsonify(message="Failed to train the model."), 500

    response = jsonify({"success": True})

    return response


@bp.route("/projects/<project_id>/status", methods=["GET"])
@login_required
@project_authorization
def api_get_status(project):  # noqa: F401
    """Check the status of the review"""

    try:
        status = project.reviews[0]["status"]
    except Exception:
        status = None

    if status == "error":
        error_path = project.project_path / "error.json"
        if error_path.exists():
            logging.error("Error on training")
            with open(error_path, "r") as f:
                error_message = json.load(f)["message"]

            raise Exception(error_message)

    response = jsonify({"status": status})

    return response


@bp.route("/projects/<project_id>/status", methods=["PUT"])
@login_required
@project_authorization
def api_status_update(project):
    """Update the status of the review.

    The following status updates are allowed for
    oracle and explore:
    - `review` to `finished`
    - `finished` to `review` if not pool empty
    - `error` to `setup`

    The following status updates are allowed for simulate
    - `error` to `setup`

    Status updates by the user are not allowed in simulation
    mode.

    """

    status = request.form.get("status", type=str)

    current_status = project.config["reviews"][0]["status"]
    mode = project.config["mode"]

    if current_status == "error" and status == "setup":
        project.remove_error(status=status)

        response = jsonify({"success": True})

        return response

    if mode == PROJECT_MODE_SIMULATE:
        raise ValueError("Not possible to update status of simulation project.")
    else:
        if current_status == "review" and status == "finished":
            project.update_review(status=status)
        elif current_status == "finished" and status == "review":
            project.update_review(status=status)
            # ideally, also check here for empty pool
        else:
            raise ValueError(
                f"Not possible to update status from {current_status} to {status}"
            )

        response = jsonify({"success": True})

        return response


@bp.route("/projects/import_project", methods=["POST"])
@login_required
def api_import_project():
    """Import project"""

    # raise error if file not given
    if "file" not in request.files:
        response = jsonify(message="No ASReview file found to import.")
        return response, 400

    try:
        project = ASReviewProject.load(
            request.files["file"], asreview_path(), safe_import=True
        )

    except Exception as err:
        logging.error(err)
        raise ValueError("Failed to import project.")

    if current_app.config.get("LOGIN_DISABLED", False):
        return jsonify(project.config)

    # create a database entry for this project
    current_user.projects.append(
        Project(project_id=project.config.get("id"))
    )
    project.config["owner_id"] = current_user.id
    DB.session.commit()

    return jsonify(project.config)


def _add_tags_to_export_data(project, export_data, state_df):
    tags_df = state_df[["custom_metadata_json"]].copy()

    tags_df["tags"] = (
        tags_df["custom_metadata_json"]
        .apply(lambda d: extract_tags(d))
        .apply(lambda d: d if isinstance(d, list) else [])
    )

    unused_tags = []
    tags_config = project.config.get("tags")

    if tags_config is not None:
        all_tags = [[get_tag_composite_id(group["id"], tag["id"]) for tag in group["values"]] for group in tags_config]
        all_tags = list(chain.from_iterable(all_tags))
        used_tags = set(tags_df["tags"].explode().unique())
        unused_tags = [tag for tag in all_tags if tag not in used_tags]

    mlb = MultiLabelBinarizer()

    tags_df = pd.DataFrame(
        data=mlb.fit_transform(tags_df["tags"]),
        columns=mlb.classes_,
        index=tags_df.index,
    )

    tags_df = tags_df.assign(**{unused_tag: 0 for unused_tag in unused_tags})

    export_data.df = export_data.df.join(tags_df, on="record_id")


@bp.route("/projects/<project_id>/export_dataset", methods=["GET"])
@login_required
@project_authorization
def api_export_dataset(project):
    """Export dataset with relevant/irrelevant labels"""

    # get the export args
    file_format = request.args.get("file_format", None)
    dataset_label = request.args.get("dataset_label", default="all")

    # create temporary folder to store exported dataset
    tmp_path = tempfile.TemporaryDirectory()
    tmp_path_dataset = Path(tmp_path.name, f"export_dataset.{file_format}")

    try:
        # get labels and ranking from state file
        with open_state(project.project_path) as s:
            pool, labeled, pending = s.get_pool_labeled_pending()
            # get state dataset for accessing notes
            state_df = s.get_dataset().set_index("record_id")

        included = labeled[labeled["label"] == 1]
        excluded = labeled[labeled["label"] != 1]

        if dataset_label == "relevant":
            export_order = included["record_id"].to_list()
            labeled = included
        else:
            export_order = (
                included["record_id"].to_list()
                + pending.to_list()
                + pool.to_list()
                + excluded["record_id"].to_list()
            )

        # get writer corresponding to specified file format
        writers = list_writers()
        writer = None
        for c in writers:
            if writer is None:
                if c.name == file_format:
                    writer = c

        # read the dataset into a ASReview data object
        as_data = project.read_data()

        # Add a new column 'is_prior' to the dataset
        if "asreview_prior" in as_data.df:
            as_data.df.drop("asreview_prior", axis=1, inplace=True)

        state_df["asreview_prior"] = state_df.query_strategy.eq("prior").astype("Int64")
        as_data.df = as_data.df.join(state_df["asreview_prior"], on="record_id")

        # Adding Notes from State file to the exported dataset
        # Check if exported_notes column already exists due to multiple screenings
        screening = 0
        for col in as_data.df:
            if col == "exported_notes":
                screening = 0
            elif col.startswith("exported_notes"):
                try:
                    screening = int(col.split("_")[2])
                except IndexError:
                    screening = 0
        screening += 1

        state_df.rename(
            columns={
                "notes": f"exported_notes_{screening}",
            },
            inplace=True,
        )

        as_data.df = as_data.df.join(
            state_df[f"exported_notes_{screening}"], on="record_id"
        )

<<<<<<< HEAD
        # keep labels in exploration mode
        keep_old_labels = project.config["mode"] == PROJECT_MODE_EXPLORE
=======
        _add_tags_to_export_data(project, as_data, state_df)
>>>>>>> d678ef95

        as_data.to_file(
            fp=tmp_path_dataset,
            labels=labeled.values.tolist(),
            ranking=export_order,
            writer=writer,
            keep_old_labels=keep_old_labels,
        )

        return send_file(
            tmp_path_dataset,
            as_attachment=True,
            max_age=0,
        )

    except Exception as err:
        raise Exception(f"Failed to export the {file_format} dataset. {err}")


@bp.route("/projects/<project_id>/export_project", methods=["GET"])
@login_required
@project_authorization
def export_project(project):
    """Export the project file.

    The ASReview project file is a file with .asreview extension.
    The ASReview project file is a zipped file and contains
    all information to continue working on the project as well
    as the original dataset.
    """

    # create a temp folder to zip
    tmpdir = tempfile.TemporaryDirectory()
    tmpfile = Path(tmpdir.name, project.project_id).with_suffix(".asreview")

    logging.info("Saving project (temporary) to %s", tmpfile)
    project.export(tmpfile)

    return send_file(
        tmpfile,
        as_attachment=True,
        max_age=0,
    )


def _get_stats(project, include_priors=False):
    if is_v0_project(project.project_path):
        json_fp = Path(project.project_path, "result.json")

        # Check if the v0 project is in review.
        if json_fp.exists():
            with open(json_fp, "r") as f:
                s = json.load(f)

            # Get the labels.
            labels = np.array(
                [
                    int(sample_data[1])
                    for query in range(len(s["results"]))
                    for sample_data in s["results"][query]["labelled"]
                ]
            )

            # Get the record table.
            data_hash = list(s["data_properties"].keys())[0]
            record_table = s["data_properties"][data_hash]["record_table"]

            n_records = len(record_table)

        # No result found.
        else:
            labels = np.array([])
            n_records = 0
    else:
        # Check if there is a review started in the project.
        try:
            # get label history
            with open_state(project.project_path) as s:
                if (
                    project.config["reviews"][0]["status"] == "finished"
                    and project.config["mode"] == PROJECT_MODE_SIMULATE
                ):
                    labels = _get_labels(s, priors=include_priors)
                else:
                    labels = s.get_labels(priors=include_priors)

                n_records = len(s.get_record_table())

        # No state file found or not init.
        except (StateNotFoundError, StateError):
            labels = np.array([])
            n_records = 0

    n_included = int(sum(labels == 1))
    n_excluded = int(sum(labels == 0))

    if n_included > 0:
        n_since_last_relevant = int(labels.tolist()[::-1].index(1))
    else:
        n_since_last_relevant = 0

    return {
        "n_included": n_included,
        "n_excluded": n_excluded,
        "n_since_last_inclusion": n_since_last_relevant,
        "n_papers": n_records,
        "n_pool": n_records - n_excluded - n_included,
    }


def _get_labels(state_obj, priors=False):
    # get the number of records
    n_records = state_obj.n_records

    # get the labels
    labels = state_obj.get_labels(priors=priors).to_list()

    # if less labels than records, fill with 0
    if len(labels) < n_records:
        labels += [0] * (n_records - len(labels))
        labels = pd.Series(labels)

    return labels


@bp.route("/projects/<project_id>/progress", methods=["GET"])
@login_required
@project_authorization
def api_get_progress_info(project):  # noqa: F401
    """Get progress statistics of a project"""

    include_priors = request.args.get("priors", True, type=bool)

    response = jsonify(_get_stats(project, include_priors=include_priors))

    # return a success response to the client.
    return response


@bp.route("/projects/<project_id>/progress_density", methods=["GET"])
@login_required
@project_authorization
def api_get_progress_density(project):
    """Get progress density of a project"""

    include_priors = request.args.get("priors", False, type=bool)

    # get label history
    with open_state(project.project_path) as s:
        if (
            project.config["reviews"][0]["status"] == "finished"
            and project.config["mode"] == PROJECT_MODE_SIMULATE
        ):
            data = _get_labels(s, priors=include_priors)
        else:
            data = s.get_labels(priors=include_priors)

    # create a dataset with the rolling mean of every 10 papers
    df = (
        data.to_frame(name="Relevant")
        .reset_index(drop=True)
        .rolling(10, min_periods=1)
        .mean()
    )
    df["Total"] = df.index + 1

    # transform mean(percentage) to number
    for i in range(0, len(df)):
        if df.loc[i, "Total"] < 10:
            df.loc[i, "Irrelevant"] = (1 - df.loc[i, "Relevant"]) * df.loc[i, "Total"]
            df.loc[i, "Relevant"] = df.loc[i, "Total"] - df.loc[i, "Irrelevant"]
        else:
            df.loc[i, "Irrelevant"] = (1 - df.loc[i, "Relevant"]) * 10
            df.loc[i, "Relevant"] = 10 - df.loc[i, "Irrelevant"]

    df = df.round(1).to_dict(orient="records")
    for d in df:
        d["x"] = d.pop("Total")

    df_relevant = [{k: v for k, v in d.items() if k != "Irrelevant"} for d in df]
    for d in df_relevant:
        d["y"] = d.pop("Relevant")

    df_irrelevant = [{k: v for k, v in d.items() if k != "Relevant"} for d in df]
    for d in df_irrelevant:
        d["y"] = d.pop("Irrelevant")

    payload = {"relevant": df_relevant, "irrelevant": df_irrelevant}

    return jsonify(payload)


@bp.route("/projects/<project_id>/progress_recall", methods=["GET"])
@login_required
@project_authorization
def api_get_progress_recall(project):
    """Get cumulative number of inclusions by ASReview/at random"""

    include_priors = request.args.get("priors", False, type=bool)

    with open_state(project.project_path) as s:
        if (
            project.config["reviews"][0]["status"] == "finished"
            and project.config["mode"] == PROJECT_MODE_SIMULATE
        ):
            data = _get_labels(s, priors=include_priors)
        else:
            data = s.get_labels(priors=include_priors)

        n_records = len(s.get_record_table())

    # create a dataset with the cumulative number of inclusions
    df = data.to_frame(name="Relevant").reset_index(drop=True).cumsum()
    df["Total"] = df.index + 1
    df["Random"] = (df["Total"] * (df["Relevant"][-1:] / n_records).values).round()

    df = df.round(1).to_dict(orient="records")
    for d in df:
        d["x"] = d.pop("Total")

    df_asreview = [{k: v for k, v in d.items() if k != "Random"} for d in df]
    for d in df_asreview:
        d["y"] = d.pop("Relevant")

    df_random = [{k: v for k, v in d.items() if k != "Relevant"} for d in df]
    for d in df_random:
        d["y"] = d.pop("Random")

    payload = {"asreview": df_asreview, "random": df_random}

    return jsonify(payload)


@bp.route("/projects/<project_id>/record/<doc_id>", methods=["POST", "PUT"])
@login_required
@project_authorization
def api_classify_instance(project, doc_id):  # noqa: F401
    """Label item

    This request handles the document identifier and the corresponding label.
    The result is stored in a temp location. If this storage exceeds a certain
    amount of values, then the model is triggered. The values of the location
    are passed to the model and the storaged is cleared. This model will run
    in the background.
    """
    # return the combination of document_id and label.
    record_id = int(request.form.get("doc_id"))

    label = int(request.form.get("label"))

    note = request.form.get("note", type=str)
    if not note:
        note = None

    tags = request.form.get("tags", type=str)
    if not tags:
        tags = []
    else:
        tags = json.loads(tags)

    is_prior = request.form.get("is_prior", default=False)

    retrain_model = False if is_prior == "1" else True
    prior = True if is_prior == "1" else False

    if request.method == "POST":
        with open_state(project.project_path, read_only=False) as state:
            # add the labels as prior data
            state.add_labeling_data(
                record_ids=[record_id],
                labels=[label],
                notes=[note],
                tags_list=[tags],
                prior=prior,
            )

    elif request.method == "PUT":
        with open_state(project.project_path, read_only=False) as state:
            if label in [0, 1]:
                state.update_decision(record_id, label, note=note, tags=tags)
            elif label == -1:
                state.delete_record_labeling_data(record_id)

    if retrain_model:
        # retrain model
        subprocess.Popen(
            [
                _get_executable(),
                "-m",
                "asreview",
                "web_run_model",
                str(project.project_path),
            ]
        )

    response = jsonify({"success": True})

    return response


@bp.route("/projects/<project_id>/get_document", methods=["GET"])
@login_required
@project_authorization
def api_get_document(project):  # noqa: F401
    """Retrieve documents in order of review.

    After these documents were retrieved, the queue on the client side is
    updated.
    This request can get triggered after each document classification.
    Although it might be better to call this function after 20 requests on the
    client side.
    """
    with open_state(project.project_path, read_only=False) as state:
        # First check if there is a pending record.
        _, _, pending = state.get_pool_labeled_pending()
        if not pending.empty:
            record_ids = pending.to_list()
        # Else query for a new record.
        else:
            record_ids = state.query_top_ranked(1)

    if len(record_ids) > 0:
        new_instance = record_ids[0]

        as_data = project.read_data()
        record = as_data.record(int(new_instance))

        item = {}
        item["title"] = record.title
        item["authors"] = record.authors
        item["abstract"] = record.abstract
        item["doi"] = record.doi
        item["url"] = record.url

        # return the debug label
        item["label_from_dataset"] = record.included

        item["doc_id"] = new_instance
        pool_empty = False
    else:
        # end of pool
        project.update_review(status="finished")
        item = None
        pool_empty = True

    return jsonify({"result": item, "pool_empty": pool_empty})


@bp.route("/projects/<project_id>/delete", methods=["DELETE"])
@login_required
@project_authorization
def api_delete_project(project):  # noqa: F401
    """"""

    if project.project_path.exists() and project.project_path.is_dir():
        try:
            # remove from database if applicable
            if not current_app.config.get("LOGIN_DISABLED", False):
                project = Project.query.filter(
                    and_(
                        Project.project_id == project.project_id,
                        Project.owner_id == current_user.id,
                    )
                ).one_or_none()

                if project is not None:
                    DB.session.delete(project)
                    DB.session.commit()
                else:
                    return jsonify(message="Failed to delete project in DB."), 500

            # and remove the folder
            shutil.rmtree(project.project_path)

        except Exception as err:
            logging.error(err)
            return jsonify(message="Failed to delete project."), 500

        response = jsonify({"success": True})

        return response<|MERGE_RESOLUTION|>--- conflicted
+++ resolved
@@ -186,18 +186,8 @@
     """Initialize a new project"""
 
     project_mode = request.form["mode"]
-<<<<<<< HEAD
     project_title = request.form["mode"] + "_" + time.strftime("%Y%m%d-%H%M%S")
     # TODO{Terry}: retrieve author from the authenticated profile
-=======
-    project_title = request.form["name"]
-    project_description = request.form["description"]
-    project_authors = request.form["authors"]
-    project_tags = request.form.get("tags", default="[]", type=str)
-
-    # parse project_tags to python object
-    project_tags = json.loads(project_tags)
->>>>>>> d678ef95
 
     # get a unique project id
     project_id = uuid4().hex
@@ -210,12 +200,6 @@
         project_id=project_id,
         project_mode=project_mode,
         project_name=project_title,
-<<<<<<< HEAD
-=======
-        project_description=project_description,
-        project_authors=project_authors,
-        project_tags=project_tags,
->>>>>>> d678ef95
     )
 
     if current_app.config.get("LOGIN_DISABLED", False):
@@ -289,7 +273,10 @@
 def api_update_project_info(project):  # noqa: F401
     """Update project info"""
 
-    tags = json.loads(request.form.get("tags", default="[]", type=str))
+    if request.form.get("tags", None):
+        tags = json.loads(request.form.get("tags", type=str))
+    else:
+        tags = None
 
     project.update_config(
         name=request.form["name"],
@@ -1255,12 +1242,10 @@
             state_df[f"exported_notes_{screening}"], on="record_id"
         )
 
-<<<<<<< HEAD
+        _add_tags_to_export_data(project, as_data, state_df)
+
         # keep labels in exploration mode
         keep_old_labels = project.config["mode"] == PROJECT_MODE_EXPLORE
-=======
-        _add_tags_to_export_data(project, as_data, state_df)
->>>>>>> d678ef95
 
         as_data.to_file(
             fp=tmp_path_dataset,
