--- conflicted
+++ resolved
@@ -1128,19 +1128,12 @@
         with open_state(project.project_path) as state:
             record = state.get_results_record(record_id)
 
-<<<<<<< HEAD
         item = asdict(project.data_store.get_records(record_id))
         item["state"] = record.iloc[0].to_dict()
+        item["state"]["labeling_time"] = str(item["state"]["labeling_time"])
         item["tags_form"] = project.config.get("tags", None)
-=======
-        as_data = project.read_data()
-        record_d = asdict(as_data.record(record_id))
-        record_d["state"] = record.iloc[0].to_dict()
-        record_d["state"]["labeling_time"] = str(record_d["state"]["labeling_time"])
-        record_d["tags_form"] = project.config.get("tags", None)
->>>>>>> 3d047463
-
-        return jsonify({"result": record_d})
+
+        return jsonify({"result": item})
 
 
 @bp.route("/projects/<project_id>/record/<record_id>/note", methods=["PUT"])
@@ -1183,24 +1176,17 @@
                     {"result": None, "pool_empty": not ranking.empty and pool.empty}
                 )
 
-<<<<<<< HEAD
     item = asdict(project.data_store.get_records(pending["record_id"].iloc[0]))
     item["state"] = pending.iloc[0].to_dict()
+    item["state"]["labeling_time"] = str(item["state"]["labeling_time"])
     item["tags_form"] = project.config.get("tags", None)
-=======
-    as_data = project.read_data()
-    record_d = asdict(as_data.record(pending["record_id"].iloc[0]))
-    record_d["state"] = pending.iloc[0].to_dict()
-    record_d["state"]["labeling_time"] = str(record_d["state"]["labeling_time"])
-    record_d["tags_form"] = project.config.get("tags", None)
->>>>>>> 3d047463
 
     try:
-        record_d["error"] = project.get_review_error()
+        item["error"] = project.get_review_error()
     except ValueError:
         pass
 
-    return jsonify({"result": record_d, "pool_empty": False, "has_ranking": True})
+    return jsonify({"result": item, "pool_empty": False, "has_ranking": True})
 
 
 @bp.route("/projects/<project_id>/delete", methods=["DELETE"])
