# Copyright 2019-2022 The ASReview Authors. All Rights Reserved.
#
# Licensed under the Apache License, Version 2.0 (the "License");
# you may not use this file except in compliance with the License.
# You may obtain a copy of the License at
#
#     http://www.apache.org/licenses/LICENSE-2.0
#
# Unless required by applicable law or agreed to in writing, software
# distributed under the License is distributed on an "AS IS" BASIS,
# WITHOUT WARRANTIES OR CONDITIONS OF ANY KIND, either express or implied.
# See the License for the specific language governing permissions and
# limitations under the License.

import json
import logging
import shutil
import subprocess
import tempfile
import urllib.parse
from pathlib import Path
from urllib.request import urlretrieve

from flask import Blueprint
from flask import abort
from flask import current_app
from flask import jsonify
from flask import request
from flask import send_file
from flask_cors import CORS
from flask_login import current_user
import numpy as np
import pandas as pd
from sqlalchemy import and_
from werkzeug.exceptions import InternalServerError
from werkzeug.utils import secure_filename

from asreview.config import DEFAULT_BALANCE_STRATEGY
from asreview.config import DEFAULT_FEATURE_EXTRACTION
from asreview.config import DEFAULT_MODEL
from asreview.config import DEFAULT_QUERY_STRATEGY
from asreview.config import PROJECT_MODE_EXPLORE
from asreview.config import PROJECT_MODE_SIMULATE
from asreview.data import ASReviewData
from asreview.data.statistics import n_duplicates
from asreview.datasets import DatasetManager
from asreview.exceptions import BadFileFormatError
from asreview.io import list_readers
from asreview.io import list_writers
from asreview.models.balance import get_balance_model
from asreview.models.balance import list_balance_strategies
from asreview.models.classifiers import get_classifier
from asreview.models.classifiers import list_classifiers
from asreview.models.feature_extraction import get_feature_model
from asreview.models.feature_extraction import list_feature_extraction
from asreview.models.query import get_query_model
from asreview.models.query import list_query_strategies
from asreview.project import ASReviewProject
from asreview.project import ProjectNotFoundError
from asreview.project import _create_project_id
from asreview.project import get_project_path
from asreview.project import get_projects
from asreview.project import is_project
from asreview.project import is_v0_project
from asreview.project import open_state
from asreview.project import project_from_id
from asreview.search import SearchError
from asreview.search import fuzzy_find
from asreview.settings import ASReviewSettings
from asreview.state.errors import StateError
from asreview.state.errors import StateNotFoundError
from asreview.state.sql_converter import upgrade_asreview_project_file
from asreview.state.sql_converter import upgrade_project_config
from asreview.utils import _get_executable
from asreview.utils import asreview_path
from asreview.webapp import DB
from asreview.webapp.authentication.login_required import asreview_login_required  # NOQA
from asreview.webapp.authentication.models import Project
from asreview.webapp.io import read_data

bp = Blueprint("api", __name__, url_prefix="/api")
CORS(
    bp,
    resources={
        r"*": {
            "origins": [
                "http://localhost:3000",
                "http://127.0.0.1:3000",
                "localhost:3000",
            ]
        }
    },
    supports_credentials=True,
)


# helper function that indicates if app is authenticated
def app_is_authenticated(app):
    """Checks is app is authenticated"""
    return app.config.get("AUTHENTICATION_ENABLED", False)


# helper function
def _get_authenticated_folder_id(project_id, user):
    # if we do authentication, then the project must be
    # registered in the database
    project_from_db = Project.query.filter(
        Project.project_id == project_id
    ).one_or_none()

    # project exists and user -is- owner OR this is a new project
    if (project_from_db and user == project_from_db.owner) or (
        project_from_db is None
    ):
        folder_id = f"{user.id}_{project_id}"

    # project exists but user is a collaborator
    elif project_from_db and user in project_from_db.collaborators:
        folder_id = f"{project_from_db.owner_id}_{project_id}"

    # default to project_id
    else:
        folder_id = project_id

    return folder_id


# error handlers
@bp.errorhandler(ProjectNotFoundError)
def project_not_found(e):
    message = str(e) if str(e) else "Project not found."
    logging.error(message)
    return jsonify(message=message), 400


@bp.errorhandler(InternalServerError)
def error_500(e):
    original = getattr(e, "original_exception", None)

    if original is None or str(e.original_exception) == "":
        # direct 500 error, such as abort(500)
        logging.error(e)
        return jsonify(message="Whoops, something went wrong."), 500

    # wrapped unhandled error
    logging.error(e.original_exception)
    return jsonify(message=str(e.original_exception)), 500


# routes
@bp.route("/projects", methods=["GET"])
@asreview_login_required
def api_get_projects():  # noqa: F401
    """"""
    project_info = []

<<<<<<< HEAD
    if app_is_authenticated(current_app):
        # authenticated with User accounts
        user_db_projects = list(current_user.projects) + \
            list(current_user.involved_in)
        project_paths = [project.folder for project in user_db_projects]
        owner_ids = [project.owner_id for project in user_db_projects]
        projects = get_projects(project_paths)
    else:
        # force get_projects to list the .asreview folder
        projects = get_projects(None)
        owner_ids = [current_user.id for p in projects]

=======
    user_db_projects = list(current_user.projects) + \
        list(current_user.involved_in)
    project_paths = [project.folder for project in user_db_projects]
    owner_ids = [project.owner_id for project in user_db_projects]
    projects = get_projects(project_paths)
>>>>>>> 201e2ef3

    for project, owner_id in zip(projects, owner_ids):
        try:
            project_config = project.config

            # upgrade info of v0 projects
            if project_config["version"].startswith("0"):
                project_config = upgrade_project_config(project_config)
                project_config["projectNeedsUpgrade"] = True

            # add ownership information
            project_config["owner_id"] = owner_id

            logging.info("Project found: {}".format(project_config["id"]))
            project_info.append(project_config)

        except Exception as err:
            logging.error(err)

    # sort the projects based on created_at_unix
    project_info = sorted(
        project_info,
        key=lambda y: (y["created_at_unix"] is not None, y["created_at_unix"]),
        reverse=True,
    )

    response = jsonify({"result": project_info})

    return response


@bp.route("/projects/stats", methods=["GET"])
@asreview_login_required
def api_get_projects_stats():  # noqa: F401
    """Get dashboard statistics of all projects"""

    stats_counter = {"n_in_review": 0, "n_finished": 0, "n_setup": 0}

<<<<<<< HEAD
    if app_is_authenticated(current_app):
        user_db_projects = list(current_user.projects) + \
            list(current_user.involved_in)
        project_paths = [
            Path(asreview_path(), project.folder) for project in user_db_projects
        ]
    else:
        # force get_projects to list the .asreview folder
        project_paths = None
=======
    user_db_projects = list(current_user.projects) + \
        list(current_user.involved_in)
    project_paths = [project.folder for project in user_db_projects]
    for project in get_projects(project_paths):
>>>>>>> 201e2ef3

    for project in get_projects(project_paths):
        try:
            project_config = project.config

            # upgrade info of v0 projects
            if project_config["version"].startswith("0"):
                project_config = upgrade_project_config(project_config)
                project_config["projectNeedsUpgrade"] = True

            # get dashboard statistics
            try:
                if project_config["reviews"][0]["status"] == "review":
                    stats_counter["n_in_review"] += 1
                elif project_config["reviews"][0]["status"] == "finished":
                    stats_counter["n_finished"] += 1
                else:
                    stats_counter["n_setup"] += 1
            except Exception:
                stats_counter["n_setup"] += 1

        except Exception as err:
            logging.error(err)
            return jsonify(message=f"Failed to load dashboard statistics. {err}"), 500

    response = jsonify({"result": stats_counter})

    return response


@bp.route("/projects/info", methods=["POST"])
@asreview_login_required
def api_init_project():  # noqa: F401
    """"""

    project_mode = request.form["mode"]
    project_name = request.form["name"]
    project_description = request.form["description"]
    project_authors = request.form["authors"]

    project_id = _create_project_id(project_name)

    if not project_id and not isinstance(project_id, str) and len(project_id) >= 3:
        raise ValueError("Project name should be at least 3 characters.")

    # generate a project path
<<<<<<< HEAD
    if app_is_authenticated(current_app):
        folder_id = _get_authenticated_folder_id(project_id, current_user)
    else:
        folder_id = project_id
    # get path of this project
=======
    folder_id = _get_folder_id(project_id, current_user)
>>>>>>> 201e2ef3
    project_path = get_project_path(folder_id)

    project = ASReviewProject.create(
        project_path,
        project_id=project_id,
        project_mode=project_mode,
        project_name=project_name,
        project_description=project_description,
        project_authors=project_authors,
    )

    # create a database entry for this project
    if app_is_authenticated(current_app):
        current_user.projects.append(
            Project(project_id=project_id, folder=project_path.stem)
        )
        DB.session.commit()

    response = jsonify(project.config)

    return response, 201


@bp.route("/projects/<project_id>/upgrade_if_old", methods=["GET"])
@asreview_login_required
@project_from_id(current_user)
def api_upgrade_project_if_old(project):
    """Get upgrade project if it is v0.x"""

    if not project.config["version"].startswith("0"):
        response = jsonify(message="Can only convert v0.x projects.")
        return response, 400

    # errors are handled by the InternalServerError
    upgrade_asreview_project_file(project.project_path)

    response = jsonify({"success": True})
    return response


@bp.route("/projects/<project_id>/info", methods=["GET"])
@asreview_login_required
@project_from_id(current_user)
def api_get_project_info(project):  # noqa: F401
    """"""
    project_config = project.config

    # upgrade info of v0 projects
    if project_config["version"].startswith("0"):
        project_config = upgrade_project_config(project_config)
        project_config["projectNeedsUpgrade"] = True

    # add user_id of owner to response if authenticated
    if app_is_authenticated(current_app):
        db_project = Project.query.filter(
            Project.project_id == project.config.get("id", 0)
        ).one_or_none()
        if db_project:
            project_config["ownerId"] = db_project.owner_id

    return jsonify(project_config)


@bp.route("/projects/<project_id>/info", methods=["PUT"])
@asreview_login_required
@project_from_id(current_user)
def api_update_project_info(project):  # noqa: F401
    """"""

    # rename the project if project name is changed
    if request.form.get("name", None) is not None:
        # get new name
        new_project_name = request.form.get("name")
        # if the name has been changed, process changes
        if project.config["name"] != new_project_name:
            old_project_id = project.config["id"]
            new_project_id = _create_project_id(new_project_name)
<<<<<<< HEAD
            
            if app_is_authenticated(current_app):
                folder_id = _get_authenticated_folder_id(
                    new_project_id,
                    current_user
                )
            else:
                folder_id = new_project_id

=======
            folder_id = _get_folder_id(new_project_id, current_user)
>>>>>>> 201e2ef3
            new_project_path = get_project_path(folder_id)
            project.rename(
                {
                    "name": new_project_name,
                    "project_id": new_project_id,
                    "project_path": new_project_path,
                }
            )

            # update project in the database
            # ==============================
            if app_is_authenticated(current_app):
                Project.query.filter(
                    and_(
                        Project.owner_id == current_user.id,
                        Project.project_id == old_project_id,
                    )
                ).update(
                    {"project_id": new_project_id, "folder": new_project_path.stem}
                )
                DB.session.commit()

    # update the project info
    project.update_config(
        mode=request.form["mode"],
        description=request.form["description"],
        authors=request.form["authors"],
    )

    return api_get_project_info(project.project_id)


@bp.route("/datasets", methods=["GET"])
@asreview_login_required
def api_demo_data_project():  # noqa: F401
    """"""

    subset = request.args.get("subset", None)

    manager = DatasetManager()

    if subset == "plugin":

        try:
            result_datasets = manager.list(
                exclude=["builtin", "benchmark", "benchmark-nature"]
            )

        except Exception as err:
            logging.error(err)
            return jsonify(message="Failed to load plugin datasets."), 500

    elif subset == "benchmark":

        try:
            # collect the datasets metadata
            result_datasets = manager.list(include=["benchmark-nature", "benchmark"])

        except Exception as err:
            logging.error(err)
            return jsonify(message="Failed to load benchmark datasets."), 500

    else:
        response = jsonify(message="demo-data-loading-failed")

        return response, 400

    payload = {"result": result_datasets}
    response = jsonify(payload)
    return response


@bp.route("/projects/<project_id>/data", methods=["POST", "PUT"])
@asreview_login_required
@project_from_id(current_user)
def api_upload_data_to_project(project):  # noqa: F401
    """"""

    # get the project config to modify behavior of dataset
    project_config = project.config

    # remove old dataset if present
    if "dataset_path" in project_config and project_config["dataset_path"] is not None:
        logging.warning("Removing old dataset and adding new dataset.")
        project.remove_dataset()

    # create dataset folder if not present
    Path(project.project_path, "data").mkdir(exist_ok=True)

    if request.form.get("plugin", None):
        url = DatasetManager().find(request.form["plugin"]).filepath

    if request.form.get("benchmark", None):
        url = DatasetManager().find(request.form["benchmark"]).filepath

    if request.form.get("url", None):
        url = request.form["url"]

    if (
        request.form.get("plugin", None) or
        request.form.get("benchmark", None) or
        request.form.get("url", None)
    ):
        try:
            url_parts = urllib.parse.urlparse(url)
            filename = secure_filename(url_parts.path.rsplit("/", 1)[-1])

            urlretrieve(url, Path(project.project_path, "data") / filename)

        except ValueError as err:

            logging.error(err)
            message = f"Invalid URL '{url}'."

            if isinstance(url, str) and not url.startswith("http"):
                message += " Usually, the URL starts with 'http' or 'https'."

            return jsonify(message=message), 400

        except Exception as err:

            logging.error(err)
            message = f"Can't retrieve data from URL {url}."

            return jsonify(message=message), 400

    elif "file" in request.files:

        data_file = request.files["file"]

        # check the file is file is in a correct format
        # check_dataset(data_file)
        try:

            filename = secure_filename(data_file.filename)
            fp_data = Path(project.project_path, "data") / filename

            # save the file
            data_file.save(str(fp_data))

        except Exception as err:

            logging.error(err)

            response = jsonify(message=f"Failed to upload file '{filename}'. {err}")

            return response, 400
    else:
        response = jsonify(message="No file or dataset found to upload.")
        return response, 400

    if project_config["mode"] == PROJECT_MODE_EXPLORE:

        data_path_raw = Path(project.project_path, "data") / filename
        data_path = data_path_raw.with_suffix(".csv")

        data = ASReviewData.from_file(data_path_raw)

        if data.labels is None:
            raise ValueError("Upload fully labeled dataset.")

        data.df.rename(
            {data.column_spec["included"]: "debug_label"}, axis=1, inplace=True
        )
        data.to_file(data_path)

    elif project_config["mode"] == PROJECT_MODE_SIMULATE:

        data_path_raw = Path(project.project_path, "data") / filename
        data_path = data_path_raw.with_suffix(".csv")

        data = ASReviewData.from_file(data_path_raw)

        if data.labels is None:
            raise ValueError("Upload fully labeled dataset.")

        data.df["debug_label"] = data.df[data.column_spec["included"]]
        data.to_file(data_path)

    else:
        data_path = Path(project.project_path, "data") / filename

    try:
        # add the file to the project
        project.add_dataset(data_path.name)

    # Bad format. TODO{Jonathan} Return informative message with link.
    except BadFileFormatError as err:
        message = f"Failed to upload file '{filename}'. {err}"
        return jsonify(message=message), 400

    response = jsonify({"success": True})

    return response


@bp.route("/projects/<project_id>/data", methods=["GET"])
@asreview_login_required
@project_from_id(current_user)
def api_get_project_data(project):  # noqa: F401
    """"""

    if not is_project(project.project_path):
        response = jsonify(message="Project not found.")
        return response, 404

    try:

        # get statistics of the dataset
        as_data = read_data(project)

        statistics = {
            "n_rows": as_data.df.shape[0],
            "n_cols": as_data.df.shape[1],
            "n_duplicates": n_duplicates(as_data),
            "filename": Path(project.config["dataset_path"]).stem,
        }

    except FileNotFoundError as err:
        logging.info(err)
        statistics = {"filename": None}

    except Exception as err:
        logging.error(err)
        message = f"Failed to get file. {err}"
        return jsonify(message=message), 400

    response = jsonify(statistics)

    return response


@bp.route("/projects/<project_id>/dataset_writer", methods=["GET"])
@asreview_login_required
@project_from_id(current_user)
def api_list_dataset_writers(project):
    """List the name and label of available dataset writer"""

    fp_data = Path(project.config["dataset_path"])

    try:
        readers = list_readers()
        writers = list_writers()

        # get write format for the data file
        write_format = None
        for c in readers:
            if fp_data.suffix in c.read_format:
                if write_format is None:
                    write_format = c.write_format

        # get available writers
        payload = {"result": []}
        for c in writers:
            payload["result"].append(
                {
                    "enabled": True if c.write_format in write_format else False,
                    "name": c.name,
                    "label": c.label,
                    "caution": c.caution if hasattr(c, "caution") else None,
                }
            )

        if not payload["result"]:
            return (
                jsonify(
                    message=f"No dataset writer available for {fp_data.suffix} file."
                ),
                500,
            )

        # remove duplicate writers
        payload["result"] = [
            i
            for n, i in enumerate(payload["result"])
            if i not in payload["result"][(n + 1):]
        ]

    except Exception as err:
        logging.error(err)
        return jsonify(message=f"Failed to retrieve dataset writers. {err}"), 500

    response = jsonify(payload)

    return response


@bp.route("/projects/<project_id>/search", methods=["GET"])
@asreview_login_required
@project_from_id(current_user)
def api_search_data(project):  # noqa: F401
    """Search for papers"""
    q = request.args.get("q", default=None, type=str)
    max_results = request.args.get("n_max", default=10, type=int)

    project_mode = project.config["mode"]

    try:
        payload = {"result": []}
        if q:

            # read the dataset
            as_data = read_data(project)

            # read record_ids of labels from state
            with open_state(project.project_path) as s:
                labeled_record_ids = s.get_dataset(["record_id"])["record_id"].to_list()

            # search for the keywords
            result_idx = fuzzy_find(
                as_data,
                q,
                max_return=max_results,
                exclude=labeled_record_ids,
                by_index=True,
            )

            for record in as_data.record(result_idx):

                debug_label = record.extra_fields.get("debug_label", None)
                debug_label = int(debug_label) if pd.notnull(debug_label) else None

                if project_mode == PROJECT_MODE_SIMULATE:
                    # ignore existing labels
                    included = -1
                else:
                    included = int(record.included)

                payload["result"].append(
                    {
                        "id": int(record.record_id),
                        "title": record.title,
                        "abstract": record.abstract,
                        "authors": record.authors,
                        "keywords": record.keywords,
                        "included": included,
                        "_debug_label": debug_label,
                    }
                )

    except SearchError as search_err:
        logging.error(search_err)
        return jsonify(message=f"Error: {search_err}"), 500

    except Exception as err:
        logging.error(err)
        return jsonify(message="Failed to load search results."), 500

    response = jsonify(payload)

    return response


@bp.route("/projects/<project_id>/labeled", methods=["GET"])
@asreview_login_required
@project_from_id(current_user)
def api_get_labeled(project):  # noqa: F401
    """Get all papers classified as labeled documents"""

    page = request.args.get("page", default=None, type=int)
    per_page = request.args.get("per_page", default=20, type=int)
    subset = request.args.getlist("subset")
    latest_first = request.args.get("latest_first", default=1, type=int)

    try:

        with open_state(project.project_path) as s:
            data = s.get_dataset(["record_id", "label", "query_strategy", "notes"])
            data["prior"] = (data["query_strategy"] == "prior").astype(int)

        if any(s in subset for s in ["relevant", "included"]):
            data = data[data["label"] == 1]
        elif any(s in subset for s in ["irrelevant", "excluded"]):
            data = data[data["label"] == 0]
        else:
            data = data[~data["label"].isnull()]

        if "note" in subset:
            data = data[~data["notes"].isnull()]

        if "prior" in subset:
            data = data[data["prior"] == 1]

        if latest_first == 1:
            data = data.iloc[::-1]

        # count labeled records and max pages
        count = len(data)
        if count == 0:
            payload = {
                "count": 0,
                "next_page": None,
                "previous_page": None,
                "result": [],
            }
            response = jsonify(payload)

            return response

        max_page_calc = divmod(count, per_page)
        if max_page_calc[1] == 0:
            max_page = max_page_calc[0]
        else:
            max_page = max_page_calc[0] + 1

        if page is not None:
            # slice out records on specific page
            if page <= max_page:
                idx_start = page * per_page - per_page
                idx_end = page * per_page
                data = data.iloc[idx_start:idx_end, :].copy()
            else:
                return abort(404)

            # set next & previous page
            if page < max_page:
                next_page = page + 1
                if page > 1:
                    previous_page = page - 1
                else:
                    previous_page = None
            else:
                next_page = None
                previous_page = page - 1
        else:
            next_page = None
            previous_page = None

        records = read_data(project).record(data["record_id"])

        payload = {
            "count": count,
            "next_page": next_page,
            "previous_page": previous_page,
            "result": [],
        }
        for i, record in zip(data.index.tolist(), records):

            payload["result"].append(
                {
                    "id": int(record.record_id),
                    "title": record.title,
                    "abstract": record.abstract,
                    "authors": record.authors,
                    "keywords": record.keywords,
                    "doi": record.doi,
                    "url": record.url,
                    "included": int(data.loc[i, "label"]),
                    "note": data.loc[i, "notes"],
                    "prior": int(data.loc[i, "prior"]),
                }
            )

    except Exception as err:
        logging.error(err)
        return jsonify(message=f"{err}"), 500

    response = jsonify(payload)

    return response


@bp.route("/projects/<project_id>/labeled_stats", methods=["GET"])
@asreview_login_required
@project_from_id(current_user)
def api_get_labeled_stats(project):  # noqa: F401
    """Get all papers classified as prior documents"""

    try:

        with open_state(project.project_path) as s:
            data = s.get_dataset(["label", "query_strategy"])
            data_prior = data[data["query_strategy"] == "prior"]

        response = jsonify(
            {
                "n": len(data),
                "n_inclusions": sum(data["label"] == 1),
                "n_exclusions": sum(data["label"] == 0),
                "n_prior": len(data_prior),
                "n_prior_inclusions": sum(data_prior["label"] == 1),
                "n_prior_exclusions": sum(data_prior["label"] == 0),
            }
        )
    except StateNotFoundError:
        response = jsonify(
            {
                "n": 0,
                "n_inclusions": 0,
                "n_exclusions": 0,
                "n_prior": 0,
                "n_prior_inclusions": 0,
                "n_prior_exclusions": 0,
            }
        )

    except Exception as err:
        logging.error(err)
        return jsonify(message="Failed to load prior information."), 500

    return response


@bp.route("/projects/<project_id>/prior_random", methods=["GET"])
@asreview_login_required
@project_from_id(current_user)
def api_random_prior_papers(project):  # noqa: F401
    """Get a selection of random records.

    This set of records is extracted from the pool, but without
    the already labeled items.
    """

    # get the number of records to return
    n = request.args.get("n", default=5, type=int)
    # get the subset of records to return (for exploration and simulation mode)
    subset = request.args.get("subset", default=None, type=str)

    with open_state(project.project_path) as state:
        pool = state.get_pool().values

    as_data = read_data(project)

    payload = {"result": []}

    if subset in ["relevant", "included"]:
        rel_indices = as_data.df[as_data.df["debug_label"] == 1].index.values
        rel_indices_pool = np.intersect1d(pool, rel_indices)

        if len(rel_indices_pool) == 0:
            return jsonify(payload)
        elif n > len(rel_indices_pool):
            rand_pool_relevant = np.random.choice(
                rel_indices_pool, len(rel_indices_pool), replace=False
            )
        else:
            rand_pool = np.random.choice(pool, n, replace=False)
            rand_pool_relevant = np.random.choice(rel_indices_pool, n, replace=False)

        try:
            relevant_records = as_data.record(rand_pool_relevant)
        except Exception as err:
            logging.error(err)
            return jsonify(message=f"Failed to load random records. {err}"), 500

        for rr in relevant_records:
            payload["result"].append(
                {
                    "id": int(rr.record_id),
                    "title": rr.title,
                    "abstract": rr.abstract,
                    "authors": rr.authors,
                    "keywords": rr.keywords,
                    "included": None,
                    "_debug_label": 1,
                }
            )

    elif subset in ["irrelevant", "excluded"]:
        irrel_indices = as_data.df[as_data.df["debug_label"] == 0].index.values
        irrel_indices_pool = np.intersect1d(pool, irrel_indices)

        if len(irrel_indices_pool) == 0:
            return jsonify(payload)
        elif n > len(irrel_indices_pool):
            rand_pool_irrelevant = np.random.choice(
                irrel_indices_pool, len(irrel_indices_pool), replace=False
            )
        else:
            rand_pool_irrelevant = np.random.choice(
                irrel_indices_pool, n, replace=False
            )

        try:
            irrelevant_records = as_data.record(rand_pool_irrelevant)
        except Exception as err:
            logging.error(err)
            return jsonify(message=f"Failed to load random records. {err}"), 500

        for ir in irrelevant_records:
            payload["result"].append(
                {
                    "id": int(ir.record_id),
                    "title": ir.title,
                    "abstract": ir.abstract,
                    "authors": ir.authors,
                    "keywords": ir.keywords,
                    "included": None,
                    "_debug_label": 0,
                }
            )

    else:
        if len(pool) == 0:
            return jsonify(payload)
        elif n > len(pool):
            rand_pool = np.random.choice(pool, len(pool), replace=False)
        else:
            rand_pool = np.random.choice(pool, n, replace=False)

        try:
            records = as_data.record(rand_pool)
        except Exception as err:
            logging.error(err)
            return jsonify(message=f"Failed to load random records. {err}"), 500

        for r in records:
            payload["result"].append(
                {
                    "id": int(r.record_id),
                    "title": r.title,
                    "abstract": r.abstract,
                    "authors": r.authors,
                    "keywords": r.keywords,
                    "included": None,
                    "_debug_label": None,
                }
            )

    response = jsonify(payload)

    return response


@bp.route("/algorithms", methods=["GET"])
@asreview_login_required
def api_list_algorithms():
    """List the names and labels of available algorithms"""

    try:
        classes = [
            list_balance_strategies(),
            list_classifiers(),
            list_feature_extraction(),
            list_query_strategies(),
        ]

        payload = {
            "balance_strategy": [],
            "classifier": [],
            "feature_extraction": [],
            "query_strategy": [],
        }

        for c, key in zip(classes, payload.keys()):
            for method in c:
                if hasattr(method, "label"):
                    payload[key].append({"name": method.name, "label": method.label})
                else:
                    payload[key].append({"name": method.name, "label": method.name})

    except Exception as err:
        logging.error(err)
        return jsonify(message="Failed to retrieve algorithms."), 500

    response = jsonify(payload)

    return response


@bp.route("/projects/<project_id>/algorithms", methods=["GET"])
@asreview_login_required
@project_from_id(current_user)
def api_get_algorithms(project):  # noqa: F401

    default_payload = {
        "model": DEFAULT_MODEL,
        "feature_extraction": DEFAULT_FEATURE_EXTRACTION,
        "query_strategy": DEFAULT_QUERY_STRATEGY,
        "balance_strategy": DEFAULT_BALANCE_STRATEGY,
    }

    # check if there were algorithms stored in the state file
    try:

        with open_state(project.project_path) as state:
            if state.settings is not None:
                payload = {
                    "model": state.settings.model,
                    "feature_extraction": state.settings.feature_extraction,
                    "query_strategy": state.settings.query_strategy,
                    "balance_strategy": state.settings.balance_strategy,
                }
            else:
                payload = default_payload
    except (StateNotFoundError):
        payload = default_payload

    response = jsonify(payload)

    return response


@bp.route("/projects/<project_id>/algorithms", methods=["POST"])
@asreview_login_required
@project_from_id(current_user)
def api_set_algorithms(project):  # noqa: F401

    # TODO@{Jonathan} validate model choice on server side
    ml_model = request.form.get("model", None)
    ml_query_strategy = request.form.get("query_strategy", None)
    ml_balance_strategy = request.form.get("balance_strategy", None)
    ml_feature_extraction = request.form.get("feature_extraction", None)

    # create a new settings object from arguments
    # only used if state file is not present
    asreview_settings = ASReviewSettings(
        model=ml_model,
        query_strategy=ml_query_strategy,
        balance_strategy=ml_balance_strategy,
        feature_extraction=ml_feature_extraction,
        model_param=get_classifier(ml_model).param,
        query_param=get_query_model(ml_query_strategy).param,
        balance_param=get_balance_model(ml_balance_strategy).param,
        feature_param=get_feature_model(ml_feature_extraction).param,
    )

    # save the new settings to the state file
    with open_state(project.project_path, read_only=False) as state:
        state.settings = asreview_settings

    response = jsonify({"success": True})

    return response


@bp.route("/projects/<project_id>/start", methods=["POST"])
@asreview_login_required
@project_from_id(current_user)
def api_start(project):  # noqa: F401
    """Start training of first model or simulation."""

    # the project is a simulation project
    if project.config["mode"] == PROJECT_MODE_SIMULATE:

        # get priors
        with open_state(project.project_path) as s:
            priors = s.get_priors()["record_id"].tolist()

        logging.info("Start simulation")

        try:
            datafile = project.config["dataset_path"]
            logging.info("Project data file found: {}".format(datafile))

            # start simulation
            py_exe = _get_executable()
            run_command = (
                [
                    # get executable
                    py_exe,
                    # get module
                    "-m",
                    "asreview",
                    # run simulation via cli
                    "simulate",
                    # specify dataset
                    "",
                    # specify prior indices
                    "--prior_idx",
                ] +
                list(map(str, priors)) +
                [
                    # specify state file
                    "--state_file",
                    str(project.project_path),
                    # specify write interval
                    "--write_interval",
                    "100",
                ]
            )
            subprocess.Popen(run_command)

        except Exception as err:
            logging.error(err)
            message = f"Failed to get data file. {err}"
            return jsonify(message=message), 400

    # the project is an oracle or explore project
    else:

        logging.info("Train first iteration of model")
        try:
            # start training the model
            py_exe = _get_executable()
            run_command = [
                # get executable
                py_exe,
                # get module
                "-m",
                "asreview",
                # train the model via cli
                "web_run_model",
                # specify project id
                str(project.project_path),
                # output the error of the first model
                "--output_error",
                # mark the first run for status update
                "--first_run",
            ]
            subprocess.Popen(run_command)

        except Exception as err:
            logging.error(err)
            return jsonify(message="Failed to train the model."), 500

    response = jsonify({"success": True})

    return response


@bp.route("/projects/<project_id>/status", methods=["GET"])
@asreview_login_required
@project_from_id(current_user)
def api_get_status(project):  # noqa: F401
    """Check the status of the review"""

    try:
        status = project.reviews[0]["status"]
    except Exception:
        status = None

    if status == "error":
        error_path = project.project_path / "error.json"
        if error_path.exists():
            logging.error("Error on training")
            with open(error_path, "r") as f:
                error_message = json.load(f)["message"]

            raise Exception(error_message)

    response = jsonify({"status": status})

    return response


@bp.route("/projects/<project_id>/status", methods=["PUT"])
@asreview_login_required
@project_from_id(current_user)
def api_status_update(project):
    """Update the status of the review.

    The following status updates are allowed for
    oracle and explore:
    - `review` to `finished`
    - `finished` to `review` if not pool empty
    - `error` to `setup`

    The following status updates are allowed for simulate
    - `error` to `setup`

    Status updates by the user are not allowed in simulation
    mode.

    """

    status = request.form.get("status", type=str)

    current_status = project.config["reviews"][0]["status"]
    mode = project.config["mode"]

    if current_status == "error" and status == "setup":
        project.remove_error(status=status)

        response = jsonify({"success": True})

        return response

    if mode == PROJECT_MODE_SIMULATE:
        raise ValueError("Not possible to update status of simulation project.")
    else:
        if current_status == "review" and status == "finished":
            project.update_review(status=status)
        elif current_status == "finished" and status == "review":
            project.update_review(status=status)
            # ideally, also check here for empty pool
        else:
            raise ValueError(
                f"Not possible to update status from {current_status} to {status}"
            )

        response = jsonify({"success": True})

        return response


@bp.route("/projects/import_project", methods=["POST"])
@asreview_login_required
def api_import_project():
    """Import uploaded project"""

    # raise error if file not given
    if "file" not in request.files:
        response = jsonify(message="No ASReview file found to upload.")
        return response, 400

    try:
        project = ASReviewProject.load(
            request.files["file"], asreview_path(), safe_import=True
        )

    except Exception as err:
        logging.error(err)
        raise ValueError("Failed to import project.")

    return jsonify(project.config)


@bp.route("/projects/<project_id>/export_dataset", methods=["GET"])
@asreview_login_required
@project_from_id(current_user)
def api_export_dataset(project):
    """Export dataset with relevant/irrelevant labels"""

    # get the export args
    file_format = request.args.get("file_format", None)

    # create temporary folder to store exported dataset
    tmp_path = tempfile.TemporaryDirectory(dir=project.project_path)
    tmp_path_dataset = Path(tmp_path.name, f"export_dataset.{file_format}")

    try:
        # get labels and ranking from state file
        with open_state(project.project_path) as s:
            pool, labeled, pending = s.get_pool_labeled_pending()

        included = labeled[labeled["label"] == 1]
        excluded = labeled[labeled["label"] != 1]
        export_order = (
            included["record_id"].to_list() +
            pending.to_list() +
            pool.to_list() +
            excluded["record_id"].to_list()
        )

        # get writer corresponding to specified file format
        writers = list_writers()
        writer = None
        for c in writers:
            if writer is None:
                if c.name == file_format:
                    writer = c

        # read the dataset into a ASReview data object
        as_data = read_data(project)

        as_data.to_file(
            fp=tmp_path_dataset,
            labels=labeled.values.tolist(),
            ranking=export_order,
            writer=writer,
        )

        return send_file(
            tmp_path_dataset,
            as_attachment=True,
            download_name=f"asreview_dataset_{project.project_id}.{file_format}",
            max_age=0,
        )

    except Exception as err:
        raise Exception(f"Failed to export the {file_format} dataset. {err}")


@bp.route("/projects/<project_id>/export_project", methods=["GET"])
@asreview_login_required
@project_from_id(current_user)
def export_project(project):
    """Export the project file.

    The ASReview project file is a file with .asreview extension.
    The ASReview project file is a zipped file and contains
    all information to continue working on the project as well
    as the original dataset.
    """

    # create a temp folder to zip
    tmpdir = tempfile.TemporaryDirectory()
    tmpfile = Path(tmpdir.name, project.project_id).with_suffix(".asreview")

    logging.info("Saving project (temporary) to %s", tmpfile)
    project.export(tmpfile)

    return send_file(
        tmpfile,
        as_attachment=True,
        download_name=f"{project.project_id}.asreview",
        max_age=0,
    )


def _get_stats(project, include_priors=False):

    try:

        if is_v0_project(project.project_path):
            json_fp = Path(project.project_path, "result.json")

            # Check if the v0 project is in review.
            if json_fp.exists():

                with open(json_fp, "r") as f:
                    s = json.load(f)

                # Get the labels.
                labels = np.array(
                    [
                        int(sample_data[1])
                        for query in range(len(s["results"]))
                        for sample_data in s["results"][query]["labelled"]
                    ]
                )

                # Get the record table.
                data_hash = list(s["data_properties"].keys())[0]
                record_table = s["data_properties"][data_hash]["record_table"]

                n_records = len(record_table)

            # No result found.
            else:
                labels = np.array([])
                n_records = 0
        else:
            # Check if there is a review started in the project.
            try:
                # get label history
                with open_state(project.project_path) as s:

                    if (
                        project.config["reviews"][0]["status"] == "finished" and
                        project.config["mode"] == PROJECT_MODE_SIMULATE
                    ):
                        labels = _get_labels(s, priors=include_priors)
                    else:
                        labels = s.get_labels(priors=include_priors)

                    n_records = len(s.get_record_table())

            # No state file found or not init.
            except (StateNotFoundError, StateError):
                labels = np.array([])
                n_records = 0

        n_included = int(sum(labels == 1))
        n_excluded = int(sum(labels == 0))

        if n_included > 0:
            n_since_last_relevant = int(labels.tolist()[::-1].index(1))
        else:
            n_since_last_relevant = 0

    except Exception as err:
        logging.error(err)
        return jsonify(message="Failed to load progress statistics."), 500

    return {
        "n_included": n_included,
        "n_excluded": n_excluded,
        "n_since_last_inclusion": n_since_last_relevant,
        "n_papers": n_records,
        "n_pool": n_records - n_excluded - n_included,
    }


def _get_labels(state_obj, priors=False):

    # get the number of records
    n_records = state_obj.n_records

    # get the labels
    labels = state_obj.get_labels(priors=priors).to_list()

    # if less labels than records, fill with 0
    if len(labels) < n_records:
        labels += [0] * (n_records - len(labels))
        labels = pd.Series(labels)

    return labels


@bp.route("/projects/<project_id>/progress", methods=["GET"])
@asreview_login_required
@project_from_id(current_user)
def api_get_progress_info(project):  # noqa: F401
    """Get progress statistics of a project"""

    include_priors = request.args.get("priors", True, type=bool)

    response = jsonify(_get_stats(project, include_priors=include_priors))

    # return a success response to the client.
    return response


@bp.route("/projects/<project_id>/progress_density", methods=["GET"])
@asreview_login_required
@project_from_id(current_user)
def api_get_progress_density(project):
    """Get progress density of a project"""

    include_priors = request.args.get("priors", False, type=bool)

    try:
        # get label history
        with open_state(project.project_path) as s:

            if (
                project.config["reviews"][0]["status"] == "finished" and
                project.config["mode"] == PROJECT_MODE_SIMULATE
            ):
                data = _get_labels(s, priors=include_priors)
            else:
                data = s.get_labels(priors=include_priors)

        # create a dataset with the rolling mean of every 10 papers
        df = (
            data.to_frame(name="Relevant")
            .reset_index(drop=True)
            .rolling(10, min_periods=1)
            .mean()
        )
        df["Total"] = df.index + 1

        # transform mean(percentage) to number
        for i in range(0, len(df)):
            if df.loc[i, "Total"] < 10:
                df.loc[i, "Irrelevant"] = (1 - df.loc[i, "Relevant"]) * df.loc[
                    i, "Total"
                ]
                df.loc[i, "Relevant"] = df.loc[i, "Total"] - df.loc[i, "Irrelevant"]
            else:
                df.loc[i, "Irrelevant"] = (1 - df.loc[i, "Relevant"]) * 10
                df.loc[i, "Relevant"] = 10 - df.loc[i, "Irrelevant"]

        df = df.round(1).to_dict(orient="records")
        for d in df:
            d["x"] = d.pop("Total")

        df_relevant = [{k: v for k, v in d.items() if k != "Irrelevant"} for d in df]
        for d in df_relevant:
            d["y"] = d.pop("Relevant")

        df_irrelevant = [{k: v for k, v in d.items() if k != "Relevant"} for d in df]
        for d in df_irrelevant:
            d["y"] = d.pop("Irrelevant")

        payload = {"relevant": df_relevant, "irrelevant": df_irrelevant}

    except Exception as err:
        logging.error(err)
        return jsonify(message="Failed to load progress density."), 500

    response = jsonify(payload)

    return response


@bp.route("/projects/<project_id>/progress_recall", methods=["GET"])
@asreview_login_required
@project_from_id(current_user)
def api_get_progress_recall(project):
    """Get cumulative number of inclusions by ASReview/at random"""

    include_priors = request.args.get("priors", False, type=bool)

    try:
        with open_state(project.project_path) as s:

            if (
                project.config["reviews"][0]["status"] == "finished" and
                project.config["mode"] == PROJECT_MODE_SIMULATE
            ):
                data = _get_labels(s, priors=include_priors)
            else:
                data = s.get_labels(priors=include_priors)

            n_records = len(s.get_record_table())

        # create a dataset with the cumulative number of inclusions
        df = data.to_frame(name="Relevant").reset_index(drop=True).cumsum()
        df["Total"] = df.index + 1
        df["Random"] = (df["Total"] * (df["Relevant"][-1:] / n_records).values).round()

        df = df.round(1).to_dict(orient="records")
        for d in df:
            d["x"] = d.pop("Total")

        df_asreview = [{k: v for k, v in d.items() if k != "Random"} for d in df]
        for d in df_asreview:
            d["y"] = d.pop("Relevant")

        df_random = [{k: v for k, v in d.items() if k != "Relevant"} for d in df]
        for d in df_random:
            d["y"] = d.pop("Random")

        payload = {"asreview": df_asreview, "random": df_random}

    except Exception as err:
        logging.error(err)
        return jsonify(message="Failed to load progress recall."), 500

    response = jsonify(payload)

    return response


@bp.route("/projects/<project_id>/record/<doc_id>", methods=["POST", "PUT"])
@asreview_login_required
@project_from_id(current_user)
def api_classify_instance(project, doc_id):  # noqa: F401
    """Label item

    This request handles the document identifier and the corresponding label.
    The result is stored in a temp location. If this storage exceeds a certain
    amount of values, then the model is triggered. The values of the location
    are passed to the model and the storaged is cleared. This model will run
    in the background.
    """
    # return the combination of document_id and label.
    record_id = int(request.form.get("doc_id"))
    label = int(request.form.get("label"))
    note = request.form.get("note", type=str)
    if not note:
        note = None

    is_prior = request.form.get("is_prior", default=False)

    retrain_model = False if is_prior == "1" else True
    prior = True if is_prior == "1" else False

    if request.method == "POST":

        with open_state(project.project_path, read_only=False) as state:

            # add the labels as prior data
            state.add_labeling_data(
                record_ids=[record_id], labels=[label], notes=[note], prior=prior
            )

    elif request.method == "PUT":

        with open_state(project.project_path, read_only=False) as state:

            if label in [0, 1]:
                state.update_decision(record_id, label, note=note)
            elif label == -1:
                state.delete_record_labeling_data(record_id)

    if retrain_model:

        # retrain model
        subprocess.Popen(
            [_get_executable(), "-m", "asreview", "web_run_model",
             str(project.project_path)]
        )

    response = jsonify({"success": True})

    return response


@bp.route("/projects/<project_id>/get_document", methods=["GET"])
@asreview_login_required
@project_from_id(current_user)
def api_get_document(project):  # noqa: F401
    """Retrieve documents in order of review.

    After these documents were retrieved, the queue on the client side is
    updated.
    This request can get triggered after each document classification.
    Although it might be better to call this function after 20 requests on the
    client side.
    """
    try:

        with open_state(project.project_path, read_only=False) as state:
            # First check if there is a pending record.
            _, _, pending = state.get_pool_labeled_pending()
            if not pending.empty:
                record_ids = pending.to_list()
            # Else query for a new record.
            else:
                record_ids = state.query_top_ranked(1)

        if len(record_ids) > 0:
            new_instance = record_ids[0]

            as_data = read_data(project)
            record = as_data.record(int(new_instance))

            item = {}
            item["title"] = record.title
            item["authors"] = record.authors
            item["abstract"] = record.abstract
            item["doi"] = record.doi
            item["url"] = record.url

            # return the debug label
            debug_label = record.extra_fields.get("debug_label", None)
            item["_debug_label"] = int(debug_label) if pd.notnull(debug_label) else None

            item["doc_id"] = new_instance
            pool_empty = False
        else:
            # end of pool
            project.update_review(status="finished")
            item = None
            pool_empty = True

    except Exception as err:
        logging.error(err)
        return jsonify(message=f"Failed to retrieve new records. {err}."), 500

    response = jsonify({"result": item, "pool_empty": pool_empty})

    return response


@bp.route("/projects/<project_id>/delete", methods=["DELETE"])
@asreview_login_required
@project_from_id(current_user)
def api_delete_project(project):  # noqa: F401
    """"""

    # some checks to check if there is a project to delete
    if project.project_id == "" or project.project_id is None:
        response = jsonify(message="project-delete-failure")
        return response, 500

    if project.project_path.exists() and project.project_path.is_dir():
        try:

            # remove from database if applicable
            if app_is_authenticated(current_app):
                project = Project.query.filter(
                    and_(
                        Project.project_id == project.project_id,
                        Project.owner_id == current_user.id,
                    )
                ).one_or_none()

                if project is not None:
                    DB.session.delete(project)
                    DB.session.commit()
                else:
                    return jsonify(message="Failed to delete project in DB."), 500

            # and remove the folder
            shutil.rmtree(project.project_path)

        except Exception as err:
            logging.error(err)
            return jsonify(message="Failed to delete project."), 500

        response = jsonify({"success": True})

        return response

    response = jsonify(message="project-delete-failure")
    return response, 500
<<<<<<< HEAD
=======


def _get_folder_id(project_id, user):
    # if we do authentication, then the project must be
    # registered in the database
    project_from_db = Project.query.filter(
        Project.project_id == project_id
    ).one_or_none()

    # project exists and user -is- owner OR this is a new project
    if (project_from_db and user == project_from_db.owner) or (
        project_from_db is None
    ):
        folder_id = f"{user.id}_{project_id}"

    # project exists but user is a collaborator
    elif project_from_db and user in project_from_db.collaborators:
        folder_id = f"{project_from_db.owner_id}_{project_id}"

    # default to project_id
    else:
        folder_id = project_id

    return folder_id
>>>>>>> 201e2ef3
<|MERGE_RESOLUTION|>--- conflicted
+++ resolved
@@ -154,7 +154,6 @@
     """"""
     project_info = []
 
-<<<<<<< HEAD
     if app_is_authenticated(current_app):
         # authenticated with User accounts
         user_db_projects = list(current_user.projects) + \
@@ -167,13 +166,6 @@
         projects = get_projects(None)
         owner_ids = [current_user.id for p in projects]
 
-=======
-    user_db_projects = list(current_user.projects) + \
-        list(current_user.involved_in)
-    project_paths = [project.folder for project in user_db_projects]
-    owner_ids = [project.owner_id for project in user_db_projects]
-    projects = get_projects(project_paths)
->>>>>>> 201e2ef3
 
     for project, owner_id in zip(projects, owner_ids):
         try:
@@ -212,7 +204,6 @@
 
     stats_counter = {"n_in_review": 0, "n_finished": 0, "n_setup": 0}
 
-<<<<<<< HEAD
     if app_is_authenticated(current_app):
         user_db_projects = list(current_user.projects) + \
             list(current_user.involved_in)
@@ -222,12 +213,6 @@
     else:
         # force get_projects to list the .asreview folder
         project_paths = None
-=======
-    user_db_projects = list(current_user.projects) + \
-        list(current_user.involved_in)
-    project_paths = [project.folder for project in user_db_projects]
-    for project in get_projects(project_paths):
->>>>>>> 201e2ef3
 
     for project in get_projects(project_paths):
         try:
@@ -274,15 +259,11 @@
         raise ValueError("Project name should be at least 3 characters.")
 
     # generate a project path
-<<<<<<< HEAD
     if app_is_authenticated(current_app):
         folder_id = _get_authenticated_folder_id(project_id, current_user)
     else:
         folder_id = project_id
     # get path of this project
-=======
-    folder_id = _get_folder_id(project_id, current_user)
->>>>>>> 201e2ef3
     project_path = get_project_path(folder_id)
 
     project = ASReviewProject.create(
@@ -360,7 +341,6 @@
         if project.config["name"] != new_project_name:
             old_project_id = project.config["id"]
             new_project_id = _create_project_id(new_project_name)
-<<<<<<< HEAD
             
             if app_is_authenticated(current_app):
                 folder_id = _get_authenticated_folder_id(
@@ -370,9 +350,6 @@
             else:
                 folder_id = new_project_id
 
-=======
-            folder_id = _get_folder_id(new_project_id, current_user)
->>>>>>> 201e2ef3
             new_project_path = get_project_path(folder_id)
             project.rename(
                 {
@@ -1734,30 +1711,3 @@
 
     response = jsonify(message="project-delete-failure")
     return response, 500
-<<<<<<< HEAD
-=======
-
-
-def _get_folder_id(project_id, user):
-    # if we do authentication, then the project must be
-    # registered in the database
-    project_from_db = Project.query.filter(
-        Project.project_id == project_id
-    ).one_or_none()
-
-    # project exists and user -is- owner OR this is a new project
-    if (project_from_db and user == project_from_db.owner) or (
-        project_from_db is None
-    ):
-        folder_id = f"{user.id}_{project_id}"
-
-    # project exists but user is a collaborator
-    elif project_from_db and user in project_from_db.collaborators:
-        folder_id = f"{project_from_db.owner_id}_{project_id}"
-
-    # default to project_id
-    else:
-        folder_id = project_id
-
-    return folder_id
->>>>>>> 201e2ef3
