--- conflicted
+++ resolved
@@ -1083,15 +1083,12 @@
             request.files["file"], asreview_path(), safe_import=True
         )
 
-<<<<<<< HEAD
         # create a database entry for this project
         if app_is_authenticated(current_app):
             current_user.projects.append(Project(project_id=project.config.get("id")))
             project.config["owner_id"] = current_user.id
             DB.session.commit()
 
-=======
->>>>>>> 8743c1e9
     except Exception as err:
         logging.error(err)
         raise ValueError("Failed to import project.")
