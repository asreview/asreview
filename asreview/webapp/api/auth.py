--- conflicted
+++ resolved
@@ -359,10 +359,6 @@
                 "User not found, try restarting the forgot-password procedure.",
             )
         elif not user.token_valid(token):
-<<<<<<< HEAD
-=======
-            print("yeah")
->>>>>>> 58a7e4d8
             result = (
                 404,
                 "Token is invalid or too old, restart the forgot-password procedure.",
