# Copyright 2019-2020 The ASReview Authors. All Rights Reserved.
#
# Licensed under the Apache License, Version 2.0 (the "License");
# you may not use this file except in compliance with the License.
# You may obtain a copy of the License at
#
#     http://www.apache.org/licenses/LICENSE-2.0
#
# Unless required by applicable law or agreed to in writing, software
# distributed under the License is distributed on an "AS IS" BASIS,
# WITHOUT WARRANTIES OR CONDITIONS OF ANY KIND, either express or implied.
# See the License for the specific language governing permissions and
# limitations under the License.

import os
import time


def test_get_projects(test_client):
    """Test get projects."""
<<<<<<< HEAD
    response = test_client.get("/api/projects")
=======

    response = client.get("/api/projects")
>>>>>>> 29205b16
    json_data = response.get_json()

    assert "result" in json_data
    assert isinstance(json_data["result"], list)


def test_init_project(tmp_path, client):
    """Test create project."""

    # change default folder for projects
    os.environ["ASREVIEW_PATH"] = str(tmp_path)

    response = client.post("/api/project/info", data={
        "name": "project_id",
        "authors": "name",
        "description": "hello world"
    })
    json_data = response.get_json()

    assert response.status_code == 201
    assert "name" in json_data
    assert isinstance(json_data, dict)


def test_demo_data_project(client):
    """Test retrieve plugin and benchmark datasets"""

    response_plugin = client.get("/api/datasets?subset=plugin")
    response_benchmark = client.get("/api/datasets?subset=benchmark")
    json_plugin_data = response_plugin.get_json()
    json_benchmark_data = response_benchmark.get_json()

    assert "result" in json_plugin_data
    assert "result" in json_benchmark_data
    assert isinstance(json_plugin_data["result"], list)
    assert isinstance(json_benchmark_data["result"], list)


def test_upload_data_to_project(client):
    """Test add data to project."""

    response = client.post("/api/project/project-id/data", data={
        "benchmark": "benchmark:Hall_2012"
    })
    assert response.status_code == 200


def test_get_project_data(client):
    """Test get info on the data"""

    response = client.get("/api/project/project-id/data")
    json_data = response.get_json()
    assert json_data["filename"] == "Hall_2012"


def test_get_project_info(client):
    """Test get info on the project"""

    response = client.get("/api/project/project-id/info")
    json_data = response.get_json()
    assert json_data["dataset_path"] == "Hall_2012.csv"


def test_search_data(client):
    """Test search for papers"""

    response = client.get("/api/project/project-id/search?q=Software&n_max=10")
    json_data = response.get_json()

    assert "result" in json_data
    assert isinstance(json_data["result"], list)


def test_random_prior_papers(client):
    """Test get a selection of random papers to find exclusions"""

    response = client.get("/api/project/project-id/prior_random")
    json_data = response.get_json()

    assert "result" in json_data
    assert isinstance(json_data["result"], list)


def test_label_item(client):
    """Test label item"""

    response_irrelevant = client.post("/api/project/project-id/labelitem", data={
        "doc_id": 5509,
        "label": 0,
        "is_prior": 1
    })
    response_relevant = client.post("/api/project/project-id/labelitem", data={
        "doc_id": 58,
        "label": 1,
        "is_prior": 1
    })

    assert response_irrelevant.status_code == 200
    assert response_relevant.status_code == 200


def test_get_prior(client):
    """Test get all papers classified as prior documents"""

    response = client.get("/api/project/project-id/prior")
    json_data = response.get_json()

    assert "result" in json_data
    assert isinstance(json_data["result"], list)


def test_get_prior_stat(client):
    """Test get all papers classified as prior documents"""

    response = client.get("/api/project/project-id/prior_stats")
    json_data = response.get_json()

    assert "n_prior" in json_data
    assert isinstance(json_data, dict)


def test_set_algorithms(client):
    """Test set active learning model"""

    response = client.post("/api/project/project-id/algorithms", data={
        "model": "svm",
        "query_strategy": "random"
    })
    assert response.status_code == 200


def test_get_algorithms(client):
    """Test active learning model selection"""

    response = client.get("/api/project/project-id/algorithms")
    json_data = response.get_json()

    assert "model" in json_data
    assert "query_strategy" in json_data
    assert "svm" in json_data["model"]
    assert "random" in json_data["query_strategy"]
    assert isinstance(json_data, dict)


def test_start(client):
    """Test start training the model"""

    response = client.post("/api/project/project-id/start")
    assert response.status_code == 200


def test_init_model_ready(client):
    """Test check if trained model is available"""

    # wait the model ready
    time.sleep(8)

    response = client.get("/api/project/project-id/model/init_ready")
    json_data = response.get_json()

    assert "status" in json_data
    assert json_data["status"] == 1


def test_export_result(client):
    """Test export result"""

    response_excel = client.get("/api/project/project-id/export?file_type=excel")
    response_csv = client.get("/api/project/project-id/export?file_type=csv")
    response_tsv = client.get("/api/project/project-id/export?file_type=tsv")

    assert response_excel.status_code == 200
    assert response_csv.status_code == 200
    assert response_tsv.status_code == 200


def test_export_project(client):
    """Test export the project file"""

    response = client.get("/api/project/project-id/export_project")
    assert response.status_code == 200


def test_finish_project(client):
    """Test mark a project as finished or not"""

    response = client.get("/api/project/project-id/finish")
    assert response.status_code == 200


def test_get_progress_info(client):
    """Test get progress info on the article"""

    response = client.get("/api/project/project-id/progress")
    json_data = response.get_json()
    assert isinstance(json_data, dict)


def test_get_progress_history(client):
    """Test get progress history on the article"""

    response = client.get("/api/project/project-id/progress_history")
    json_data = response.get_json()
    assert isinstance(json_data, list)


def test_get_progress_efficiency(client):
    """Test get cumulative number of inclusions by ASReview/at random"""

    response = client.get("/api/project/project-id/progress_efficiency")
    json_data = response.get_json()
    assert isinstance(json_data, list)


def test_classify_instance(client):
    """Test retrieve classification result"""

    response = client.post("/api/project/project-id/record/<doc_id>", data={
        "doc_id": 8208,
        "label": 1,
    })
    assert response.status_code == 200


def test_update_classify_instance(client):
    """Test update classification result"""

    response = client.put("/api/project/project-id/record/<doc_id>", data={
        "doc_id": 8208,
        "label": 0,
    })
    assert response.status_code == 200


def test_get_document(client):
    """Test retrieve documents in order of review"""

    response = client.get("/api/project/project-id/get_document")
    json_data = response.get_json()

    assert "result" in json_data
    assert isinstance(json_data, dict)


def test_delete_project(client):
    """Test get info on the article"""

    response = client.delete("/api/project/project-id/delete")
    assert response.status_code == 200<|MERGE_RESOLUTION|>--- conflicted
+++ resolved
@@ -18,12 +18,7 @@
 
 def test_get_projects(test_client):
     """Test get projects."""
-<<<<<<< HEAD
     response = test_client.get("/api/projects")
-=======
-
-    response = client.get("/api/projects")
->>>>>>> 29205b16
     json_data = response.get_json()
 
     assert "result" in json_data
