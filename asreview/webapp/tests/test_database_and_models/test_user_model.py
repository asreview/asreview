from datetime import datetime as dt
from datetime import timedelta

import pytest
from sqlalchemy.exc import IntegrityError

import asreview.webapp.tests.utils.config_parser as cp
import asreview.webapp.tests.utils.crud as crud
from asreview.webapp import DB
from asreview.webapp._authentication.models import User

# #############
# CREATE
# #############


# test identifier validation
def test_user_must_have_identifier(setup_teardown):
    user = crud.create_user(DB)
    with pytest.raises(ValueError):
        user.identifier = None

    with pytest.raises(ValueError):
        user.identifier = ""


# test uniqueness of identifier
def test_uniqueness_of_identifier(setup_teardown):
    user1 = crud.create_user(DB)
    assert crud.count_users() == 1
    # create second user with identical identifier
    user2 = cp.get_user(2)
    # set to an existing identifier
    user2.identifier = user1.identifier
    with pytest.raises(IntegrityError):
        crud.create_user(DB, user2)


# test origin validation
def test_user_must_have_origin(setup_teardown):
    user = crud.create_user(DB)
    with pytest.raises(ValueError):
        user.origin = None

    with pytest.raises(ValueError):
        user.origin = ""


# test name validation
def test_user_must_have_name(setup_teardown):
    user = crud.create_user(DB)
    with pytest.raises(ValueError, match="Name is required"):
        user.name = None

    with pytest.raises(ValueError, match="Name is required"):
        user.name = ""

    with pytest.raises(ValueError, match="Name must contain more than 2 characters"):
        user.name = "a"

    with pytest.raises(ValueError, match="Name must contain more than 2 characters"):
        user.name = "ab"


# test if email can not be blank if origin is "asreview"
def test_email_validation_1(setup_teardown):
    with pytest.raises(ValueError, match="Email is required when origin is 'asreview'"):
        User(
            identifier="identifier_1",
            email=None,
            name="Test User",
            origin="asreview",
            password="ABCd1234!",
        )


# test if email can not be empty if origin is "asreview"
def test_email_validation_2(setup_teardown):
    with pytest.raises(ValueError, match="Email is required when origin is 'asreview'"):
        User(
            identifier="identifier_1",
            email="",
            name="Test User",
            origin="asreview",
            password="ABCd1234!",
        )


# test if all fails when email is invalid
def test_email_validation_3(setup_teardown):
    invalid_email = "invalid"

    with pytest.raises(
        ValueError, match=f"Email address '{invalid_email}' is not valid"
    ):
        User(
            identifier="identifier_1",
            email=invalid_email,
            name="Test User",
            origin="asreview",
            password="ABCd1234!",
        )


# test uniqueness of email when origin is asreview
def test_uniqueness_of_email(setup_teardown):
    user1 = crud.create_user(DB)
    assert user1.origin == "asreview"
    assert crud.count_users() == 1
    # create second user with identical email
    user2 = cp.get_user(2)
    assert user2.origin == "asreview"
    # set to an existing identifier
    user2.email = user1.email
    with pytest.raises(IntegrityError):
        crud.create_user(DB, user2)


# test that a single externally created account can miss an
# email address
def test_ext_single_account_creation_no_email(setup_teardown):
    assert crud.count_users() == 0
    user1 = User(
        identifier="identifier_1",
        email=None,
        name="Test User",
        origin="orcid",
        password=None,
    )
    crud.create_user(DB, user1)
    assert crud.count_users() == 1


# verify we can have multiple accounts having no email,
# but with unique identifiers
def test_ext_multiple_account_creation_no_email(setup_teardown):
    assert crud.count_users() == 0
    user1 = User(
        identifier="identifier_1",
        email=None,
        name="Test User",
        origin="orcid",
        password=None,
    )
    crud.create_user(DB, user1)
    assert crud.count_users() == 1
    user2 = User(
        identifier="identifier_2",
        email=None,
        name="Test User",
        origin="orcid",
        password=None,
    )
    crud.create_user(DB, user2)
    assert crud.count_users() == 2


<<<<<<< HEAD
=======
# verify that identifiers must be unique for externally
# created accounts
def test_ext_multiple_account_creation_no_email(setup_teardown):
    assert crud.count_users() == 0
    user1 = User(
        identifier="identifier_1",
        email=None,
        name="Test User",
        origin="orcid",
        password=None,
    )
    crud.create_user(DB, user1)
    assert crud.count_users() == 1
    user2 = User(
        identifier="identifier_1",
        email=None,
        name="Test User",
        origin="orcid",
        password=None,
    )
    with pytest.raises(IntegrityError):
        crud.create_user(DB, user2)


>>>>>>> 181e548e
# test if all fails when password doesn't meet requirements
@pytest.mark.parametrize(
    "password", ["", None, "a1!", "aaaaaaaaaaaaa", "1111111111111"]
)
def test_password_validation(setup_teardown, password):
    with pytest.raises(
        ValueError, match=f'Password "{str(password)}" does not meet requirements'
    ):
        User(
            "admin@asreview.nl",
            email="admin@asreview.nl",
            name="Casper",
            origin="asreview",
            password=password,
        )


# Verify we can add a user record
def test_add_user_record(setup_teardown):
    user = crud.create_user(DB)
    # verify we have 1 record
    assert crud.count_users() == 1
    assert crud.last_user() == user


# #############
# UPDATE
# #############


# Verify we can update a user record
def test_update_user_record(setup_teardown):
    user = cp.get_user(1)
    db_user = crud.create_user(DB, user)
    old_hashed_password = db_user.hashed_password

    new_email = "new_email@asreview.nl"
    new_name = "New Name"
    new_affiliation = "New Affiliation"
    new_password = "NewPassword@123"
    new_public = False

    user.update_profile(
        email=new_email,
        name=new_name,
        affiliation=new_affiliation,
        old_password=user.password,
        new_password=new_password,
        public=new_public,
    )
    DB.session.commit()

    # verify we have 1 record
    assert crud.count_users() == 1
    updated_user = crud.last_user()
    # assert identifier remained the same
    assert updated_user.identifier != new_email
    # assert changes
    assert updated_user.email == new_email
    assert updated_user.affiliation == new_affiliation
    assert updated_user.hashed_password != old_hashed_password
    assert updated_user.public == new_public


# verify reset password
def test_update_password(setup_teardown):
    user = crud.create_user(DB)
    old_hashed_password = user.hashed_password

    new_password = "NewPassword@123"
    user.reset_password(new_password)
    DB.session.commit()

    # verify we have 1 record
    assert crud.count_users() == 1
    updated_user = crud.last_user()
    assert updated_user.hashed_password != old_hashed_password


# verify setting token and salt
def test_set_token(setup_teardown):
    user = crud.create_user(DB)

    assert user.token is None
    assert user.token_created_at is None

    user.set_token()
    DB.session.commit()

    # verify we have 1 record
    assert crud.count_users() == 1
    updated_user = crud.last_user()

    assert updated_user.token is not None
    assert updated_user.token_created_at is not None
    assert isinstance(updated_user.token_created_at, dt)


# verify token validity, by default token is valid for 20 minutes
@pytest.mark.parametrize(
    "subtract_time", [(0, 0, True), (0, 19, True), (0, 21, False), (1, 0, False)]
)
def test_token_validity(setup_teardown, subtract_time):
    #
    subtract_hours, subtract_mins, validity = subtract_time
    user = crud.create_user(DB)
    user.set_token()
    DB.session.commit()
    # verify we have 1 record
    assert crud.count_users() == 1

    # assert token is valid
    token = user.token
    token_created_at = user.token_created_at
    assert user.token_valid(token)

    # now subtract hours
    new_token_created_time = token_created_at - timedelta(
        hours=subtract_hours, minutes=subtract_mins
    )
    # update token_created_at
    user.token_created_at = new_token_created_time

    # assert token validity
    assert user.token_valid(token) == validity


# test confirming a user
def test_confirm_user(setup_teardown):
    user = crud.create_user(DB)
    # create a token for good measures
    user.set_token()

    assert user.confirmed is False
    assert bool(user.token)
    assert bool(user.token_created_at)

    # now lets confirm
    user.confirm_user()

    assert user.confirmed
    assert user.token is None
    assert user.token_created_at is None


# #############
# DELETE
# #############


# test deleting a user means deleting all projects
def test_deleting_user(setup_teardown):
    user, projects = crud.create_user1_with_2_projects(DB)
    assert crud.count_users() == 1
    assert crud.count_projects() == 2
    # remove the user
    DB.session.delete(user)
    DB.session.commit()
    assert crud.count_users() == 0
    # projects should be gone as well
    assert crud.count_projects() == 0


# #############
# PROPERTIES
# #############


# test projects
def test_projects_of_user(setup_teardown):
    crud.create_user1_with_2_projects(DB)
    assert crud.count_users() == 1
    assert crud.count_projects() == 2
    # get user
    user = crud.last_user()
    projects = crud.list_projects()
    assert set(user.projects) == set(projects)


# test pending invitations
def test_pending_invitations(setup_teardown):
    user1, _ = crud.create_user1_with_2_projects(DB)
    user2 = crud.create_user(DB, user=2)
    assert crud.count_users() == 2
    assert crud.count_projects() == 2
    user1 = crud.get_user_by_id(user1.id)
    project = user1.projects[0]
    project.pending_invitations.append(user2)
    DB.session.commit()
    # fresh object
    user2 = crud.get_user_by_id(user2.id)
    assert project in user2.pending_invitations


# test collaborations
def test_collaboration(setup_teardown):
    user1, _ = crud.create_user1_with_2_projects(DB)
    user2 = crud.create_user(DB, user=2)
    assert crud.count_users() == 2
    assert crud.count_projects() == 2
    user1 = crud.get_user_by_id(user1.id)
    project = user1.projects[0]
    project.collaborators.append(user2)
    DB.session.commit()
    # fresh object
    user2 = crud.get_user_by_id(user2.id)
    assert project in user2.involved_in<|MERGE_RESOLUTION|>--- conflicted
+++ resolved
@@ -155,8 +155,6 @@
     assert crud.count_users() == 2
 
 
-<<<<<<< HEAD
-=======
 # verify that identifiers must be unique for externally
 # created accounts
 def test_ext_multiple_account_creation_no_email(setup_teardown):
@@ -181,7 +179,6 @@
         crud.create_user(DB, user2)
 
 
->>>>>>> 181e548e
 # test if all fails when password doesn't meet requirements
 @pytest.mark.parametrize(
     "password", ["", None, "a1!", "aaaaaaaaaaaaa", "1111111111111"]
