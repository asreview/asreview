--- conflicted
+++ resolved
@@ -18,11 +18,7 @@
 
 import pytest
 
-<<<<<<< HEAD
-=======
 from asreview.entry_points.auth_tool import insert_project
-from asreview.project import _create_project_id
->>>>>>> caf788b3
 from asreview.utils import asreview_path
 from asreview.webapp import DB
 from asreview.webapp.authentication.models import Project
@@ -185,14 +181,10 @@
 
         # we want to assign project 1 to user 1 and project 2 to user 2
         mapping = [
-<<<<<<< HEAD
             {
                 "user_id": user.id,
                 "project_id": PROJECTS[i]["id"],
             }
-=======
-            {"owner_id": user.id, "project_id": _create_project_id(PROJECTS[i]["name"])}
->>>>>>> caf788b3
             for i, user in enumerate(User.query.order_by(User.id.asc()).all())
         ]
 
