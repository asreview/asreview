--- conflicted
+++ resolved
@@ -9,15 +9,8 @@
     "@fontsource/roboto": "^5.0.14",
     "@fontsource/roboto-serif": "^5.1.1",
     "@mui/icons-material": "^6.1.0",
-<<<<<<< HEAD
     "@mui/material": "^6.1.0",
     "@mui/x-charts": "^7.23.2",
-=======
-    "@mui/material": "^6.2.0",
-    "@mui/styled-engine": "^6.2.0",
-    "@mui/system": "^6.2.0",
-    "@mui/x-charts": "^7.22.2",
->>>>>>> e50a11df
     "axios": "^1.7.7",
     "cors": "^2.8.5",
     "d3": "^7.9.0",
@@ -38,12 +31,6 @@
     "react-router-dom": "^6.26.1",
     "react-scripts": "^5.0.1",
     "react-share": "^5.1.1",
-<<<<<<< HEAD
-=======
-    "recharts": "^2.13.3",
-    "source-map-loader": "^5.0.0",
-    "xicon": "^0.0.2",
->>>>>>> e50a11df
     "yup": "^1.4.0"
   },
   "scripts": {
