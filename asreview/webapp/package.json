--- conflicted
+++ resolved
@@ -16,11 +16,8 @@
     "react-confetti": "^6.0.1",
     "react-dom": "^16.14.0",
     "react-dropzone": "^10.2.2",
-<<<<<<< HEAD
     "react-intersection-observer": "^8.32.1",
-=======
     "react-number-format": "^4.7.3",
->>>>>>> b000e22c
     "react-query": "^3.21.0",
     "react-rotation": "^1.3.0",
     "react-scripts": "^3.4.4",
