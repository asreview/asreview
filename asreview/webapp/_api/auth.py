--- conflicted
+++ resolved
@@ -501,7 +501,6 @@
     return response, status
 
 
-<<<<<<< HEAD
 @bp.route("/ldap_signin", methods=["POST"])
 def ldap_signin():
     if LDAPHandler is None:
@@ -550,7 +549,8 @@
         return jsonify(payload), 200
     else:
         return jsonify({"message": "Authentication succeeded but login failed"}), 500
-=======
+
+
 @bp.route("/delete_account", methods=["DELETE"])
 @login_required
 def delete_account():
@@ -605,5 +605,4 @@
     except Exception as e:
         DB.session.rollback()
         logging.error(f"Error deleting account: {e}")
-        return jsonify({"message": f"Error deleting account: {str(e)}"}), 500
->>>>>>> 77e30fd4
+        return jsonify({"message": f"Error deleting account: {str(e)}"}), 500