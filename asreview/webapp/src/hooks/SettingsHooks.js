import { useEffect, useState } from "react";

const useRowsPerPage = () => {
  const [rowsPerPage, setRowsPerPage] = useState(5);

  const handleRowsPerPage = (rows) => {
    window.localStorage.setItem("rowsPerPage", rows);
    setRowsPerPage(rows);
  };

  useEffect(() => {
    const localRowsPerPage = window.localStorage.getItem("rowsPerPage");
    if (localRowsPerPage !== null && rowsPerPage !== localRowsPerPage) {
      setRowsPerPage(parseInt(localRowsPerPage));
    }
  }, [rowsPerPage]);

  return [rowsPerPage, handleRowsPerPage];
};

<<<<<<< HEAD
const useDarkMode = () => {
  const [mode, setMode] = useState("light");

  const toggleDarkMode = () => {
    const newMode = mode === "light" ? "dark" : "light";
    window.localStorage.setItem("themeType", newMode);
    setMode(newMode);
  };

  useEffect(() => {
    const localTheme = window.localStorage.getItem("themeType");
    if (localTheme && localTheme !== mode) {
      setMode(localTheme);
    }
  }, [mode]);

  return [mode, toggleDarkMode];
};

=======
>>>>>>> a47cbf8d
const useFontSize = (value = 1) => {
  let localFontSize = parseInt(window.localStorage.getItem("fontSize"));
  localFontSize =
    localFontSize === 0 ||
    localFontSize === 1 ||
    localFontSize === 2 ||
    localFontSize === 3
      ? localFontSize
      : value;

  const [fontSize, setFontSize] = useState(localFontSize);

  const handleFontSizeChange = (size) => {
    window.localStorage.setItem("fontSize", size);
    setFontSize(size);
  };

  return [fontSize, handleFontSizeChange];
};

export { useFontSize, useRowsPerPage };<|MERGE_RESOLUTION|>--- conflicted
+++ resolved
@@ -18,28 +18,6 @@
   return [rowsPerPage, handleRowsPerPage];
 };
 
-<<<<<<< HEAD
-const useDarkMode = () => {
-  const [mode, setMode] = useState("light");
-
-  const toggleDarkMode = () => {
-    const newMode = mode === "light" ? "dark" : "light";
-    window.localStorage.setItem("themeType", newMode);
-    setMode(newMode);
-  };
-
-  useEffect(() => {
-    const localTheme = window.localStorage.getItem("themeType");
-    if (localTheme && localTheme !== mode) {
-      setMode(localTheme);
-    }
-  }, [mode]);
-
-  return [mode, toggleDarkMode];
-};
-
-=======
->>>>>>> a47cbf8d
 const useFontSize = (value = 1) => {
   let localFontSize = parseInt(window.localStorage.getItem("fontSize"));
   localFontSize =
