import {
  DeleteForeverOutlined,
  DoneAllOutlined,
  FileDownloadOutlined,
  GroupAddOutlined,
  MoreHoriz,
  PersonOffOutlined,
  RemoveDoneOutlined,
} from "@mui/icons-material";
import { ProjectAPI } from "api";
import { projectModes, projectStatuses } from "globals.js";
import { useToggle } from "hooks/useToggle";
import ReviewScreenOutlined from "icons/ReviewScreenOutlined";
import { ProjectDeleteDialog } from "ProjectComponents";
import { SetupDialog } from "ProjectComponents/SetupComponents";
import * as React from "react";
import { useMutation, useQuery, useQueryClient } from "react-query";
import { Link, useNavigate } from "react-router-dom";

import {
  Button,
  ButtonBase,
  Card,
  Chip,
  Grid2 as Grid,
  IconButton,
  LinearProgress,
  ListItemIcon,
  ListItemText,
  Menu,
  MenuItem,
  Stack,
  Tooltip,
  Typography,
  useMediaQuery,
} from "@mui/material";

import TimeAgo from "javascript-time-ago";
import en from "javascript-time-ago/locale/en";

TimeAgo.addLocale(en);
const timeAgo = new TimeAgo("en-US");

const projectModeURLMap = {
  oracle: "reviews",
  simulate: "simulations",
};

const ProjectCard = ({ project, mode, showSimulatingSpinner = true }) => {
  const navigate = useNavigate();
  const queryClient = useQueryClient();

  const largeScreen = useMediaQuery((theme) => theme.breakpoints.up("md"));

  const [deleteDialog, toggleDeleteDialog] = useToggle();
  const [openSetup, toggleSetup] = useToggle();
  const [exporting, setExporting] = React.useState(false);

  const review = project["reviews"][0];

  const [anchorEl, setAnchorEl] = React.useState(null);
  const openMenu = Boolean(anchorEl);

  const {
    // error: exportProjectError,
    // isError: isExportProjectError,
    isFetching: isExportingProject,
  } = useQuery(
    ["fetchExportProject", { project_id: project.id }],
    ProjectAPI.fetchExportProject,
    {
      enabled: exporting,
      refetchOnWindowFocus: false,
      onSettled: () => {
        setExporting(false);
        setAnchorEl(null);
      },
    },
  );

  const openProject = (path = "") => {
    if (review?.status === projectStatuses.SETUP) {
      toggleSetup();
    } else {
      navigate(`${project.id}/${path}`);
    }
  };

  const { mutate: handleClickUpdateStatus } = useMutation(
    ProjectAPI.mutateReviewStatus,
    {
      onSuccess: (data) => {
        queryClient.setQueryData(
          ["fetchProjectStatus", { project_id: project.id }],
          data,
        );
        queryClient.invalidateQueries([
          "fetchProjectInfo",
          { project_id: project.id },
        ]);
        queryClient.invalidateQueries("fetchProjects");
        setAnchorEl(null);
      },
    },
  );

  const handleClickDelete = () => {
    setAnchorEl(null);
    toggleDeleteDialog();
  };

  return (
    <Card
      sx={(theme) => ({
        width: "100%",
        p: 3,
        // bgcolor: theme.palette.background.default,
      })}
      elevation={0}
    >
      <Grid container spacing={3} columns={14} alignItems={"center"}>
        <Grid size="grow">
          <ButtonBase
            onClick={(e) => openProject()}
            sx={{
              width: "100%",
              display: "flex",
              flexDirection: "column",
              justifyContent: "center",
              alignItems: "flex-start",
            }}
          >
            <Stack direction={"row"} spacing={1}>
              <Typography fontSize={"1.4rem"}>{project["name"]}</Typography>
              {review?.status === projectStatuses.SETUP && (
                <Chip
                  label="Draft"
                  sx={{ color: "#424242", bgcolor: "#bdbdbd", ml: 2 }}
                />
              )}
            </Stack>
            <Typography variant="body2" color="textSecondary" component="p">
              {timeAgo.format(project.created_at_unix * 1000)}
            </Typography>
          </ButtonBase>
        </Grid>
        {mode === projectModes.ORACLE &&
          review?.status === projectStatuses.REVIEW &&
          largeScreen && (
            <Grid size={3}>
              <Button
                onClick={() => openProject("reviewer")}
                variant="outlined"
                color="secondary"
                sx={{ borderRadius: 20 }}
                endIcon={<ReviewScreenOutlined />}
              >
                Review
              </Button>
            </Grid>
          )}

        <Grid size={"auto"}>
          {window.authentication &&
            review?.status !== projectStatuses.SETUP &&
            project?.roles.owner && (
              <Tooltip title="Add team members">
                <IconButton
                  component={Link}
                  to={`/${projectModeURLMap[mode]}/${project.id}/team`}
                >
                  <GroupAddOutlined />
                </IconButton>
              </Tooltip>
            )}
          {window.authentication &&
            review?.status !== projectStatuses.SETUP &&
            !project?.roles.owner && (
              <Tooltip title="Remove yourself from project">
                <IconButton
                  component={Link}
                  to={`/${projectModeURLMap[mode]}/${project.id}/team`}
                >
                  <PersonOffOutlined />
                </IconButton>
              </Tooltip>
            )}
          <>
            <Tooltip title="Options">
              <IconButton
                id="more-options-button"
                aria-controls={openMenu ? "more-options-menu" : undefined}
                aria-haspopup="true"
                aria-expanded={openMenu ? "true" : undefined}
                onClick={(event) => {
                  setAnchorEl(event.currentTarget);
                }}
              >
                <MoreHoriz />
              </IconButton>
            </Tooltip>
            <Menu
              id="card-positioned-menu"
              aria-labelledby="card-positioned-button"
              anchorEl={anchorEl}
              open={openMenu}
              onClose={() => {
                setAnchorEl(null);
              }}
              anchorOrigin={{
                vertical: "top",
                horizontal: "right",
              }}
              transformOrigin={{
                vertical: "top",
                horizontal: "right",
              }}
            >
              {mode === projectModes.ORACLE &&
                review?.status !== projectStatuses.SETUP && (
                  <MenuItem
                    onClick={() =>
                      handleClickUpdateStatus({
                        project_id: project.id,
                        status:
                          review?.status === projectStatuses.REVIEW
                            ? projectStatuses.FINISHED
                            : projectStatuses.REVIEW,
                      })
                    }
                  >
                    <ListItemIcon>
                      {review?.status === projectStatuses.REVIEW ? (
                        <DoneAllOutlined />
                      ) : (
                        <RemoveDoneOutlined />
                      )}
                    </ListItemIcon>
                    <ListItemText>
                      {review?.status === projectStatuses.REVIEW
                        ? "Mark as finished"
                        : "Mark as in review"}
                    </ListItemText>
                  </MenuItem>
                )}

              <MenuItem
                onClick={() => {
                  setExporting(true);
                }}
                disabled={isExportingProject}
              >
                <ListItemIcon>
                  <FileDownloadOutlined />
                </ListItemIcon>
                <ListItemText>Export project</ListItemText>
              </MenuItem>
<<<<<<< HEAD
              {review?.status !== projectStatuses.SETUP &&
                !(
                  mode === projectModes.SIMULATION &&
                  review?.status === projectStatuses.REVIEW
                ) && (
                  <MenuItem
                    component={Link}
                    to={`/${projectModeURLMap[mode]}/${project.id}/setup`}
                  >
                    <ListItemIcon>
                      <SettingsOutlined />
                    </ListItemIcon>
                    <ListItemText>Setup</ListItemText>
                  </MenuItem>
                )}
=======
>>>>>>> d160d91b
              <MenuItem
                onClick={handleClickDelete}
                disabled={!project?.roles.owner}
              >
                <ListItemIcon>
                  <DeleteForeverOutlined />
                </ListItemIcon>
                <ListItemText>Delete project</ListItemText>
              </MenuItem>
            </Menu>
          </>
        </Grid>
      </Grid>

      {/* Add loading for simulation projects */}
      {showSimulatingSpinner &&
      review?.status === projectStatuses.REVIEW &&
      project.mode === projectModes.SIMULATION ? (
        <LinearProgress />
      ) : null}

      {review?.status === projectStatuses.SETUP && (
        <SetupDialog
          project_id={project.id}
          mode={mode}
          open={openSetup}
          onClose={toggleSetup}
        />
      )}
      <ProjectDeleteDialog
        project_id={project.id}
        projectTitle={project.name}
        open={deleteDialog}
        onClose={toggleDeleteDialog}
      />
    </Card>
  );
};

export default ProjectCard;<|MERGE_RESOLUTION|>--- conflicted
+++ resolved
@@ -255,24 +255,6 @@
                 </ListItemIcon>
                 <ListItemText>Export project</ListItemText>
               </MenuItem>
-<<<<<<< HEAD
-              {review?.status !== projectStatuses.SETUP &&
-                !(
-                  mode === projectModes.SIMULATION &&
-                  review?.status === projectStatuses.REVIEW
-                ) && (
-                  <MenuItem
-                    component={Link}
-                    to={`/${projectModeURLMap[mode]}/${project.id}/setup`}
-                  >
-                    <ListItemIcon>
-                      <SettingsOutlined />
-                    </ListItemIcon>
-                    <ListItemText>Setup</ListItemText>
-                  </MenuItem>
-                )}
-=======
->>>>>>> d160d91b
               <MenuItem
                 onClick={handleClickDelete}
                 disabled={!project?.roles.owner}
