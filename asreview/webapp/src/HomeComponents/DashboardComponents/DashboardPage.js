--- conflicted
+++ resolved
@@ -78,41 +78,6 @@
         open={feedbackBar.open}
         feedback={feedbackBar.message}
       />
-<<<<<<< HEAD
-
-      {/* Add button for new or importing project */}
-      <Backdrop open={open.dial} className={classes.backdropZ} />
-      <SpeedDial
-        ariaLabel="add"
-        className={classes.fab}
-        FabProps={{ color: "primary" }}
-        icon={<SpeedDialIcon />}
-        onClose={handleClose}
-        onOpen={handleOpen}
-        open={open.dial}
-      >
-        <SpeedDialAction
-          key={"Import\u00A0project"}
-          icon=<CreateNewFolderOutlined />
-          tooltipTitle={"Import\u00A0project"}
-          tooltipOpen
-          onClick={(event) => {
-            handleClickAdd(event, "importProject");
-          }}
-        />
-        <SpeedDialAction
-          key={"New\u00A0project"}
-          icon=<AddOutlined />
-          tooltipTitle={"New\u00A0project"}
-          tooltipOpen
-          onClick={(event) => {
-            handleClickAdd(event, "newProject");
-          }}
-        />
-      </SpeedDial>
-=======
-      <QuickTourDialog />
->>>>>>> 72d133b8
     </Root>
   );
 };
