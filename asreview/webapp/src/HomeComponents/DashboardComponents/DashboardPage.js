--- conflicted
+++ resolved
@@ -43,19 +43,10 @@
             <Stack className="main-page-body" spacing={6}>
               <NumberCard mobileScreen={props.mobileScreen} />
               <ProjectTable
-<<<<<<< HEAD
-                handleClickAdd={handleClickAdd}
-                handleProjectSetup={handleProjectSetup}
                 onNavDrawer={props.onNavDrawer}
                 projectCheck={props.projectCheck}
                 setProjectCheck={props.setProjectCheck}
-=======
-                handleAppState={props.handleAppState}
-                handleNavState={props.handleNavState}
-                onNavDrawer={props.onNavDrawer}
-                toggleNavDrawer={props.toggleNavDrawer}
                 toggleSetupDialog={toggleSetupDialog}
->>>>>>> 3bafb9e8
               />
             </Stack>
           </Box>
