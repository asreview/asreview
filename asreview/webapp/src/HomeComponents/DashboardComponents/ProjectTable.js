import * as React from "react";
import { useMutation, useQuery, useQueries, useQueryClient } from "react-query";
import { connect, useSelector, useDispatch } from "react-redux";
import { useNavigate } from "react-router-dom";
import {
  Box,
  Button,
  Chip,
  CircularProgress,
  Paper,
  Table,
  TableBody,
  TableCell,
  TableContainer,
  TableHead,
  TablePagination,
  TableRow,
  Typography,
} from "@mui/material";
import { styled } from "@mui/material/styles";

import { BoxErrorHandler, DialogErrorHandler } from "../../Components";
import { ProjectDeleteDialog } from "../../ProjectComponents";
import { ProjectCheckDialog, TableRowButton } from "../DashboardComponents";
import { ProjectAPI } from "../../api/index.js";
import { useRowsPerPage } from "../../hooks/SettingsHooks";
import { useToggle } from "../../hooks/useToggle";
import ElasArrowRightAhead from "../../images/ElasArrowRightAhead.svg";
import {
  checkIfSimulationFinishedDuration,
  mapDispatchToProps,
  projectModes,
  projectStatuses,
  formatDate,
} from "../../globals";
import useAuth from "../../hooks/useAuth";
import { setMyProjects } from "../../redux/actions";

const PREFIX = "ProjectTable";

const classes = {
  root: `${PREFIX}-root`,
  error: `${PREFIX}-error`,
  table: `${PREFIX}-table`,
  tableCell: `${PREFIX}-tableCell`,
  converting: `${PREFIX}-converting`,
  img: `${PREFIX}-img`,
  title: `${PREFIX}-title`,
  titleWrapper: `${PREFIX}-title-wrapper`,
  loadingProjects: `${PREFIX}-loading-projects`,
};

const StyledPaper = styled(Paper)(({ theme }) => ({
  [`&.${classes.root}`]: {
    width: "100%",
    borderRadius: 16,
    marginBottom: 64,
  },

  [`& .${classes.error}`]: {
    display: "flex",
    justifyContent: "center",
    paddingTop: 64,
    paddingBottom: 132,
  },

  [`& .${classes.table}`]: {
    minWidth: 700,
  },

  [`& .${classes.tableCell}`]: {
    letterSpacing: "0.25px",
  },

  [`& .${classes.converting}`]: {
    display: "flex",
    alignItems: "center",
  },

  [`& .${classes.img}`]: {
    maxWidth: 140,
    marginTop: 8,
    marginBottom: 64,
    marginLeft: 100,
  },

  [`& .${classes.title}`]: {
    cursor: "pointer",
    display: "-webkit-box",
    letterSpacing: "0.25px",
    WebkitBoxOrient: "vertical",
    WebkitLineClamp: 1,
    whiteSpace: "pre-line",
    overflow: "hidden",
  },

  [`& .${classes.titleWrapper}`]: {
    display: "flex",
    alignItems: "center",
    width: "100%",
  },

  [`& .${classes.loadingProjects}`]: {
    display: "flex",
    justifyContent: "center",
    paddingTop: 64,
    paddingBottom: 248,
  },
}));

const columns = [
  { id: "name", label: "Project", width: "55%" },
  { id: "created_at_unix", label: "Date", width: "15%" },
  { id: "mode", label: "Mode", width: "15%" },
  { id: "status", label: "Status", width: "15%" },
];

const ProjectTable = (props) => {
  const navigate = useNavigate();
  const queryClient = useQueryClient();
  const authenticated = useSelector((state) => state.authentication);
  const myProjects = useSelector((state) => state.myProjects);
  const dispatch = useDispatch();
  const { auth } = useAuth();

  /**
   * Project table state
   */
  const [page, setPage] = React.useState(0);
  const [hoverRowId, setHoverRowId] = React.useState(null);
  const [hoverRowIdPersistent, setHoverRowIdPersistent] = React.useState(null);
  const [hoverRowTitle, setHoverRowTitle] = React.useState(null);
  const [hoverIsOwner, setHoverIsOwner] = React.useState(false);
  const [rowsPerPage, handleRowsPerPage] = useRowsPerPage();

  /**
   * Dialog state
   */
  const [onDeleteDialog, toggleDeleteDialog] = useToggle();

  /**
   * Simulation status query state
   */
  const [querySimulationFinished, setQuerySimulationFinished] = React.useState(
    [],
  );
  const [querySimulationError, setQuerySimulationError] = React.useState({
    isError: false,
    message: null,
  });

  /**
   * Fetch projects and check if simulation running in the background
   */
  const { error, isError, isFetched, isFetching, isSuccess } = useQuery(
    "fetchProjects",
    ProjectAPI.fetchProjects,
    {
      onError: () => {
        setQuerySimulationFinished([]);
      },
      onSuccess: (data) => {
        // set in redux store
        dispatch(setMyProjects(data.result));
        // reset query for fetching simulation project(s) status
        setQuerySimulationFinished([]);
        // get simulation project(s) running in the background
        const simulationProjects = data.result.filter(
          (element) =>
            element.mode === projectModes.SIMULATION &&
            element.reviews[0] !== undefined &&
            element.reviews[0].status === projectStatuses.REVIEW,
        );
        if (!simulationProjects.length) {
          console.log("No simulation running");
        } else {
          const simulationQueries = [];
          const project_id = simulationProjects.map((element) => element.id);
          // prepare query array for fetching simulation project(s) status
          for (let key in project_id) {
            // reset query if error
            if (querySimulationError.isError) {
              queryClient.resetQueries(`fetchProjectStatus-${project_id[key]}`);
              setQuerySimulationError({
                isError: false,
                message: null,
              });
            }
            // update query array
            simulationQueries.push({
              queryKey: [
                `fetchProjectStatus-${project_id[key]}`,
                { project_id: project_id[key] },
              ],
              queryFn: ProjectAPI.fetchProjectStatus,
              enabled: project_id[key] !== null,
              onError: (error) => {
                setQuerySimulationError({
                  isError: true,
                  message: error.message,
                });
              },
              onSuccess: (data) => {
                if (data["status"] === projectStatuses.FINISHED) {
                  // simulation finished
                  queryClient.invalidateQueries("fetchDashboardStats");
                  // update cached data
                  queryClient.setQueryData("fetchProjects", (prev) => {
                    return {
                      ...prev,
                      result: prev.result.map((project) => {
                        return {
                          ...project,
                          reviews: project.reviews.map((review) => {
                            return {
                              ...review,
                              status:
                                project.id === project_id[key]
                                  ? projectStatuses.FINISHED
                                  : review.status,
                            };
                          }),
                        };
                      }),
                    };
                  });
                } else {
                  // not finished yet
                  setTimeout(
                    () =>
                      queryClient.invalidateQueries(
                        `fetchProjectStatus-${project_id[key]}`,
                      ),
                    checkIfSimulationFinishedDuration,
                  );
                }
              },
              refetchOnWindowFocus: false,
            });
          }
          // pass prepared query array
          setQuerySimulationFinished(simulationQueries);
        }
      },
      refetchOnWindowFocus: false,
    },
  );

  /**
   * Fetch if simulation project(s) finished
   */
  useQueries(querySimulationFinished);

  const { mutate: mutateStatus } = useMutation(ProjectAPI.mutateProjectStatus, {
    onError: (error) => {
      props.setFeedbackBar({
        open: true,
        message: error.message,
      });
    },
    onSuccess: (data, variables) => {
      queryClient.invalidateQueries("fetchDashboardStats");
      // update cached data
      queryClient.setQueryData("fetchProjects", (prev) => {
        return {
          ...prev,
          result: prev.result.map((project) => {
            return {
              ...project,
              reviews: project.reviews.map((review) => {
                return {
                  ...review,
                  status:
                    project.id === variables.project_id
                      ? variables.status
                      : review.status,
                };
              }),
            };
          }),
        };
      });
    },
  });

  const handleChangeStatus = (project) => {
    mutateStatus({
      project_id: project["id"],
      status:
        project.reviews[0].status === projectStatuses.REVIEW
          ? projectStatuses.FINISHED
          : projectStatuses.REVIEW,
    });
  };

  const clearSetupError = (project) => {
    mutateStatus({
      project_id: project["id"],
      status: projectStatuses.SETUP,
    });
  };

  const openProject = (project, path) => {
    if (
      project["reviews"][0] === undefined ||
      project["reviews"][0]["status"] === projectStatuses.SETUP ||
      project["reviews"][0]["status"] === projectStatuses.ERROR
    ) {
      // set project id
      props.setProjectId(project["id"]);
      // open project setup dialog
      props.toggleProjectSetup();
      // clear potential setup error
      if (
        project["reviews"][0] !== undefined &&
        project["reviews"][0]["status"] === projectStatuses.ERROR
      ) {
        clearSetupError(project);
      }
    } else if (!project["projectNeedsUpgrade"]) {
      // open project page
      navigate(`/projects/${project["id"]}/${path}`);
    } else {
      // open project check dialog
      props.setProjectCheck({
        open: true,
        issue: "upgrade",
        path: path,
        project_id: project["id"],
      });
    }
  };

  /**
   * Show buttons when hovering over project title
   */
  const hoverOnProject = (project_id, project_title, owner_id) => {
    setHoverRowId(project_id);
    setHoverRowIdPersistent(project_id);
    setHoverRowTitle(project_title);
    setHoverIsOwner(authenticated && owner_id !== auth.id ? false : true);
  };

  const hoverOffProject = () => {
    setHoverRowId(null);
  };

  const formatMode = (mode) => {
    if (mode === "oracle" || !mode) {
      return "Oracle";
    }
    if (mode === "explore") {
      return "Exploration";
    }
    if (mode === "simulate") {
      return "Simulation";
    }
  };

  /**
   * Return status label and style
   */
  const status = (project) => {
    if (
      project.reviews[0] === undefined ||
      project.reviews[0].status === projectStatuses.SETUP ||
      project.reviews[0].status === projectStatuses.ERROR
    ) {
      return [projectStatuses.SETUP, "Setup"];
    }
    if (project.reviews[0].status === projectStatuses.REVIEW) {
      return [projectStatuses.REVIEW, "In Review"];
    }
    if (project.reviews[0].status === projectStatuses.FINISHED) {
      return [projectStatuses.FINISHED, "Finished"];
    }
  };

  const statusStyle = (project) => {
    if (
      project.reviews[0] === undefined ||
      project.reviews[0].status === projectStatuses.SETUP ||
      project.reviews[0].status === projectStatuses.ERROR
    ) {
      return "dashboard-page-table-chip setup";
    }
    if (project.reviews[0].status === projectStatuses.REVIEW) {
      return "dashboard-page-table-chip inreview";
    }
    if (project.reviews[0].status === projectStatuses.FINISHED) {
      return "dashboard-page-table-chip finished";
    }
  };

  /**
   * Table pagination & rows per page setting
   */
  const handlePage = (event, newPage) => {
    setPage(newPage);
  };

  const setRowsPerPage = (event) => {
    handleRowsPerPage(+event.target.value);
    setPage(0);
  };

  return (
    <StyledPaper elevation={2} className={classes.root}>
      <TableContainer>
        <Table className={classes.table} stickyHeader aria-label="sticky table">
          <TableHead>
            <TableRow>
              {columns.map((column) => (
                <TableCell key={column.id} style={{ width: column.width }}>
                  {column.label}
                </TableCell>
              ))}
            </TableRow>
          </TableHead>
          <TableBody>
            {!isError &&
              !isFetching &&
              isFetched &&
              isSuccess &&
              myProjects
                ?.slice(page * rowsPerPage, page * rowsPerPage + rowsPerPage)
                .map((row) => {
                  // if we do authentication, then we need to know who the owner is
                  row["owner_id"] =
                    authenticated && "owner_id" in row
                      ? row["owner_id"]
                      : false;
                  // A collaborator can not edit
                  const isOwner = authenticated && row["owner_id"] === auth.id;

                  const isSimulating = () => {
                    return (
                      row["mode"] === projectModes.SIMULATION &&
                      row["reviews"][0] !== undefined &&
                      row["reviews"][0]["status"] === projectStatuses.REVIEW
                    );
                  };

                  const showAnalyticsButton = () => {
                    return (
                      row["reviews"][0] !== undefined &&
                      !(
                        row["reviews"][0]["status"] === projectStatuses.SETUP ||
                        row["reviews"][0]["status"] === projectStatuses.ERROR
                      )
                    );
                  };

                  const showReviewButton = () => {
                    return (
                      row["reviews"][0] !== undefined &&
                      row["reviews"][0]["status"] === projectStatuses.REVIEW
                    );
                  };

                  const disableProjectStatusChange = () => {
                    return (
                      row["projectNeedsUpgrade"] ||
                      row["mode"] === projectModes.SIMULATION ||
                      row["reviews"][0] === undefined ||
                      row["reviews"][0]["status"] === projectStatuses.SETUP ||
                      row["reviews"][0]["status"] === projectStatuses.ERROR
                    );
                  };

                  const onClickProjectAnalytics = () => {
                    openProject(row, "");
                  };

                  const onClickProjectReview = () => {
                    openProject(row, "review");
                  };

                  const onClickCollaboration = () => {
                    openProject(row, "team");
                    // ******* toggleCollaboDialog();
                  };

                  const onClickProjectExport = () => {
                    if (
                      row["reviews"][0] === undefined ||
                      row["reviews"][0]["status"] === projectStatuses.SETUP ||
                      row["reviews"][0]["status"] === projectStatuses.ERROR
                    ) {
                      queryClient.prefetchQuery(
                        ["fetchExportProject", { project_id: row["id"] }],
                        ProjectAPI.fetchExportProject,
                      );
                    } else {
                      openProject(row, "export");
                    }
                  };

                  const onClickProjectDetails = () => {
                    openProject(row, "details");
                  };

                  const updateProjectStatus = () => {
                    handleChangeStatus(row);
                  };
                  return (
                    <TableRow
                      hover
                      role="checkbox"
                      tabIndex={-1}
                      key={row.id}
                      onMouseEnter={() => {
                        return hoverOnProject(
                          row["id"],
                          row["name"],
                          row["owner_id"],
                        );
                      }}
                      onMouseLeave={() => hoverOffProject()}
                    >
                      <TableCell sx={{ display: "flex" }}>
                        <Box className={classes.titleWrapper}>
                          <Typography
                            onClick={onClickProjectAnalytics}
                            className={classes.title}
                            variant="subtitle1"
                          >
                            {row["name"]}
                          </Typography>
                          <Box sx={{ flex: 1 }}></Box>
                          {hoverRowId === row.id && (
                            <TableRowButton
                              disableProjectStatusChange={
                                disableProjectStatusChange
                              }
                              isSimulating={isSimulating}
                              isOwner={isOwner}
                              showAnalyticsButton={showAnalyticsButton}
                              showReviewButton={showReviewButton}
                              onClickProjectAnalytics={onClickProjectAnalytics}
                              onClickCollaboration={onClickCollaboration}
                              onClickEndCollaboration={
                                onClickCollaboration
                              } /* !!!!!!!!! */
                              onClickProjectReview={onClickProjectReview}
                              onClickProjectExport={onClickProjectExport}
                              onClickProjectDetails={onClickProjectDetails}
                              projectStatus={status(row)[0]}
                              toggleDeleteDialog={toggleDeleteDialog}
                              updateProjectStatus={updateProjectStatus}
                              //canEdit={canEdit}
                            />
                          )}
                        </Box>
                      </TableCell>
                      <TableCell>
                        <Typography
                          className={classes.tableCell}
                          variant="subtitle1"
                          noWrap
                        >
                          {formatDate(row["created_at_unix"])}
                        </Typography>
                      </TableCell>
                      <TableCell>
                        <Typography
                          className={classes.tableCell}
                          variant="subtitle1"
                          noWrap
                        >
                          {formatMode(row["mode"])}
                        </Typography>
                      </TableCell>
                      <TableCell className={classes.tableCell}>
                        <Chip
                          size="small"
                          className={statusStyle(row)}
                          label={status(row)[1]}
                        />
                      </TableCell>
                    </TableRow>
                  );
                })}
          </TableBody>
        </Table>
        {!isError && isFetching && (
          <Box className={classes.loadingProjects}>
            <CircularProgress />
          </Box>
        )}
        {!isError &&
          !isFetching &&
          isFetched &&
          isSuccess &&
          myProjects.length === 0 && (
            <Box
              sx={{
                alignItems: "center",
                display: "flex",
                flexDirection: "column",
              }}
            >
              <Typography sx={{ color: "text.secondary", marginTop: "64px" }}>
                Your projects will show up here
              </Typography>
<<<<<<< HEAD
              <Button onClick={props.handleClickCreate}>Get Started</Button>
=======
              <Button
                id="get-started"
                onClick={props.toggleProjectSetup}
              >
                Get Started
              </Button>
>>>>>>> beb7cd6a
              <img
                src={ElasArrowRightAhead}
                alt="ElasArrowRightAhead"
                className={classes.img}
              />
            </Box>
          )}
        {isError && !isFetching && (
          <Box className={classes.error}>
            <BoxErrorHandler error={error} queryKey="fetchProjects" />
          </Box>
        )}
      </TableContainer>
      {!isError &&
        !isFetching &&
        isFetched &&
        isSuccess &&
        myProjects.length !== 0 && (
          <TablePagination
            rowsPerPageOptions={[5, 10, 15]}
            component="div"
            count={myProjects.length}
            rowsPerPage={rowsPerPage}
            labelRowsPerPage="Projects per page:"
            page={page}
            onPageChange={handlePage}
            onRowsPerPageChange={setRowsPerPage}
          />
        )}
      <ProjectCheckDialog
        projectCheck={props.projectCheck}
        setProjectCheck={props.setProjectCheck}
      />
      <ProjectDeleteDialog
        onDeleteDialog={onDeleteDialog}
        toggleDeleteDialog={toggleDeleteDialog}
        projectTitle={hoverRowTitle}
        project_id={hoverRowIdPersistent}
        isOwner={hoverIsOwner}
      />
      <DialogErrorHandler
        error={querySimulationError}
        isError={querySimulationError.isError}
        queryKey="fetchProjects"
      />
    </StyledPaper>
  );
};

export default connect(null, mapDispatchToProps)(ProjectTable);<|MERGE_RESOLUTION|>--- conflicted
+++ resolved
@@ -603,16 +603,12 @@
               <Typography sx={{ color: "text.secondary", marginTop: "64px" }}>
                 Your projects will show up here
               </Typography>
-<<<<<<< HEAD
-              <Button onClick={props.handleClickCreate}>Get Started</Button>
-=======
               <Button
                 id="get-started"
-                onClick={props.toggleProjectSetup}
+                onClick={props.handleClickCreate}
               >
                 Get Started
               </Button>
->>>>>>> beb7cd6a
               <img
                 src={ElasArrowRightAhead}
                 alt="ElasArrowRightAhead"
