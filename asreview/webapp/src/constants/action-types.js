export const SET_ASREVIEW_VERSION = "SET_ASREVIEW_VERSION";

export const SET_PROJECT = "SET_PROJECT";
<<<<<<< HEAD
export const SET_APP_STATE = "SET_APP_STATE";
=======
export const SET_APP_STATE = "SET_APP_STATE";
export const TOGGLE_HELP_DIALOG = "TOGGLE_HELP_DIALOG";
>>>>>>> 6bc3ef9e
<|MERGE_RESOLUTION|>--- conflicted
+++ resolved
@@ -1,9 +1,5 @@
 export const SET_ASREVIEW_VERSION = "SET_ASREVIEW_VERSION";
 
 export const SET_PROJECT = "SET_PROJECT";
-<<<<<<< HEAD
 export const SET_APP_STATE = "SET_APP_STATE";
-=======
-export const SET_APP_STATE = "SET_APP_STATE";
-export const TOGGLE_HELP_DIALOG = "TOGGLE_HELP_DIALOG";
->>>>>>> 6bc3ef9e
+export const TOGGLE_HELP_DIALOG = "TOGGLE_HELP_DIALOG";