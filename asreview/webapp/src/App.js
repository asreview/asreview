--- conflicted
+++ resolved
@@ -53,12 +53,8 @@
     })
 }
 
-<<<<<<< HEAD
 
 const App = (props) => {
-=======
-const App = () => {
->>>>>>> 51427e0e
 
   const [theme, toggleDarkMode] = useDarkMode()
   const muiTheme = createMuiTheme(theme)
