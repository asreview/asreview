--- conflicted
+++ resolved
@@ -26,14 +26,6 @@
   PageWithDrawer,
   SignInOAuthCallback,
 } from "Components";
-<<<<<<< HEAD
-import { HomePage } from "./HomeComponents";
-import { ProjectPage } from "ProjectComponents";
-import { useFontSize } from "hooks/SettingsHooks";
-import { useToggle } from "hooks/useToggle";
-import { colorScheme } from "constants/theme";
-=======
->>>>>>> ba11c5c6
 
 // Ensure that on localhost we use 'localhost' instead of '127.0.0.1'
 const currentDomain = window.location.href;
@@ -43,34 +35,7 @@
 }
 
 const App = () => {
-<<<<<<< HEAD
-  const [notification, setNotification] = React.useState({
-    open: false,
-    message: "",
-    severity: "success",
-  });
-  const showNotification = (message, severity = "success") => {
-    setNotification({ open: true, message: message, severity: severity });
-  };
-  const handleCloseNotification = () => {
-    setNotification((data) => ({ ...data, open: false }));
-  };
-
-  // Dialog state
-  const [onSettings, toggleSettings] = useToggle();
-  const [onHelp, toggleHelp] = useToggle();
-
-  // Settings hook
-  const [fontSize, handleFontSizeChange] = useFontSize();
-
-  const muiTheme = createTheme({
-    // cssVariables: true,
-    colorSchemes: colorScheme,
-  });
-  const mobileScreen = useMediaQuery(muiTheme.breakpoints.down("md"), {
-=======
   const mobileScreen = useMediaQuery((theme) => theme.breakpoints.down("md"), {
->>>>>>> ba11c5c6
     noSsr: true,
   });
 
