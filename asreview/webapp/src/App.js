import React from "react";
import { QueryClient, QueryClientProvider } from "react-query";
import { CssBaseline, createMuiTheme, useMediaQuery } from "@material-ui/core";
import { ThemeProvider } from "@material-ui/core/styles";
import "./App.css";

import { Header, HistoryDialog, ExportDialog } from "./Components";
import { PreReviewZone, StartReview, ProjectPage } from "./PreReviewComponents";
import { ReviewDialog } from "./InReviewComponents";
import { ReviewZoneComplete } from "./PostReviewComponents";
import Projects from "./Projects";
import SettingsDialog from "./SettingsDialog";
import HelpDialog from "./HelpDialog";
import ExitDialog from "./ExitDialog";
import WelcomeScreen from "./WelcomeScreen";
import {
  useDarkMode,
  useFontSize,
  useKeyPressEnabled,
  useUndoEnabled,
} from "./hooks/SettingsHooks";
import { useToggle } from "./hooks/useToggle";

import "typeface-roboto";

import { connect } from "react-redux";

// redux config
import { setAppState } from "./redux/actions";

const mapStateToProps = (state) => {
  return {
    app_state: state.app_state,
    project_id: state.project_id,
  };
};

function mapDispatchToProps(dispatch) {
  return {
    setAppState: (app_state) => {
      dispatch(setAppState(app_state));
    },
  };
}

const queryClient = new QueryClient();

const App = (props) => {
  // Dialog state
<<<<<<< HEAD
  const [settings, setSettings] = React.useState(false);
  const [help, setHelp] = React.useState(false);
  const [exit, setExit] = React.useState(false);
  const [exportResult, setExportResult] = React.useState(false);
  const [history, setHistory] = React.useState(false);
  const [review, setReview] = React.useState(false);
=======
  const [settings, setSettings] = useToggle();
  const [exit, setExit] = useToggle();
  const [exportResult, setExportResult] = useToggle();
  const [history, setHistory] = useToggle();
  const [review, setReview] = useToggle();
>>>>>>> 6bc3ef9e

  // Settings hook
  const [theme, toggleDarkMode] = useDarkMode();
  const [fontSize, handleFontSizeChange] = useFontSize();
  const [undoEnabled, toggleUndoEnabled] = useUndoEnabled();
  const [keyPressEnabled, toggleKeyPressEnabled] = useKeyPressEnabled();

  const muiTheme = createMuiTheme(theme);
  const mobileScreen = useMediaQuery(muiTheme.breakpoints.down("sm"));
<<<<<<< HEAD

  // Dialog toggle
  const toggleSettings = () => {
    setSettings((a) => !a);
  };

  const toggleHelp = () => {
    setHelp((a) => !a);
  };

  const toggleExit = () => {
    setExit((a) => !a);
  };

  const toggleExportResult = () => {
    setExportResult((a) => !a);
  };

  const toggleHistory = () => {
    setHistory((a) => !a);
  };

  const toggleReview = () => {
    setReview((a) => !a);
  };

=======

>>>>>>> 6bc3ef9e
  return (
    <QueryClientProvider client={queryClient}>
      <ThemeProvider theme={muiTheme}>
        <CssBaseline />
        {props.app_state === "boot" && <WelcomeScreen />}
        {props.app_state !== "boot" && (
          <Header
            /* Handle the app review drawer */
<<<<<<< HEAD
            toggleSettings={toggleSettings}
            toggleHelp={toggleHelp}
            toggleExit={toggleExit}
=======
            toggleSettings={setSettings}
            toggleExit={setExit}
>>>>>>> 6bc3ef9e
          />
        )}

        {props.app_state === "projects" && (
          <Projects handleAppState={props.setAppState} />
        )}

        {props.app_state === "project-page" && (
          <ProjectPage
            handleAppState={props.setAppState}
<<<<<<< HEAD
            toggleReview={toggleReview}
            toggleExportResult={toggleExportResult}
=======
            toggleReview={setReview}
            toggleExportResult={setExportResult}
>>>>>>> 6bc3ef9e
          />
        )}

        {props.app_state === "review-init" && (
          <PreReviewZone handleAppState={props.setAppState} />
        )}

        {props.app_state === "train-first-model" && (
          <StartReview handleAppState={props.setAppState} />
        )}

        {props.app_state === "review" && (
          <ReviewDialog
            handleAppState={props.setAppState}
            mobileScreen={mobileScreen}
            onReview={review}
<<<<<<< HEAD
            toggleReview={toggleReview}
            toggleHistory={toggleHistory}
=======
            toggleReview={setReview}
            toggleHistory={setHistory}
>>>>>>> 6bc3ef9e
            fontSize={fontSize}
            undoEnabled={undoEnabled}
            keyPressEnabled={keyPressEnabled}
          />
        )}
        {props.app_state === "review" && (
          <HistoryDialog
            mobileScreen={mobileScreen}
<<<<<<< HEAD
            toggleHistory={toggleHistory}
=======
            toggleHistory={setHistory}
>>>>>>> 6bc3ef9e
            history={history}
          />
        )}

        {props.app_state === "review-complete" && (
          <ReviewZoneComplete
            handleAppState={props.setAppState}
<<<<<<< HEAD
            toggleExportResult={toggleExportResult}
=======
            toggleExportResult={setExportResult}
>>>>>>> 6bc3ef9e
          />
        )}

        {/* Dialogs */}
        <SettingsDialog
          mobileScreen={mobileScreen}
          onSettings={settings}
          onDark={theme}
          fontSize={fontSize}
          keyPressEnabled={keyPressEnabled}
          undoEnabled={undoEnabled}
<<<<<<< HEAD
          toggleSettings={toggleSettings}
=======
          toggleSettings={setSettings}
>>>>>>> 6bc3ef9e
          toggleDarkMode={toggleDarkMode}
          handleFontSizeChange={handleFontSizeChange}
          toggleKeyPressEnabled={toggleKeyPressEnabled}
          toggleUndoEnabled={toggleUndoEnabled}
        />
<<<<<<< HEAD
        <HelpDialog
          mobileScreen={mobileScreen}
          onHelp={help}
          toggleHelp={toggleHelp}
        />
        <ExitDialog toggleExit={toggleExit} exit={exit} />
        <ExportDialog
          toggleExportResult={toggleExportResult}
=======
        <HelpDialog mobileScreen={mobileScreen} />
        <ExitDialog toggleExit={setExit} exit={exit} />
        <ExportDialog
          toggleExportResult={setExportResult}
>>>>>>> 6bc3ef9e
          exportResult={exportResult}
        />
      </ThemeProvider>
    </QueryClientProvider>
  );
};

export default connect(mapStateToProps, mapDispatchToProps)(App);<|MERGE_RESOLUTION|>--- conflicted
+++ resolved
@@ -47,20 +47,11 @@
 
 const App = (props) => {
   // Dialog state
-<<<<<<< HEAD
-  const [settings, setSettings] = React.useState(false);
-  const [help, setHelp] = React.useState(false);
-  const [exit, setExit] = React.useState(false);
-  const [exportResult, setExportResult] = React.useState(false);
-  const [history, setHistory] = React.useState(false);
-  const [review, setReview] = React.useState(false);
-=======
   const [settings, setSettings] = useToggle();
   const [exit, setExit] = useToggle();
   const [exportResult, setExportResult] = useToggle();
   const [history, setHistory] = useToggle();
   const [review, setReview] = useToggle();
->>>>>>> 6bc3ef9e
 
   // Settings hook
   const [theme, toggleDarkMode] = useDarkMode();
@@ -70,36 +61,7 @@
 
   const muiTheme = createMuiTheme(theme);
   const mobileScreen = useMediaQuery(muiTheme.breakpoints.down("sm"));
-<<<<<<< HEAD
 
-  // Dialog toggle
-  const toggleSettings = () => {
-    setSettings((a) => !a);
-  };
-
-  const toggleHelp = () => {
-    setHelp((a) => !a);
-  };
-
-  const toggleExit = () => {
-    setExit((a) => !a);
-  };
-
-  const toggleExportResult = () => {
-    setExportResult((a) => !a);
-  };
-
-  const toggleHistory = () => {
-    setHistory((a) => !a);
-  };
-
-  const toggleReview = () => {
-    setReview((a) => !a);
-  };
-
-=======
-
->>>>>>> 6bc3ef9e
   return (
     <QueryClientProvider client={queryClient}>
       <ThemeProvider theme={muiTheme}>
@@ -108,14 +70,8 @@
         {props.app_state !== "boot" && (
           <Header
             /* Handle the app review drawer */
-<<<<<<< HEAD
-            toggleSettings={toggleSettings}
-            toggleHelp={toggleHelp}
-            toggleExit={toggleExit}
-=======
             toggleSettings={setSettings}
             toggleExit={setExit}
->>>>>>> 6bc3ef9e
           />
         )}
 
@@ -126,13 +82,8 @@
         {props.app_state === "project-page" && (
           <ProjectPage
             handleAppState={props.setAppState}
-<<<<<<< HEAD
-            toggleReview={toggleReview}
-            toggleExportResult={toggleExportResult}
-=======
             toggleReview={setReview}
             toggleExportResult={setExportResult}
->>>>>>> 6bc3ef9e
           />
         )}
 
@@ -149,13 +100,8 @@
             handleAppState={props.setAppState}
             mobileScreen={mobileScreen}
             onReview={review}
-<<<<<<< HEAD
-            toggleReview={toggleReview}
-            toggleHistory={toggleHistory}
-=======
             toggleReview={setReview}
             toggleHistory={setHistory}
->>>>>>> 6bc3ef9e
             fontSize={fontSize}
             undoEnabled={undoEnabled}
             keyPressEnabled={keyPressEnabled}
@@ -164,11 +110,7 @@
         {props.app_state === "review" && (
           <HistoryDialog
             mobileScreen={mobileScreen}
-<<<<<<< HEAD
-            toggleHistory={toggleHistory}
-=======
             toggleHistory={setHistory}
->>>>>>> 6bc3ef9e
             history={history}
           />
         )}
@@ -176,11 +118,7 @@
         {props.app_state === "review-complete" && (
           <ReviewZoneComplete
             handleAppState={props.setAppState}
-<<<<<<< HEAD
-            toggleExportResult={toggleExportResult}
-=======
             toggleExportResult={setExportResult}
->>>>>>> 6bc3ef9e
           />
         )}
 
@@ -192,31 +130,16 @@
           fontSize={fontSize}
           keyPressEnabled={keyPressEnabled}
           undoEnabled={undoEnabled}
-<<<<<<< HEAD
-          toggleSettings={toggleSettings}
-=======
           toggleSettings={setSettings}
->>>>>>> 6bc3ef9e
           toggleDarkMode={toggleDarkMode}
           handleFontSizeChange={handleFontSizeChange}
           toggleKeyPressEnabled={toggleKeyPressEnabled}
           toggleUndoEnabled={toggleUndoEnabled}
         />
-<<<<<<< HEAD
-        <HelpDialog
-          mobileScreen={mobileScreen}
-          onHelp={help}
-          toggleHelp={toggleHelp}
-        />
-        <ExitDialog toggleExit={toggleExit} exit={exit} />
-        <ExportDialog
-          toggleExportResult={toggleExportResult}
-=======
         <HelpDialog mobileScreen={mobileScreen} />
         <ExitDialog toggleExit={setExit} exit={exit} />
         <ExportDialog
           toggleExportResult={setExportResult}
->>>>>>> 6bc3ef9e
           exportResult={exportResult}
         />
       </ThemeProvider>
