--- conflicted
+++ resolved
@@ -47,11 +47,6 @@
 const App = (props) => {
   // Dialog state
   const [settings, setSettings] = useToggle();
-<<<<<<< HEAD
-  const [help, setHelp] = useToggle();
-=======
-  const [exit, setExit] = useToggle();
->>>>>>> 6bc3ef9e
   const [exportResult, setExportResult] = useToggle();
   const [history, setHistory] = useToggle();
   const [review, setReview] = useToggle();
@@ -82,11 +77,6 @@
             onNavDrawer={navDrawer}
             toggleNavDrawer={setNavDrawer}
             toggleSettings={setSettings}
-<<<<<<< HEAD
-            toggleHelp={setHelp}
-=======
-            toggleExit={setExit}
->>>>>>> 6bc3ef9e
           />
         )}
 
@@ -156,16 +146,7 @@
           toggleKeyPressEnabled={toggleKeyPressEnabled}
           toggleUndoEnabled={toggleUndoEnabled}
         />
-<<<<<<< HEAD
-        <HelpDialog
-          mobileScreen={mobileScreen}
-          onHelp={help}
-          toggleHelp={setHelp}
-        />
-=======
         <HelpDialog mobileScreen={mobileScreen} />
-        <ExitDialog toggleExit={setExit} exit={exit} />
->>>>>>> 6bc3ef9e
         <ExportDialog
           toggleExportResult={setExportResult}
           exportResult={exportResult}
