import * as React from "react";
import { useQuery, useQueryClient } from "react-query";
import { connect } from "react-redux";
import {
  Box,
  Button,
  Fade,
  FormControl,
  FormHelperText,
  InputLabel,
  MenuItem,
  Select,
  Stack,
  Typography,
} from "@mui/material";
import { styled } from "@mui/material/styles";

import { ActionsFeedbackBar, PageHeader } from "../../Components";
import { MouseOverPopover } from "../../StyledComponents/StyledPopover.js";
import { ProjectAPI } from "../../api/index.js";
import { mapStateToProps } from "../../globals.js";
import "../../App.css";

const selectWidth = 310;

const PREFIX = "ExportPage";

const classes = {
  select: `${PREFIX}-select`,
  selectHeight: `${PREFIX}-select-height`,
};

const Root = styled("div")(({ theme }) => ({
  [`& .${classes.select}`]: {
    width: 310,
  },

<<<<<<< HEAD
  [`& .${classes.select}`]: {
    width: selectWidth,
    padding: "40px 0px",
=======
  [`& .${classes.selectHeight}`]: {
    height: 86,
>>>>>>> 6bd993c2
  },
}));

const ExportPage = (props) => {
  const queryClient = useQueryClient();

  const [file, setFile] = React.useState("");
  const [fileFormat, setFileFormat] = React.useState("");
  const [exporting, setExporting] = React.useState(false);

  const exportDatasetQuery = useQuery(
    ["fetchExportDataset", { project_id: props.project_id, fileFormat }],
    ProjectAPI.fetchExportDataset,
    {
      enabled: file === "dataset" && exporting,
      refetchOnWindowFocus: false,
      onSettled: () => setExporting(false),
    }
  );

  const exportProjectQuery = useQuery(
    ["fetchExportProject", { project_id: props.project_id }],
    ProjectAPI.fetchExportProject,
    {
      enabled: file === "project" && exporting,
      refetchOnWindowFocus: false,
      onSettled: () => setExporting(false),
    }
  );

  const selectedQuery = () => {
    if (file === "dataset") {
      return [exportDatasetQuery, "fetchExportDataset"];
    }
    if (file === "project") {
      return [exportProjectQuery, "fetchExportProject"];
    }
  };

  const handleFile = (event) => {
    setFile(event.target.value);
    if (event.target.value === "project") {
      setFileFormat("asreview");
    } else {
      setFileFormat("xlsx");
    }
  };

  const handleFileFormat = (event) => {
    setFileFormat(event.target.value);
  };

  const onClickExport = () => {
    setExporting(true);
  };

  const disableRIS = () => {
    return props.datasetPath.split(".").pop() !== "ris";
  };

  const disableExportButton = () => {
    return !file || !fileFormat || exporting;
  };

  const resetQueries = () => {
    queryClient.resetQueries(selectedQuery()[1]);
  };

  return (
    <Root aria-label="export page">
      <Fade in>
        <Box>
          <PageHeader
            header="Project export"
            mobileScreen={props.mobileScreen}
          />
          <Box className="main-page-body-wrapper">
            <Stack className="main-page-body" spacing={3}>
              <Box
                className="main-page-body-wrapper"
                component="form"
                noValidate
                autoComplete="off"
              >
<<<<<<< HEAD
                <MenuItem value="dataset" divider>
                  <Box>
                    <Typography variant="subtitle1">Dataset</Typography>
                    <Typography
                      variant="body2"
                      gutterBottom
                      sx={{ color: "text.secondary" }}
=======
                <Stack spacing={3}>
                  <FormControl
                    className={`${classes.select} ${classes.selectHeight}`}
                  >
                    {!file && (
                      <InputLabel id="file-select-label" shrink={false}>
                        Select file
                      </InputLabel>
                    )}
                    <Select
                      labelId="file-select-label"
                      id="file-select"
                      value={file}
                      onChange={handleFile}
>>>>>>> 6bd993c2
                    >
                      <MenuItem
                        value="dataset"
                        disabled={!props.enableExportDataset}
                        divider
                      >
                        <Box>
                          <Typography variant="subtitle1">Dataset</Typography>
                          <Typography
                            variant="body2"
                            gutterBottom
                            sx={{ color: "text.secondary" }}
                          >
                            With relevant/irrelevant labels
                          </Typography>
                        </Box>
                      </MenuItem>
                      <MenuItem value="project">
                        <Box>
                          <Typography variant="subtitle1">Project</Typography>
                          <Typography
                            variant="body2"
                            gutterBottom
                            sx={{ color: "text.secondary" }}
                          >
                            Including data and model configuration
                          </Typography>
                        </Box>
                      </MenuItem>
                    </Select>
                  </FormControl>
                  {!file && (
                    <Box className={classes.selectHeight}>
                      <MouseOverPopover title="Select file before selecting file format">
                        <FormControl
                          className={classes.select}
                          disabled
                          variant="filled"
                        >
                          <InputLabel id="file-select-label">
                            File format
                          </InputLabel>
                          <Select
                            labelId="file-type-select-label"
                            id="file-type-select"
                            label="File format"
                            value=""
                          />
                        </FormControl>
                      </MouseOverPopover>
                    </Box>
                  )}
                  {file === "dataset" && (
                    <FormControl
                      className={`${classes.select} ${classes.selectHeight}`}
                    >
<<<<<<< HEAD
                      Including data and model configuration
                    </Typography>
                  </Box>
                </MenuItem>
              </Select>
            </FormControl>
            <FormControl sx={{ height: 78 }}>
              <InputLabel id="file-select-label">File format</InputLabel>
              {!file && (
                <Select
                  disabled
                  labelId="file-type-select-label"
                  id="file-type-select"
                  label="File format"
                  value=""
                />
              )}
              {file === "dataset" && (
                <Select
                  labelId="file-type-select-label"
                  id="file-type-select"
                  label="File format"
                  value={fileFormat}
                  onChange={handleFileFormat}
                  MenuProps={{
                    sx: { width: selectWidth },
                  }}
                >
                  <MenuItem value="xlsx">Excel</MenuItem>
                  <MenuItem value="csv">CSV (UTF-8)</MenuItem>
                  <MenuItem value="tsv">TSV (UTF-8)</MenuItem>
                  {!disableRIS() && (
                    <MenuItem value="ris">RIS (UTF-8)</MenuItem>
                  )}
                  {disableRIS() && (
                    <MenuItem value="ris" disabled={disableRIS()}>
                      <Box sx={{ width: "100%" }}>
                        <Typography variant="subtitle1">RIS (UTF-8)</Typography>
                        <Typography
                          variant="body2"
                          gutterBottom
                          sx={{
                            color: "text.secondary",
                            whiteSpace: "pre-line",
                          }}
                        >
                          Available only if you imported a RIS file when
                          creating the project
                        </Typography>
                      </Box>
                    </MenuItem>
                  )}
                </Select>
              )}
              {file === "project" && (
                <Box>
                  <Select
                    disabled
                    labelId="file-type-select-label"
                    id="file-type-select"
                    label="File format"
                    value={fileFormat}
                    sx={{ width: "100%" }}
                  >
                    <MenuItem value="asreview">ASREVIEW</MenuItem>
                  </Select>
                  <FormHelperText>
                    Can be imported into ASReview LAB
                  </FormHelperText>
                </Box>
              )}
            </FormControl>
          </Stack>
          <Button disabled={disableExportButton()} onClick={onClickExport}>
            {!exporting ? "Export" : "Exporting..."}
          </Button>
=======
                      <InputLabel id="file-select-label">
                        File format
                      </InputLabel>
                      <Select
                        labelId="file-type-select-label"
                        id="file-type-select"
                        label="File format"
                        value={fileFormat}
                        onChange={handleFileFormat}
                      >
                        <MenuItem value="csv">CSV (UTF-8)</MenuItem>
                        <MenuItem value="tsv">TSV (UTF-8)</MenuItem>
                        <MenuItem value="xlsx">Excel</MenuItem>
                        <MenuItem value="ris">RIS</MenuItem>
                      </Select>
                    </FormControl>
                  )}
                  {file === "project" && (
                    <FormControl
                      className={classes.selectHeight}
                      disabled
                      variant="filled"
                    >
                      <InputLabel id="file-select-label">
                        File format
                      </InputLabel>
                      <Box>
                        <Select
                          className={classes.select}
                          labelId="file-type-select-label"
                          id="file-type-select"
                          label="File format"
                          value={fileFormat}
                        >
                          <MenuItem value="asreview">ASREVIEW</MenuItem>
                        </Select>
                        <FormHelperText>
                          Can be imported into ASReview LAB
                        </FormHelperText>
                      </Box>
                    </FormControl>
                  )}
                </Stack>
              </Box>
              <Box className="main-page-body-wrapper">
                <Button
                  disabled={disableExportButton()}
                  onClick={onClickExport}
                >
                  {!exporting ? "Export" : "Exporting..."}
                </Button>
              </Box>
            </Stack>
          </Box>
>>>>>>> 6bd993c2
        </Box>
      </Fade>
      {selectedQuery() && (
        <ActionsFeedbackBar
          feedback="Successfully exported the file"
          open={selectedQuery()[0].isSuccess}
          onClose={resetQueries}
        />
      )}
      {selectedQuery() && selectedQuery()[0].isError && (
        <ActionsFeedbackBar
          feedback={selectedQuery()[0].error?.message + " Please try again."}
          open={selectedQuery()[0].isError}
          onClose={resetQueries}
        />
      )}
    </Root>
  );
};

export default connect(mapStateToProps)(ExportPage);<|MERGE_RESOLUTION|>--- conflicted
+++ resolved
@@ -32,17 +32,11 @@
 
 const Root = styled("div")(({ theme }) => ({
   [`& .${classes.select}`]: {
-    width: 310,
+    width: selectWidth,
   },
 
-<<<<<<< HEAD
-  [`& .${classes.select}`]: {
-    width: selectWidth,
-    padding: "40px 0px",
-=======
   [`& .${classes.selectHeight}`]: {
     height: 86,
->>>>>>> 6bd993c2
   },
 }));
 
@@ -127,15 +121,6 @@
                 noValidate
                 autoComplete="off"
               >
-<<<<<<< HEAD
-                <MenuItem value="dataset" divider>
-                  <Box>
-                    <Typography variant="subtitle1">Dataset</Typography>
-                    <Typography
-                      variant="body2"
-                      gutterBottom
-                      sx={{ color: "text.secondary" }}
-=======
                 <Stack spacing={3}>
                   <FormControl
                     className={`${classes.select} ${classes.selectHeight}`}
@@ -150,7 +135,6 @@
                       id="file-select"
                       value={file}
                       onChange={handleFile}
->>>>>>> 6bd993c2
                     >
                       <MenuItem
                         value="dataset"
@@ -207,84 +191,6 @@
                     <FormControl
                       className={`${classes.select} ${classes.selectHeight}`}
                     >
-<<<<<<< HEAD
-                      Including data and model configuration
-                    </Typography>
-                  </Box>
-                </MenuItem>
-              </Select>
-            </FormControl>
-            <FormControl sx={{ height: 78 }}>
-              <InputLabel id="file-select-label">File format</InputLabel>
-              {!file && (
-                <Select
-                  disabled
-                  labelId="file-type-select-label"
-                  id="file-type-select"
-                  label="File format"
-                  value=""
-                />
-              )}
-              {file === "dataset" && (
-                <Select
-                  labelId="file-type-select-label"
-                  id="file-type-select"
-                  label="File format"
-                  value={fileFormat}
-                  onChange={handleFileFormat}
-                  MenuProps={{
-                    sx: { width: selectWidth },
-                  }}
-                >
-                  <MenuItem value="xlsx">Excel</MenuItem>
-                  <MenuItem value="csv">CSV (UTF-8)</MenuItem>
-                  <MenuItem value="tsv">TSV (UTF-8)</MenuItem>
-                  {!disableRIS() && (
-                    <MenuItem value="ris">RIS (UTF-8)</MenuItem>
-                  )}
-                  {disableRIS() && (
-                    <MenuItem value="ris" disabled={disableRIS()}>
-                      <Box sx={{ width: "100%" }}>
-                        <Typography variant="subtitle1">RIS (UTF-8)</Typography>
-                        <Typography
-                          variant="body2"
-                          gutterBottom
-                          sx={{
-                            color: "text.secondary",
-                            whiteSpace: "pre-line",
-                          }}
-                        >
-                          Available only if you imported a RIS file when
-                          creating the project
-                        </Typography>
-                      </Box>
-                    </MenuItem>
-                  )}
-                </Select>
-              )}
-              {file === "project" && (
-                <Box>
-                  <Select
-                    disabled
-                    labelId="file-type-select-label"
-                    id="file-type-select"
-                    label="File format"
-                    value={fileFormat}
-                    sx={{ width: "100%" }}
-                  >
-                    <MenuItem value="asreview">ASREVIEW</MenuItem>
-                  </Select>
-                  <FormHelperText>
-                    Can be imported into ASReview LAB
-                  </FormHelperText>
-                </Box>
-              )}
-            </FormControl>
-          </Stack>
-          <Button disabled={disableExportButton()} onClick={onClickExport}>
-            {!exporting ? "Export" : "Exporting..."}
-          </Button>
-=======
                       <InputLabel id="file-select-label">
                         File format
                       </InputLabel>
@@ -294,11 +200,34 @@
                         label="File format"
                         value={fileFormat}
                         onChange={handleFileFormat}
+                        MenuProps={{
+                          sx: { width: selectWidth },
+                        }}
                       >
                         <MenuItem value="csv">CSV (UTF-8)</MenuItem>
                         <MenuItem value="tsv">TSV (UTF-8)</MenuItem>
                         <MenuItem value="xlsx">Excel</MenuItem>
-                        <MenuItem value="ris">RIS</MenuItem>
+                        {!disableRIS() && (
+                          <MenuItem value="ris">RIS</MenuItem>
+                        )}
+                        {disableRIS() && (
+                          <MenuItem value="ris" disabled={disableRIS()}>
+                            <Box>
+                              <Typography variant="subtitle1">RIS</Typography>
+                              <Typography
+                                variant="body2"
+                                gutterBottom
+                                sx={{
+                                  color: "text.secondary",
+                                  whiteSpace: "pre-line",
+                                }}
+                              >
+                                Available only if you imported a RIS file when
+                                creating the project
+                              </Typography>
+                            </Box>
+                          </MenuItem>
+                        )}
                       </Select>
                     </FormControl>
                   )}
@@ -339,7 +268,6 @@
               </Box>
             </Stack>
           </Box>
->>>>>>> 6bd993c2
         </Box>
       </Fade>
       {selectedQuery() && (
