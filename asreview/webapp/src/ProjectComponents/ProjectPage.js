import * as React from "react";
import { useQuery } from "react-query";
import { connect } from "react-redux";
import clsx from "clsx";
import { Box } from "@mui/material";
import { styled } from "@mui/material/styles";

import { DialogErrorHandler, NavigationDrawer } from "../Components";
import { AnalyticsPage } from "../ProjectComponents/AnalyticsComponents";
import { DetailsPage } from "../ProjectComponents/DetailsComponents";
import { HistoryPage } from "../ProjectComponents/HistoryComponents";
import { ExportPage } from "../ProjectComponents/ExportComponents";
import {
  ReviewPage,
  ReviewPageFinished,
} from "../ProjectComponents/ReviewComponents";

import Finished from "../images/ElasHoldingSIGNS_Finished.svg";
import InReview from "../images/ElasHoldingSIGNS_InReview.svg";
import SetUp from "../images/ElasHoldingSIGNS_SetUp.svg";

import { ProjectAPI } from "../api/index.js";
import { drawerWidth } from "../globals.js";

const PREFIX = "ProjectPage";

const classes = {
  content: `${PREFIX}-content`,
  contentShift: `${PREFIX}-contentShift`,
};

const Root = styled("div")(({ theme }) => ({
  [`& .${classes.content}`]: {
    transition: theme.transitions.create("margin", {
      easing: theme.transitions.easing.sharp,
      duration: theme.transitions.duration.leavingScreen,
    }),
    [theme.breakpoints.up("md")]: {
      marginLeft: 72,
    },
  },

  [`& .${classes.contentShift}`]: {
    transition: theme.transitions.create("margin", {
      easing: theme.transitions.easing.easeOut,
      duration: theme.transitions.duration.enteringScreen,
    }),
    marginLeft: drawerWidth,
  },
}));

const mapStateToProps = (state) => {
  return {
    app_state: state.app_state,
    nav_state: state.nav_state,
    project_id: state.project_id,
  };
};

const ProjectPage = (props) => {
  // History page state
  const [historyLabel, setHistoryLabel] = React.useState("relevant");
  const [historyFilterQuery, setHistoryFilterQuery] = React.useState([]);

  const { data, error, isError, isSuccess } = useQuery(
    ["fetchInfo", { project_id: props.project_id }],
    ProjectAPI.fetchInfo,
    { enabled: props.project_id !== null, refetchOnWindowFocus: false }
  );

  const returnElasState = () => {
    // setup
    if (data && !data.projectInitReady) {
      return SetUp;
    }

    // review
    if (!data?.reviewFinished) {
      return InReview;
    }

    // finished
    if (data?.reviewFinished) {
      return Finished;
    }
  };

  return (
    <Root aria-label="project page">
      <NavigationDrawer
        handleAppState={props.handleAppState}
        handleNavState={props.handleNavState}
        mobileScreen={props.mobileScreen}
        onNavDrawer={props.onNavDrawer}
        toggleNavDrawer={props.toggleNavDrawer}
        toggleSettings={props.toggleSettings}
        returnElasState={returnElasState}
        projectInfo={data}
      />
      <DialogErrorHandler
        isError={isError}
        error={error}
        queryKey="fetchInfo"
      />
      <Box
        component="main"
        className={clsx("main-page-content", classes.content, {
          [classes.contentShift]: !props.mobileScreen && props.onNavDrawer,
        })}
        aria-label="project page content"
      >
<<<<<<< HEAD
        <Box
          className={classes.container}
          aria-label="project page content loaded"
        >
          {/* Analytics */}
          {props.nav_state === "analytics" && <AnalyticsPage />}

          {/* Review page */}
          {isSuccess &&
            props.nav_state === "review" &&
            !data?.reviewFinished && (
              <ReviewPage
                handleAppState={props.handleAppState}
                mobileScreen={props.mobileScreen}
                projectMode={data?.mode}
                fontSize={props.fontSize}
                undoEnabled={props.undoEnabled}
                keyPressEnabled={props.keyPressEnabled}
              />
            )}

          {/* Review page when marked as finished */}
          {isSuccess &&
            props.nav_state === "review" &&
            data?.reviewFinished && (
              <ReviewPageFinished mobileScreen={props.mobileScreen} />
            )}

          {/* History page */}
          {props.nav_state === "history" && (
            <HistoryPage mobileScreen={props.mobileScreen} />
          )}

          {/* Export page */}
          {props.nav_state === "export" && (
            <ExportPage datasetPath={data?.dataset_path} />
          )}

          {/* Details page */}
          {isSuccess && props.nav_state === "details" && (
            <ProjectInfo
              edit={true}
              open={props.nav_state === "details"}
              onClose={finishEditProjectInfo}
              info={data}
            />
          )}
        </Box>
=======
        {/* Analytics */}
        {props.nav_state === "analytics" && (
          <AnalyticsPage mobileScreen={props.mobileScreen} />
        )}

        {/* Review */}
        {isSuccess && props.nav_state === "review" && !data?.reviewFinished && (
          <ReviewPage
            handleAppState={props.handleAppState}
            mobileScreen={props.mobileScreen}
            projectMode={data?.mode}
            fontSize={props.fontSize}
            undoEnabled={props.undoEnabled}
            keyPressEnabled={props.keyPressEnabled}
          />
        )}

        {/* Review finished */}
        {isSuccess && props.nav_state === "review" && data?.reviewFinished && (
          <ReviewPageFinished
            handleNavState={props.handleNavState}
            mobileScreen={props.mobileScreen}
          />
        )}

        {/* History */}
        {props.nav_state === "history" && (
          <HistoryPage
            filterQuery={historyFilterQuery}
            label={historyLabel}
            setFilterQuery={setHistoryFilterQuery}
            setLabel={setHistoryLabel}
            mobileScreen={props.mobileScreen}
          />
        )}

        {/* Export */}
        {props.nav_state === "export" && (
          <ExportPage
            enableExportDataset={data?.projectInitReady}
            mobileScreen={props.mobileScreen}
          />
        )}

        {/* Details */}
        {isSuccess && props.nav_state === "details" && (
          <DetailsPage
            handleNavState={props.handleNavState}
            info={data}
            mobileScreen={props.mobileScreen}
            setHistoryFilterQuery={setHistoryFilterQuery}
          />
        )}
>>>>>>> 6bd993c2
      </Box>
    </Root>
  );
};

export default connect(mapStateToProps)(ProjectPage);<|MERGE_RESOLUTION|>--- conflicted
+++ resolved
@@ -109,56 +109,6 @@
         })}
         aria-label="project page content"
       >
-<<<<<<< HEAD
-        <Box
-          className={classes.container}
-          aria-label="project page content loaded"
-        >
-          {/* Analytics */}
-          {props.nav_state === "analytics" && <AnalyticsPage />}
-
-          {/* Review page */}
-          {isSuccess &&
-            props.nav_state === "review" &&
-            !data?.reviewFinished && (
-              <ReviewPage
-                handleAppState={props.handleAppState}
-                mobileScreen={props.mobileScreen}
-                projectMode={data?.mode}
-                fontSize={props.fontSize}
-                undoEnabled={props.undoEnabled}
-                keyPressEnabled={props.keyPressEnabled}
-              />
-            )}
-
-          {/* Review page when marked as finished */}
-          {isSuccess &&
-            props.nav_state === "review" &&
-            data?.reviewFinished && (
-              <ReviewPageFinished mobileScreen={props.mobileScreen} />
-            )}
-
-          {/* History page */}
-          {props.nav_state === "history" && (
-            <HistoryPage mobileScreen={props.mobileScreen} />
-          )}
-
-          {/* Export page */}
-          {props.nav_state === "export" && (
-            <ExportPage datasetPath={data?.dataset_path} />
-          )}
-
-          {/* Details page */}
-          {isSuccess && props.nav_state === "details" && (
-            <ProjectInfo
-              edit={true}
-              open={props.nav_state === "details"}
-              onClose={finishEditProjectInfo}
-              info={data}
-            />
-          )}
-        </Box>
-=======
         {/* Analytics */}
         {props.nav_state === "analytics" && (
           <AnalyticsPage mobileScreen={props.mobileScreen} />
@@ -198,6 +148,7 @@
         {/* Export */}
         {props.nav_state === "export" && (
           <ExportPage
+            datasetPath={data?.dataset_path}
             enableExportDataset={data?.projectInitReady}
             mobileScreen={props.mobileScreen}
           />
@@ -212,7 +163,6 @@
             setHistoryFilterQuery={setHistoryFilterQuery}
           />
         )}
->>>>>>> 6bd993c2
       </Box>
     </Root>
   );
