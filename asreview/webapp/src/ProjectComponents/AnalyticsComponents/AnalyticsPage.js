import { Share } from "@mui/icons-material";
import {
  Box,
  Grid2 as Grid,
  SpeedDial,
  SpeedDialAction,
  Stack,
  Tab,
  Tabs,
} from "@mui/material";
import { styled } from "@mui/material/styles";
import React, { useState } from "react";
import { useQuery } from "react-query";
import { useParams } from "react-router-dom";
import {
  EmailIcon,
  FacebookIcon,
  TwitterIcon,
  WeiboIcon,
  WhatsappIcon,
} from "react-share";

import {
  LabelingFrequency,
  LabelingHistory,
  ProgressDensityChart,
  ProgressRecallChart,
  ReviewProgress,
  ShareFabAction,
  StoppingSuggestion,
} from "ProjectComponents/AnalyticsComponents";
import { ProjectAPI } from "api";

<<<<<<< HEAD
const Root = styled("div")(({ theme }) => ({
  padding: theme.spacing(2),
  backgroundColor: theme.palette.background.default,
}));

=======
const Root = styled("div")(({ theme }) => ({}));
>>>>>>> a47cbf8d
const actions = [
  { icon: <TwitterIcon round />, name: "Twitter" },
  { icon: <FacebookIcon round />, name: "Facebook" },
  { icon: <WeiboIcon round />, name: "Weibo" },
  { icon: <WhatsappIcon round />, name: "WhatsApp" },
  { icon: <EmailIcon round />, name: "Email" },
];
const AnalyticsPage = () => {
  const { project_id } = useParams();
  const progressQuery = useQuery(
    ["fetchProgress", { project_id }],
    ({ queryKey }) =>
      ProjectAPI.fetchProgress({
        queryKey,
      }),
    { refetchOnWindowFocus: false },
  );
  // New unified query for fetching data
  const genericDataQuery = useQuery(
    ["fetchGenericData", { project_id }],
    ({ queryKey }) =>
      ProjectAPI.fetchGenericData({
        queryKey,
      }),
    { refetchOnWindowFocus: false },
  );
  const twitterRef = React.useRef(null);
  const facebookRef = React.useRef(null);
  const weiboRef = React.useRef(null);
  const whatsappRef = React.useRef(null);
  const emailRef = React.useRef(null);
  const handleShare = (platform) => {
    if (platform === "Twitter") {
      twitterRef.current?.click();
    }
    if (platform === "Facebook") {
      facebookRef.current?.click();
    }
    if (platform === "Weibo") {
      weiboRef.current?.click();
    }
    if (platform === "WhatsApp") {
      whatsappRef.current?.click();
    }
    if (platform === "Email") {
      emailRef.current?.click();
    }
  };
  const [activeHistoryTab, setActiveHistoryTab] = useState(0);
  const [activeChartTab, setActiveChartTab] = useState(0);
  const [activeProgressTab, setActiveProgressTab] = useState(0);

  return (
    <Root aria-label="analytics page">
      <Box className="main-page-body-wrapper">
        <Stack spacing={2} className="main-page-body">
          <Box>
            <Tabs
              value={activeProgressTab}
              onChange={(event, newValue) => setActiveProgressTab(newValue)}
            >
              <Tab label="Review Progress" />
              <Tab label="Stopping Suggestion" />
            </Tabs>
            {activeProgressTab === 0 && (
              <ReviewProgress progressQuery={progressQuery} />
            )}
            {activeProgressTab === 1 && (
              <StoppingSuggestion progressQuery={progressQuery} />
            )}
          </Box>
          <Grid size={12}>
            <Box sx={{ position: "relative" }}>
              <Box>
                <Tabs
                  value={activeHistoryTab}
                  onChange={(event, newValue) => setActiveHistoryTab(newValue)}
                >
                  <Tab label="Labeling History" />
                  <Tab label="Labeling Frequency" />
                </Tabs>
                {activeHistoryTab === 0 && (
                  <LabelingHistory
                    genericDataQuery={genericDataQuery}
                    progressQuery={progressQuery}
                  />
                )}
                {activeHistoryTab === 1 && (
                  <LabelingFrequency
                    genericDataQuery={genericDataQuery}
                    progressQuery={progressQuery}
                  />
                )}
              </Box>
            </Box>
          </Grid>
          <Box
            sx={{
              width: "100%",
              display: "flex",
              justifyContent: "center",
            }}
          >
            <Box sx={{ width: "100%" }}>
              <Tabs
                value={activeChartTab}
                onChange={(event, newValue) => setActiveChartTab(newValue)}
              >
                <Tab label="Density" />
                <Tab label="Recall" />
              </Tabs>
              {activeChartTab === 0 && (
                <ProgressDensityChart
                  genericDataQuery={genericDataQuery}
                  sx={{
                    height: "400px",
                    width: "100%",
                  }}
                />
              )}
              {activeChartTab === 1 && (
                <ProgressRecallChart
                  genericDataQuery={genericDataQuery}
                  sx={{
                    height: "400px",
                    width: "100%",
                  }}
                />
              )}
            </Box>
          </Box>
        </Stack>
      </Box>
      <SpeedDial
        ariaLabel="share project analytics"
        icon={<Share />}
        sx={{
          position: "absolute",
          bottom: 24,
          right: 24,
        }}
      >
        {actions.map((action) => (
          <SpeedDialAction
            key={action.name}
            icon={action.icon}
            tooltipTitle={action.name}
            onClick={() => {
              handleShare(action.name);
            }}
          />
        ))}
      </SpeedDial>
      <ShareFabAction
        progressQueryData={progressQuery.data}
        twitterRef={twitterRef}
        facebookRef={facebookRef}
        weiboRef={weiboRef}
        whatsappRef={whatsappRef}
        emailRef={emailRef}
      />
    </Root>
  );
};
export default AnalyticsPage;<|MERGE_RESOLUTION|>--- conflicted
+++ resolved
@@ -31,15 +31,7 @@
 } from "ProjectComponents/AnalyticsComponents";
 import { ProjectAPI } from "api";
 
-<<<<<<< HEAD
-const Root = styled("div")(({ theme }) => ({
-  padding: theme.spacing(2),
-  backgroundColor: theme.palette.background.default,
-}));
-
-=======
 const Root = styled("div")(({ theme }) => ({}));
->>>>>>> a47cbf8d
 const actions = [
   { icon: <TwitterIcon round />, name: "Twitter" },
   { icon: <FacebookIcon round />, name: "Facebook" },
