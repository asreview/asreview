--- conflicted
+++ resolved
@@ -12,11 +12,6 @@
   Typography,
   IconButton,
   TextField,
-<<<<<<< HEAD
-} from "@mui/material";
-import React, { useState, useEffect } from "react";
-import { useQuery } from "react-query";
-=======
   Dialog,
   DialogActions,
   DialogContent,
@@ -25,7 +20,6 @@
 } from "@mui/material";
 import React, { useState, useEffect } from "react";
 import { useQuery, useMutation, useQueryClient } from "react-query";
->>>>>>> 3aab6a0e
 import { useParams } from "react-router-dom";
 import {
   EmailIcon,
@@ -62,11 +56,8 @@
 
 const AnalyticsPage = () => {
   const { project_id } = useParams();
-<<<<<<< HEAD
-=======
   const queryClient = useQueryClient();
 
->>>>>>> 3aab6a0e
   const { data } = useQuery(
     ["fetchInfo", { project_id }],
     ProjectAPI.fetchInfo,
@@ -100,8 +91,6 @@
     },
   );
 
-<<<<<<< HEAD
-=======
   const [openStatusDialog, setOpenStatusDialog] = useState(false);
 
   const { mutate: updateStatus } = useMutation(
@@ -128,7 +117,6 @@
     setOpenCompletionDialog(false);
   };
 
->>>>>>> 3aab6a0e
   const xRef = React.useRef(null);
   const facebookRef = React.useRef(null);
   const weiboRef = React.useRef(null);
@@ -178,17 +166,12 @@
   };
 
   return (
-<<<<<<< HEAD
-    <Container maxWidth="md" aria-label="analytics page" sx={{ mb: 4 }}>
-      <Stack spacing={2} className="main-page-body">
-=======
     <Container maxWidth="md" aria-label="analytics page">
       <Stack
         spacing={2}
         className="main-page-body"
         sx={{ pb: { xs: -4, md: 0 } }}
       >
->>>>>>> 3aab6a0e
         <Box>
           {statusData?.status === projectStatuses.FINISHED ? (
             <Box sx={{ textAlign: "center", mb: 1 }}>
@@ -215,81 +198,6 @@
             </Typography>
           )}
           <Typography
-<<<<<<< HEAD
-            variant="h4"
-            sx={{ fontFamily: "Roboto Serif", textAlign: "center", pb: 1 }}
-          >
-            {isEditing ? (
-              <TextField
-                value={customName}
-                onChange={handleNameChange}
-                onKeyDown={(e) => e.key === "Enter" && handleNameSubmit()}
-                autoFocus
-                variant="standard"
-                sx={{
-                  "& .MuiInputBase-root": {
-                    fontSize: "h4.fontSize",
-                    fontFamily: "Roboto Serif",
-                  },
-                  width: "auto",
-                  minWidth: "200px",
-                }}
-                InputProps={{
-                  endAdornment: (
-                    <IconButton onClick={handleNameSubmit}>
-                      <DoneIcon />
-                    </IconButton>
-                  ),
-                }}
-              />
-            ) : (
-              <Box
-                sx={{
-                  display: "inline-flex",
-                  alignItems: "center",
-                  position: "relative",
-                  padding: "0 40px",
-                  margin: "0 -40px",
-                  cursor: "pointer",
-                  "&:hover button": {
-                    opacity: 1,
-                  },
-                }}
-                onClick={() => setIsEditing(true)}
-              >
-                {customName}
-                <IconButton
-                  onClick={(e) => {
-                    e.stopPropagation();
-                    setIsEditing(true);
-                  }}
-                  sx={{
-                    ml: 1,
-                    opacity: 0,
-                    transition: "opacity 0.2s",
-                    position: "absolute",
-                    right: 0,
-                  }}
-                >
-                  <EditIcon />
-                </IconButton>
-              </Box>
-            )}
-          </Typography>
-          <Typography
-            sx={{ fontFamily: "Roboto Serif", textAlign: "center", pb: 6 }}
-          >
-            {progressQuery.data && progressQuery.data.n_records} records in
-            total
-          </Typography>
-        </Box>
-
-        <Grid
-          container
-          spacing={3}
-          columns={{ xs: 1, md: data?.mode === "simulate" ? 1 : 2 }}
-        >
-=======
             variant="subtitle1"
             pyt
             textAlign="center"
@@ -483,7 +391,6 @@
           spacing={3}
           columns={{ xs: 1, md: data?.mode === "simulate" ? 1 : 2 }}
         >
->>>>>>> 3aab6a0e
           <Grid size={1}>
             <Divider sx={{ pb: 2 }}>
               <Typography variant="h6" sx={{ fontFamily: "Roboto Serif" }}>
