import { Share } from "@mui/icons-material";
import {
  Box,
  Container,
  Divider,
  Grid2 as Grid,
  SpeedDial,
  SpeedDialAction,
  Stack,
  Tab,
  Tabs,
  Typography,
  IconButton,
  TextField,
} from "@mui/material";
<<<<<<< HEAD
import React, { useEffect, useState } from "react";
// import { Avatar, AvatarGroup, Tooltip } from "@mui/material";
=======
import React, { useState, useEffect } from "react";
>>>>>>> e50a11df
import { useQuery } from "react-query";
import { useParams } from "react-router-dom";
import {
  EmailIcon,
  FacebookIcon,
<<<<<<< HEAD
=======
  XIcon,
>>>>>>> e50a11df
  WeiboIcon,
  WhatsappIcon,
  XIcon,
} from "react-share";

<<<<<<< HEAD
import CheckIcon from "@mui/icons-material/Check";
import EditIcon from "@mui/icons-material/Edit";
// import AddIcon from "@mui/icons-material/Add";
import { IconButton, TextField } from "@mui/material";
=======
import EditIcon from "@mui/icons-material/Edit";
import DoneIcon from "@mui/icons-material/Done";
>>>>>>> e50a11df

import {
  LabelingFrequency,
  LabelingHistory,
  ProgressDensityChart,
  ProgressRecallChart,
  ReviewProgress,
  ShareFabAction,
  StoppingSuggestion,
  WordCounts,
} from "ProjectComponents/AnalyticsComponents";
import { ProjectAPI } from "api";
import { projectStatuses } from "globals.js";

// import ElasFireman from "../../images/ElasFireMan.jpg";
// import ElasGrad from "../../images/ElasGrad.jpg";
// import ElasSuperHero from "../../images/ElasSuperHero.jpg";

const actions = [
  { icon: <XIcon round />, name: "X" },
  { icon: <FacebookIcon round />, name: "Facebook" },
  { icon: <WeiboIcon round />, name: "Weibo" },
  { icon: <WhatsappIcon round />, name: "WhatsApp" },
  { icon: <EmailIcon round />, name: "Email" },
];

const AnalyticsPage = () => {
  const { project_id } = useParams();

  // Relevant to name editing. Currently goes to local storage, we can do this the proper way

  const { data } = useQuery(
    ["fetchInfo", { project_id }],
    ProjectAPI.fetchInfo,
    {
      refetchOnWindowFocus: false,
    },
  );

  const progressQuery = useQuery(
    ["fetchProgress", { project_id }],
    ({ queryKey }) =>
      ProjectAPI.fetchProgress({
        queryKey,
      }),
    { refetchOnWindowFocus: false },
  );
  // New unified query for fetching data
  const genericDataQuery = useQuery(
    ["fetchGenericData", { project_id }],
    ({ queryKey }) =>
      ProjectAPI.fetchGenericData({
        queryKey,
      }),
    { refetchOnWindowFocus: false },
  );
<<<<<<< HEAD
=======

  const { data: statusData } = useQuery(
    ["fetchProjectStatus", { project_id }],
    ProjectAPI.fetchProjectStatus,
    {
      refetchOnWindowFocus: false,
    },
  );

>>>>>>> e50a11df
  const xRef = React.useRef(null);
  const facebookRef = React.useRef(null);
  const weiboRef = React.useRef(null);
  const whatsappRef = React.useRef(null);
  const emailRef = React.useRef(null);
  const handleShare = (platform) => {
    if (platform === "X") {
      xRef.current?.click();
    }
    if (platform === "Facebook") {
      facebookRef.current?.click();
    }
    if (platform === "Weibo") {
      weiboRef.current?.click();
    }
    if (platform === "WhatsApp") {
      whatsappRef.current?.click();
    }
    if (platform === "Email") {
      emailRef.current?.click();
    }
  };
  const [activeHistoryTab, setActiveHistoryTab] = useState(0);
<<<<<<< HEAD
  // const [activeProgressTab, setActiveProgressTab] = useState(0);
  const [activeStoppingTab, setActiveStoppingTab] = useState(0);
=======
>>>>>>> e50a11df
  const [activeInsightsTab, setActiveInsightsTab] = useState(0);

  // Name editing. Currently goes to local storage, we can do this the proper way

  const [isEditing, setIsEditing] = useState(false);
  const [customName, setCustomName] = useState(
    () => localStorage.getItem(`projectName-${project_id}`) || data?.name || "",
  );

  useEffect(() => {
    if (data?.name && !localStorage.getItem(`projectName-${project_id}`)) {
      setCustomName(data.name);
      localStorage.setItem(`projectName-${project_id}`, data.name);
    }
  }, [data, project_id]);

  const handleNameChange = (event) => {
    setCustomName(event.target.value);
  };

<<<<<<< HEAD
  const toggleEditing = () => {
    if (isEditing) {
      localStorage.setItem(`projectName-${project_id}`, customName);
    }
    setIsEditing(!isEditing);
  };

  // Users for the avatar group

  // const users = [
  //   { name: "Jonathan", avatar: ElasFireman },
  //   { name: "Rens", avatar: ElasGrad },
  //   { name: "Berke", avatar: ElasSuperHero },
  // ];

  // // Mock handler for adding a new user, this can redirect to the 'Team' tab
  // const handleAddUser = () => {
  //   console.log("Add user clicked");
  // };
=======
  const handleNameSubmit = () => {
    if (customName.trim()) {
      localStorage.setItem(`projectName-${project_id}`, customName);
      setIsEditing(false);
    }
  };
>>>>>>> e50a11df

  return (
    <Container maxWidth="md" aria-label="analytics page" sx={{ mb: 3 }}>
      <Stack spacing={2} className="main-page-body">
        <Box>
<<<<<<< HEAD
          <Typography
            variant="h4"
            sx={{ fontFamily: "Roboto Serif", textAlign: "center", pb: 2 }}
=======
          {statusData?.status === projectStatuses.FINISHED ? (
            <Box sx={{ textAlign: "center", mb: 1 }}>
              <Typography
                variant="h4"
                sx={{
                  fontWeight: "bold",
                  fontFamily: "Roboto Serif",
                  color: "success.main",
                  display: "flex",
                  alignItems: "center",
                  justifyContent: "center",
                }}
              >
                <DoneIcon sx={{ fontSize: 32 }} />
                Finished
              </Typography>
            </Box>
          ) : (
            <Typography
              variant="subtitle1"
              textAlign="center"
              sx={{ fontWeight: "bold", fontFamily: "Roboto Serif", pb: 1 }}
            >
              In Review
            </Typography>
          )}
          <Typography
            variant="h4"
            sx={{ fontFamily: "Roboto Serif", textAlign: "center", pb: 1 }}
>>>>>>> e50a11df
          >
            {isEditing ? (
              <TextField
                value={customName}
                onChange={handleNameChange}
<<<<<<< HEAD
                InputProps={{
                  endAdornment: (
                    <IconButton onClick={toggleEditing} edge="end">
                      <CheckIcon />
=======
                onKeyDown={(e) => e.key === "Enter" && handleNameSubmit()}
                autoFocus
                variant="standard"
                sx={{
                  "& .MuiInputBase-root": {
                    fontSize: "h4.fontSize",
                    fontFamily: "Roboto Serif",
                  },
                  width: "auto",
                  minWidth: "200px",
                }}
                InputProps={{
                  endAdornment: (
                    <IconButton onClick={handleNameSubmit}>
                      <DoneIcon />
>>>>>>> e50a11df
                    </IconButton>
                  ),
                }}
              />
            ) : (
<<<<<<< HEAD
              <>
                {customName}
                <IconButton onClick={toggleEditing} sx={{ ml: 1 }}>
                  <EditIcon />
                </IconButton>
              </>
            )}
          </Typography>
          <Typography
            sx={{ fontFamily: "Roboto Serif", textAlign: "center", pb: 6 }} // when the avatars are visible, should be pb: 3
=======
              <Box
                sx={{
                  display: "inline-flex",
                  alignItems: "center",
                  position: "relative",
                  padding: "0 40px", // Add padding to make hover area wider
                  margin: "0 -40px", // Offset padding to maintain layout
                  cursor: "pointer", // Show text cursor by default
                  "&:hover button": {
                    opacity: 1,
                  },
                }}
                onClick={() => setIsEditing(true)} // Make entire area clickable
              >
                {customName}
                <IconButton
                  onClick={(e) => {
                    e.stopPropagation(); // Prevent double trigger
                    setIsEditing(true);
                  }}
                  sx={{
                    ml: 1,
                    opacity: 0,
                    transition: "opacity 0.2s",
                    position: "absolute",
                    right: 0,
                  }}
                >
                  <EditIcon />
                </IconButton>
              </Box>
            )}
          </Typography>
          <Typography
            sx={{ fontFamily: "Roboto Serif", textAlign: "center", pb: 4 }}
>>>>>>> e50a11df
          >
            {progressQuery.data && progressQuery.data.n_records} records in
            total
          </Typography>
        </Box>

<<<<<<< HEAD
        <Box
          sx={{
            display: "flex",
            alignItems: "center",
            justifyContent: "center",
            pb: 3,
          }}
        >
          {/* <AvatarGroup max={20}>
            {users.map((user, index) => (
              <Tooltip key={index} title={user.name} arrow>
                <Avatar alt={user.name} src={user.avatar} />
              </Tooltip>
            ))}
          </AvatarGroup>
          <Avatar
            sx={{
              bgcolor: "grey.400",
              width: 40,
              height: 40,
              cursor: "pointer",
            }}
            onClick={handleAddUser}
          >
            <AddIcon />
          </Avatar> */}
        </Box>
        <Grid container columns={{ xs: 1, md: 2 }}>
          <Grid size={1}>
            <Tabs
              value={activeHistoryTab}
              onChange={(event, newValue) => setActiveHistoryTab(newValue)}
              scrollButtons="auto"
              variant="scrollable"
            >
              <Tab label="Progress" />
            </Tabs>
            <ReviewProgress project_id={project_id} />
          </Grid>
          <Grid size={1}>
            <Tabs
              value={activeStoppingTab}
              onChange={(event, newValue) => setActiveStoppingTab(newValue)}
            >
              <Tab label="Stopping" />
            </Tabs>
            {activeStoppingTab === 0 && (
              <StoppingSuggestion project_id={project_id} />
            )}
=======
        <Grid container spacing={3} columns={{ xs: 1, md: 2 }}>
          <Grid size={1}>
            <Divider sx={{ pb: 2 }}>
              <Typography variant="h6" sx={{ fontFamily: "Roboto Serif" }}>
                Progress
              </Typography>
            </Divider>
            <ReviewProgress project_id={project_id} />
          </Grid>
          <Grid size={1}>
            <Divider sx={{ pb: 2 }}>
              <Typography variant="h6" sx={{ fontFamily: "Roboto Serif" }}>
                Stopping
              </Typography>
            </Divider>
            <StoppingSuggestion project_id={project_id} />
>>>>>>> e50a11df
          </Grid>
        </Grid>

        <Divider sx={{ pt: 4, pb: 2 }}>
          <Typography variant="h6" sx={{ fontFamily: "Roboto Serif" }}>
            Analytics
          </Typography>
        </Divider>

        <Box>
          <Tabs
            value={activeHistoryTab}
            onChange={(event, newValue) => setActiveHistoryTab(newValue)}
            scrollButtons="auto"
            variant="scrollable"
          >
            <Tab label="History" />
            <Tab label="Frequency" />
            <Tab label="Density" />
            <Tab label="Recall" />
          </Tabs>
          {activeHistoryTab === 0 && (
            <LabelingHistory
              genericDataQuery={genericDataQuery}
              progressQuery={progressQuery}
            />
          )}
          {activeHistoryTab === 1 && (
            <LabelingFrequency project_id={project_id} />
          )}
          {activeHistoryTab === 2 && (
            <ProgressDensityChart genericDataQuery={genericDataQuery} />
          )}
          {activeHistoryTab === 3 && (
            <ProgressRecallChart genericDataQuery={genericDataQuery} />
          )}
        </Box>

        <Divider sx={{ pt: 6, pb: 2 }}>
          <Typography variant="h6" sx={{ fontFamily: "Roboto Serif" }}>
            Insights
          </Typography>
        </Divider>
        <Grid size={1}>
          <Tabs
            value={activeInsightsTab}
            onChange={(event, newValue) => setActiveInsightsTab(newValue)}
          >
            <Tab label="Words of Importance" />
<<<<<<< HEAD
            {/* <Tab label="Feature Importance" />
            <Tab label="Doc2Vec" />
            <Tab label="BERT" />
            <Tab label="Random Forest" /> */}
          </Tabs>
          {activeInsightsTab === 0 && <WordCounts project_id={project_id} />}
          {/* {activeInsightsTab === 1 && (
            <FeatureImportanceOneWord
              genericDataQuery={genericDataQuery}
              progressQuery={progressQuery}
            />
          )}
          {activeInsightsTab === 2 && (
            <Doc2VecVisualization
              genericDataQuery={genericDataQuery}
              progressQuery={progressQuery}
            />
          )}
          {activeInsightsTab === 3 && (
            <NeuralNetworkVisualization
              genericDataQuery={genericDataQuery}
              progressQuery={progressQuery}
            />
          )}
          {activeInsightsTab === 4 && (
            <RandomForestVisualization
              genericDataQuery={genericDataQuery}
              progressQuery={progressQuery}
            />
          )} */}
=======
          </Tabs>
          {activeInsightsTab === 0 && <WordCounts project_id={project_id} />}
>>>>>>> e50a11df
        </Grid>
      </Stack>
      <SpeedDial
        ariaLabel="share project analytics"
        icon={<Share />}
        sx={{
          position: "fixed",
          bottom: 24,
          right: 24,
        }}
      >
        {actions.map((action) => (
          <SpeedDialAction
            key={action.name}
            icon={action.icon}
            tooltipTitle={action.name}
            onClick={() => {
              handleShare(action.name);
            }}
          />
        ))}
      </SpeedDial>
      <ShareFabAction
        progressQueryData={progressQuery.data}
        xRef={xRef}
        facebookRef={facebookRef}
        weiboRef={weiboRef}
        whatsappRef={whatsappRef}
        emailRef={emailRef}
      />
    </Container>
  );
};

export default AnalyticsPage;<|MERGE_RESOLUTION|>--- conflicted
+++ resolved
@@ -13,35 +13,20 @@
   IconButton,
   TextField,
 } from "@mui/material";
-<<<<<<< HEAD
-import React, { useEffect, useState } from "react";
-// import { Avatar, AvatarGroup, Tooltip } from "@mui/material";
-=======
 import React, { useState, useEffect } from "react";
->>>>>>> e50a11df
 import { useQuery } from "react-query";
 import { useParams } from "react-router-dom";
 import {
   EmailIcon,
   FacebookIcon,
-<<<<<<< HEAD
-=======
   XIcon,
->>>>>>> e50a11df
   WeiboIcon,
   WhatsappIcon,
   XIcon,
 } from "react-share";
 
-<<<<<<< HEAD
-import CheckIcon from "@mui/icons-material/Check";
-import EditIcon from "@mui/icons-material/Edit";
-// import AddIcon from "@mui/icons-material/Add";
-import { IconButton, TextField } from "@mui/material";
-=======
 import EditIcon from "@mui/icons-material/Edit";
 import DoneIcon from "@mui/icons-material/Done";
->>>>>>> e50a11df
 
 import {
   LabelingFrequency,
@@ -56,10 +41,6 @@
 import { ProjectAPI } from "api";
 import { projectStatuses } from "globals.js";
 
-// import ElasFireman from "../../images/ElasFireMan.jpg";
-// import ElasGrad from "../../images/ElasGrad.jpg";
-// import ElasSuperHero from "../../images/ElasSuperHero.jpg";
-
 const actions = [
   { icon: <XIcon round />, name: "X" },
   { icon: <FacebookIcon round />, name: "Facebook" },
@@ -98,8 +79,6 @@
       }),
     { refetchOnWindowFocus: false },
   );
-<<<<<<< HEAD
-=======
 
   const { data: statusData } = useQuery(
     ["fetchProjectStatus", { project_id }],
@@ -109,7 +88,6 @@
     },
   );
 
->>>>>>> e50a11df
   const xRef = React.useRef(null);
   const facebookRef = React.useRef(null);
   const weiboRef = React.useRef(null);
@@ -133,11 +111,6 @@
     }
   };
   const [activeHistoryTab, setActiveHistoryTab] = useState(0);
-<<<<<<< HEAD
-  // const [activeProgressTab, setActiveProgressTab] = useState(0);
-  const [activeStoppingTab, setActiveStoppingTab] = useState(0);
-=======
->>>>>>> e50a11df
   const [activeInsightsTab, setActiveInsightsTab] = useState(0);
 
   // Name editing. Currently goes to local storage, we can do this the proper way
@@ -158,44 +131,17 @@
     setCustomName(event.target.value);
   };
 
-<<<<<<< HEAD
-  const toggleEditing = () => {
-    if (isEditing) {
-      localStorage.setItem(`projectName-${project_id}`, customName);
-    }
-    setIsEditing(!isEditing);
-  };
-
-  // Users for the avatar group
-
-  // const users = [
-  //   { name: "Jonathan", avatar: ElasFireman },
-  //   { name: "Rens", avatar: ElasGrad },
-  //   { name: "Berke", avatar: ElasSuperHero },
-  // ];
-
-  // // Mock handler for adding a new user, this can redirect to the 'Team' tab
-  // const handleAddUser = () => {
-  //   console.log("Add user clicked");
-  // };
-=======
   const handleNameSubmit = () => {
     if (customName.trim()) {
       localStorage.setItem(`projectName-${project_id}`, customName);
       setIsEditing(false);
     }
   };
->>>>>>> e50a11df
 
   return (
     <Container maxWidth="md" aria-label="analytics page" sx={{ mb: 3 }}>
       <Stack spacing={2} className="main-page-body">
         <Box>
-<<<<<<< HEAD
-          <Typography
-            variant="h4"
-            sx={{ fontFamily: "Roboto Serif", textAlign: "center", pb: 2 }}
-=======
           {statusData?.status === projectStatuses.FINISHED ? (
             <Box sx={{ textAlign: "center", mb: 1 }}>
               <Typography
@@ -225,18 +171,11 @@
           <Typography
             variant="h4"
             sx={{ fontFamily: "Roboto Serif", textAlign: "center", pb: 1 }}
->>>>>>> e50a11df
           >
             {isEditing ? (
               <TextField
                 value={customName}
                 onChange={handleNameChange}
-<<<<<<< HEAD
-                InputProps={{
-                  endAdornment: (
-                    <IconButton onClick={toggleEditing} edge="end">
-                      <CheckIcon />
-=======
                 onKeyDown={(e) => e.key === "Enter" && handleNameSubmit()}
                 autoFocus
                 variant="standard"
@@ -252,24 +191,11 @@
                   endAdornment: (
                     <IconButton onClick={handleNameSubmit}>
                       <DoneIcon />
->>>>>>> e50a11df
                     </IconButton>
                   ),
                 }}
               />
             ) : (
-<<<<<<< HEAD
-              <>
-                {customName}
-                <IconButton onClick={toggleEditing} sx={{ ml: 1 }}>
-                  <EditIcon />
-                </IconButton>
-              </>
-            )}
-          </Typography>
-          <Typography
-            sx={{ fontFamily: "Roboto Serif", textAlign: "center", pb: 6 }} // when the avatars are visible, should be pb: 3
-=======
               <Box
                 sx={{
                   display: "inline-flex",
@@ -305,64 +231,12 @@
           </Typography>
           <Typography
             sx={{ fontFamily: "Roboto Serif", textAlign: "center", pb: 4 }}
->>>>>>> e50a11df
           >
             {progressQuery.data && progressQuery.data.n_records} records in
             total
           </Typography>
         </Box>
 
-<<<<<<< HEAD
-        <Box
-          sx={{
-            display: "flex",
-            alignItems: "center",
-            justifyContent: "center",
-            pb: 3,
-          }}
-        >
-          {/* <AvatarGroup max={20}>
-            {users.map((user, index) => (
-              <Tooltip key={index} title={user.name} arrow>
-                <Avatar alt={user.name} src={user.avatar} />
-              </Tooltip>
-            ))}
-          </AvatarGroup>
-          <Avatar
-            sx={{
-              bgcolor: "grey.400",
-              width: 40,
-              height: 40,
-              cursor: "pointer",
-            }}
-            onClick={handleAddUser}
-          >
-            <AddIcon />
-          </Avatar> */}
-        </Box>
-        <Grid container columns={{ xs: 1, md: 2 }}>
-          <Grid size={1}>
-            <Tabs
-              value={activeHistoryTab}
-              onChange={(event, newValue) => setActiveHistoryTab(newValue)}
-              scrollButtons="auto"
-              variant="scrollable"
-            >
-              <Tab label="Progress" />
-            </Tabs>
-            <ReviewProgress project_id={project_id} />
-          </Grid>
-          <Grid size={1}>
-            <Tabs
-              value={activeStoppingTab}
-              onChange={(event, newValue) => setActiveStoppingTab(newValue)}
-            >
-              <Tab label="Stopping" />
-            </Tabs>
-            {activeStoppingTab === 0 && (
-              <StoppingSuggestion project_id={project_id} />
-            )}
-=======
         <Grid container spacing={3} columns={{ xs: 1, md: 2 }}>
           <Grid size={1}>
             <Divider sx={{ pb: 2 }}>
@@ -379,7 +253,6 @@
               </Typography>
             </Divider>
             <StoppingSuggestion project_id={project_id} />
->>>>>>> e50a11df
           </Grid>
         </Grid>
 
@@ -429,41 +302,8 @@
             onChange={(event, newValue) => setActiveInsightsTab(newValue)}
           >
             <Tab label="Words of Importance" />
-<<<<<<< HEAD
-            {/* <Tab label="Feature Importance" />
-            <Tab label="Doc2Vec" />
-            <Tab label="BERT" />
-            <Tab label="Random Forest" /> */}
           </Tabs>
           {activeInsightsTab === 0 && <WordCounts project_id={project_id} />}
-          {/* {activeInsightsTab === 1 && (
-            <FeatureImportanceOneWord
-              genericDataQuery={genericDataQuery}
-              progressQuery={progressQuery}
-            />
-          )}
-          {activeInsightsTab === 2 && (
-            <Doc2VecVisualization
-              genericDataQuery={genericDataQuery}
-              progressQuery={progressQuery}
-            />
-          )}
-          {activeInsightsTab === 3 && (
-            <NeuralNetworkVisualization
-              genericDataQuery={genericDataQuery}
-              progressQuery={progressQuery}
-            />
-          )}
-          {activeInsightsTab === 4 && (
-            <RandomForestVisualization
-              genericDataQuery={genericDataQuery}
-              progressQuery={progressQuery}
-            />
-          )} */}
-=======
-          </Tabs>
-          {activeInsightsTab === 0 && <WordCounts project_id={project_id} />}
->>>>>>> e50a11df
         </Grid>
       </Stack>
       <SpeedDial
