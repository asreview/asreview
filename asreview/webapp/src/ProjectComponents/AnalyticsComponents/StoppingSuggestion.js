import React from "react";
import EditIcon from "@mui/icons-material/Edit";
import ArticleIcon from "@mui/icons-material/Article";
import DoneRoundedIcon from "@mui/icons-material/DoneRounded";
import SettingsIcon from "@mui/icons-material/Settings";
<<<<<<< HEAD
=======
import LightbulbOutlinedIcon from "@mui/icons-material/LightbulbOutlined";
>>>>>>> e50a11df
import {
  Box,
  Button,
  Card,
  CardContent,
  Grid2 as Grid,
  IconButton,
  Paper,
  Popover,
  Skeleton,
  Stack,
  TextField,
  Typography,
  LinearProgress,
  Dialog,
<<<<<<< HEAD
  DialogTitle,
  DialogContent,
  DialogActions,
=======
  Divider,
>>>>>>> e50a11df
} from "@mui/material";
import { useTheme } from "@mui/material/styles";
import { ProjectAPI } from "api";
import { useMutation, useQuery, useQueryClient } from "react-query";
<<<<<<< HEAD
import QuizOutlined from "@mui/icons-material/QuizOutlined";
=======
import { useNavigate } from "react-router-dom";
import { projectStatuses } from "globals.js";
>>>>>>> e50a11df

const StoppingSuggestion = ({ project_id }) => {
  const theme = useTheme();
  const queryClient = useQueryClient();
  const navigate = useNavigate();
  const [stoppingRuleThreshold, setStoppingRuleThreshold] =
    React.useState(null);
  const [isThresholdSet, setIsThresholdSet] = React.useState(null);
  const [anchorElEdit, setAnchorElEdit] = React.useState(null);
  const [anchorElInfo, setAnchorElInfo] = React.useState(null);
  const [openCompletionPopup, setOpenCompletionPopup] = React.useState(false);
<<<<<<< HEAD

=======
>>>>>>> e50a11df
  const [progress, setProgress] = React.useState(0);

  const { data, isLoading } = useQuery(
    ["fetchStopping", { project_id: project_id }],
    ProjectAPI.fetchStopping,
    {
      refetchOnWindowFocus: false,
      onSuccess: (data) => {
<<<<<<< HEAD
        setStoppingRuleThreshold(data[0]?.params.threshold);

        if (data[0]?.value >= data[0]?.params?.threshold) {
          setOpenCompletionPopup(true);
=======
        const hasThreshold = Boolean(data[0]?.params?.threshold);
        setIsThresholdSet(hasThreshold);

        if (hasThreshold) {
          setStoppingRuleThreshold(data[0].params.threshold);
          if (data[0]?.value >= data[0]?.params?.threshold) {
            setOpenCompletionPopup(true);
          }
>>>>>>> e50a11df
        }
      },
    },
  );

  const { mutate: updateStoppingRule } = useMutation(
    ProjectAPI.mutateStopping,
    {
      onSuccess: (data) => {
        queryClient.invalidateQueries([
          "fetchStopping",
          { project_id: project_id },
        ]);
        setIsThresholdSet(true);
        handleCloseEdit();
      },
    },
  );

  React.useEffect(() => {
    if (data && data[0]?.value && data[0]?.params?.threshold) {
      const targetValue = (data[0].value / data[0].params.threshold) * 100;
      setProgress(0);

      const duration = 300;
      const intervalTime = 10;
      const increment = targetValue / (duration / intervalTime);
      let currentProgress = 0;

      const timer = setInterval(() => {
        currentProgress += increment;
        if (currentProgress >= targetValue) {
          currentProgress = targetValue;
          clearInterval(timer);
        }
        setProgress(currentProgress);
      }, intervalTime);

      return () => clearInterval(timer);
    }
  }, [data]);

  const handleCloseEdit = () => setAnchorElEdit(null);

  const openEdit = Boolean(anchorElEdit);

  const legendData = [
    {
      label: "Threshold",
      value: data?.[0]?.params?.threshold || 0,
      color: theme.palette.grey[400],
      type: "stopping",
    },
    {
      label: "Current",
      value: data?.[0]?.value || 0,
      color: theme.palette.primary.main,
    },
  ];

<<<<<<< HEAD
  // Dummy handlers - we can implement actual functionality as needed
  const handleFinishProject = () => {
    console.log("Finish Project clicked");
    setOpenCompletionPopup(false);
  };

  const handleSelectDifferentModel = () => {
    console.log("Select Different Model clicked");
    setOpenCompletionPopup(false);
  };

  const handleRemindLater = () => {
    console.log("Remind Me Again 20 Papers Later clicked");
    setOpenCompletionPopup(false);
  };

  return (
    <Card
      sx={{
        position: "relative",
        bgcolor: "transparent",
      }}
    >
      <CardContent>
        <Popover
          id="info-popover"
          open={Boolean(anchorElInfo)}
          anchorEl={anchorElInfo}
          onClose={() => setAnchorElInfo(null)}
        >
          <Box>
            <Typography variant="body1">
              <strong>Stopping Suggestion</strong>
            </Typography>
            <Typography variant="body2" mt={1}>
              This feature helps you decide when to stop screening additional
              records. The more irrelevant records you label without
              encountering any relevant ones, the higher the likelihood that the
              remaining records are also irrelevant.
            </Typography>
            <Typography variant="body2" mt={1}>
              You can manually edit and optimize the threshold for your project.
            </Typography>
            <Box mt={2}>
              <Link
                href="https://github.com/asreview/asreview/discussions/557"
                target="_blank"
                rel="noopener noreferrer"
                color="primary"
              >
                Learn more
              </Link>
            </Box>
          </Box>
        </Popover>
        <Grid container spacing={2} columns={2}>
          <Grid size={1}>
            {isLoading ? (
=======
  const { mutate } = useMutation(ProjectAPI.mutateReviewStatus, {
    onSuccess: (data) => {
      queryClient.invalidateQueries(["fetchProjectStatus", { project_id }]);
      queryClient.invalidateQueries(["fetchProjectInfo", { project_id }]);
    },
  });

  const handleFinishProject = () => {
    mutate({
      project_id: project_id,
      status: projectStatuses.FINISHED,
    });
    setOpenCompletionPopup(false);
  };

  const handleSelectDifferentModel = () => {
    mutate({
      project_id: project_id,
      status: projectStatuses.REVIEW,
    });
    navigate(`/reviews/${project_id}/settings`);
    setOpenCompletionPopup(false);
  };

  const handleRemindLater = () => {
    mutate({
      project_id: project_id,
      status: projectStatuses.REVIEW,
    });
    updateStoppingRule({
      project_id: project_id,
      id: "n_since_last_included",
      threshold: stoppingRuleThreshold + 20,
    });
    setOpenCompletionPopup(false);
  };

  const handleHelpPopoverOpen = (event) => {
    setAnchorElInfo(event.currentTarget);
  };

  const handleHelpPopoverClose = () => {
    setAnchorElInfo(null);
  };

  const StaticProgressBar = ({ value }) => {
    return (
      <Box
        sx={{ position: "relative", width: 60, transform: "rotate(270deg)" }}
      >
        <LinearProgress
          variant="determinate"
          value={value}
          sx={{
            height: 60,
            minWidth: 60,
            borderRadius: 50,
            backgroundColor: theme.palette.grey[400],
            "& .MuiLinearProgress-bar": {
              backgroundColor: theme.palette.primary.main,
              borderRadius: 50,
            },
          }}
        />
        {value === 100 && (
          <IconButton
            sx={{
              position: "absolute",
              top: "50%",
              left: "50%",
              transform: "translate(-50%, -50%) rotate(90deg)",
              color: theme.palette.grey[400],
            }}
          >
            <DoneRoundedIcon sx={{ fontSize: 30 }} />
          </IconButton>
        )}
      </Box>
    );
  };

  return (
    <Card sx={{ position: "relative", bgcolor: "transparent" }}>
      <CardContent sx={{ mt: 4 }}>
        <Box sx={{ position: "absolute", top: 8, right: 8 }}>
          <IconButton size="small" onClick={handleHelpPopoverOpen}>
            <LightbulbOutlinedIcon fontSize="small" />
          </IconButton>
        </Box>

        {isLoading || isThresholdSet === null ? (
          <Grid container spacing={2} columns={2}>
            <Grid size={1}>
>>>>>>> e50a11df
              <Stack spacing={2} pt={4}>
                <Skeleton
                  variant="rectangular"
                  height={30}
                  sx={{ borderRadius: 3 }}
                />
                <Skeleton
                  variant="rectangular"
                  height={30}
                  sx={{ borderRadius: 3 }}
                />
              </Stack>
<<<<<<< HEAD
            ) : (
=======
            </Grid>
            <Grid
              size={1}
              display="flex"
              justifyContent="center"
              alignItems="center"
            >
              <Box
                width={160}
                height={160}
                display="flex"
                alignItems="center"
                justifyContent="center"
              >
                <Skeleton
                  variant="circular"
                  width={160}
                  height={160}
                  sx={{ borderRadius: "50%" }}
                />
              </Box>
            </Grid>
          </Grid>
        ) : !isThresholdSet ? (
          <Grid container spacing={2} columns={2}>
            <Grid
              size={1}
              display="flex"
              flexDirection="column"
              alignItems="center"
              justifyContent="center"
              sx={{ textAlign: "center" }}
            >
              <Typography variant="body2" sx={{ mb: 1 }}>
                Choose the number of {""}{" "}
                <strong>
                  {" "}
                  consecutive irrelevant records you want to label
                </strong>{" "}
                {""}
                before deciding to stop screening.
              </Typography>
              <Button
                variant="contained"
                size="small"
                onClick={(event) => {
                  setAnchorElEdit(event.currentTarget);
                }}
                startIcon={<EditIcon />}
              >
                Set Threshold
              </Button>
            </Grid>
            <Grid
              size={1}
              display="flex"
              justifyContent="center"
              alignItems="center"
            >
              <Box
                sx={{
                  width: 160,
                  height: 160,
                  borderRadius: "50%",
                  backgroundColor: theme.palette.grey[400],
                }}
              />
            </Grid>
          </Grid>
        ) : (
          <Grid container spacing={2} columns={2}>
            <Grid size={1}>
>>>>>>> e50a11df
              <Stack mt={3} spacing={2}>
                {legendData.map((item, index) => (
                  <Paper
                    key={index}
                    sx={{
                      p: 1.5,
                      display: "flex",
                      alignItems: "center",
                      width: "100%",
                      backgroundColor: "transparent",
                    }}
                  >
                    {item.type !== "stopping" && (
                      <Box
                        sx={{
                          width: 16,
                          height: 16,
                          bgcolor: item.color,
                          borderRadius: "50%",
                          mr: 2,
                        }}
                      />
                    )}
                    {item.type === "stopping" && (
                      <IconButton
                        size="small"
                        onClick={(event) => {
                          setAnchorElEdit(event.currentTarget);
                        }}
                        color="primary"
                        sx={{ p: 0, mr: 1 }}
                      >
                        <EditIcon fontSize="small" />
                      </IconButton>
                    )}
                    <Typography
                      variant="body2"
                      color="text.secondary"
                      sx={{ flexGrow: 1 }}
                    >
                      {item.label}
                    </Typography>
                    <Typography
                      variant="body2"
                      color="text.primary"
                      fontWeight="bold"
                    >
                      {item.value}
                    </Typography>
                  </Paper>
                ))}
              </Stack>
<<<<<<< HEAD
            )}
          </Grid>
          <Grid
            size={1}
            display="flex"
            justifyContent="center"
            alignItems="center"
          >
            {isLoading ? (
              <Box
                width={160}
                height={160}
                display="flex"
                alignItems="center"
                justifyContent="center"
              >
                <Skeleton
                  variant="circular"
                  width={160}
                  height={160}
                  sx={{ borderRadius: "50%" }}
                />
              </Box>
            ) : (
              <Box width={160} sx={{ transform: "rotate(270deg)" }}>
=======
            </Grid>
            <Grid
              size={1}
              display="flex"
              justifyContent="center"
              alignItems="center"
            >
              <Box
                width={160}
                sx={{
                  transform: "rotate(270deg)",
                  position: "relative",
                  cursor: progress >= 100 ? "pointer" : "default",
                }}
                onClick={() => progress >= 100 && setOpenCompletionPopup(true)}
              >
>>>>>>> e50a11df
                <LinearProgress
                  variant="determinate"
                  value={progress}
                  sx={{
                    height: 160,
                    minWidth: 160,
                    borderRadius: 50,
                    backgroundColor: theme.palette.grey[400],
                    transition: "value 1s linear",
                    "& .MuiLinearProgress-bar": {
                      backgroundColor: theme.palette.primary.main,
                      borderRadius: 50,
                    },
                  }}
                />
                {progress >= 100 && (
<<<<<<< HEAD
                  <IconButton
=======
                  <Box
>>>>>>> e50a11df
                    sx={{
                      position: "absolute",
                      top: "50%",
                      left: "50%",
                      transform: "translate(-50%, -50%) rotate(90deg)",
                      color: theme.palette.grey[400],
<<<<<<< HEAD
                    }}
                    onClick={() => setOpenCompletionPopup(true)}
                  >
                    <DoneRoundedIcon
                      sx={{
                        fontSize: 50,
                      }}
                    />
                  </IconButton>
                )}
              </Box>
            )}
          </Grid>
        </Grid>
      </CardContent>
      <Popover
        id="threshold-popover"
        open={openEdit}
        anchorEl={anchorElEdit}
        onClose={handleCloseEdit}
        anchorOrigin={{
          vertical: "bottom",
          horizontal: "left",
        }}
      >
        <Box p={3}>
          <Typography variant="h6" gutterBottom>
            Edit Threshold
          </Typography>
          <TextField
            type="number"
            label="Threshold"
            value={stoppingRuleThreshold}
            onChange={(e) => {
              setStoppingRuleThreshold(e.target.value);
            }}
            fullWidth
          />
          <Button
            variant="contained"
            onClick={() =>
=======
                      display: "flex",
                      alignItems: "center",
                      justifyContent: "center",
                    }}
                  >
                    <DoneRoundedIcon sx={{ fontSize: 50 }} />
                  </Box>
                )}
              </Box>
            </Grid>
          </Grid>
        )}
      </CardContent>
      <Popover
        open={Boolean(anchorElInfo)}
        anchorEl={anchorElInfo}
        onClose={handleHelpPopoverClose}
        PaperProps={{
          sx: {
            borderRadius: 2,
            maxWidth: 320,
          },
        }}
      >
        <Box sx={{ p: 2.5 }}>
          <Stack spacing={2.5}>
            <Box>
              <Typography variant="subtitle1" fontWeight="bold" sx={{ mb: 1 }}>
                Stopping Suggestion
              </Typography>
              <Typography variant="body2">
                This visualization shows how far you are from the end. It allows
                you to set a stopping threshold, which is the number of
                consecutive irrelevant records you label before deciding to stop
                screening. The more irrelevant records you label without finding
                relevant ones, the higher the chance that remaining records are
                also irrelevant.
              </Typography>
            </Box>
            <Divider />
            <Box>
              <Typography variant="subtitle1" fontWeight="bold" sx={{ mb: 1 }}>
                Threshold Editing
              </Typography>
              <Stack direction="row" spacing={1} alignItems="center">
                <EditIcon fontSize="small" />
                <Typography variant="body2">
                  You can manually edit and optimize the threshold for your
                  project to determine when this suggestion appears.
                </Typography>
              </Stack>
            </Box>
            <Divider />
            <Box>
              <Typography variant="subtitle1" fontWeight="bold" sx={{ mb: 1 }}>
                Example Visualization
              </Typography>
              <Typography
                variant="subtitle1"
                fontWeight="bold"
                sx={{ mb: 1 }}
              ></Typography>

              <Stack spacing={1} direction="row" alignItems="center">
                <Box display="flex" flexDirection="column" alignItems="center">
                  <StaticProgressBar value={0} />
                </Box>
                <Box display="flex" flexDirection="column" alignItems="center">
                  <StaticProgressBar value={30} />
                </Box>
                <Box display="flex" flexDirection="column" alignItems="center">
                  <StaticProgressBar value={70} />
                </Box>
                <Box display="flex" flexDirection="column" alignItems="center">
                  <StaticProgressBar value={100} />
                </Box>
              </Stack>
            </Box>
            <Box>
              <Button
                href="https://asreview.readthedocs.io/en/latest/progress.html#analytics"
                target="_blank"
                rel="noopener noreferrer"
                variant="text"
                size="small"
                sx={{ textTransform: "none", p: 0 }}
              >
                Learn more →
              </Button>
            </Box>
          </Stack>
        </Box>
      </Popover>
      <Popover
        id="threshold-popover"
        open={openEdit}
        anchorEl={anchorElEdit}
        onClose={handleCloseEdit}
        anchorOrigin={{
          vertical: "bottom",
          horizontal: "left",
        }}
        PaperProps={{
          sx: {
            borderRadius: 2,
            p: 2.5,
          },
        }}
      >
        <Typography variant="h6" gutterBottom>
          Edit Threshold
        </Typography>
        <TextField
          type="number"
          label="Threshold"
          value={stoppingRuleThreshold}
          onChange={(e) => {
            setStoppingRuleThreshold(e.target.value);
          }}
          fullWidth
          sx={{ mb: 2 }}
        />
        <Button
          variant="contained"
          onClick={() => {
            if (stoppingRuleThreshold) {
>>>>>>> e50a11df
              updateStoppingRule({
                project_id: project_id,
                id: "n_since_last_included",
                threshold: stoppingRuleThreshold,
<<<<<<< HEAD
              })
            }
            fullWidth
          >
            Save
          </Button>
        </Box>
=======
              });
            }
          }}
          fullWidth
        >
          Save
        </Button>
>>>>>>> e50a11df
      </Popover>
      <Dialog
        open={openCompletionPopup}
        onClose={() => setOpenCompletionPopup(false)}
        fullWidth
        maxWidth="sm"
      >
<<<<<<< HEAD
        <DialogTitle sx={{ textAlign: "center", pt: 6, pb: 6 }}>
          <Typography color="primary" variant="h6">
            Stopping Suggestion reached! What's next?
          </Typography>
        </DialogTitle>
        <DialogContent>
          <Stack spacing={5}>
            <Button
              startIcon={<DoneRoundedIcon />}
              onClick={handleFinishProject}
              sx={{ justifyContent: "flex-start" }}
            >
              Mark the Project as Finished
            </Button>

            <Button
              startIcon={<SettingsIcon />}
              onClick={handleSelectDifferentModel}
              sx={{ justifyContent: "flex-start" }}
            >
              Continue with a Different Model
            </Button>

            <Button
              startIcon={<ArticleIcon />}
              onClick={handleRemindLater}
              sx={{ justifyContent: "flex-start" }}
            >
              Remind Me Again 20 Records Later
            </Button>

            <Button
              startIcon={<QuizOutlined />}
              href="https://github.com/asreview/asreview/discussions/557"
              target="_blank"
              rel="noopener noreferrer"
              sx={{ justifyContent: "flex-start" }}
            >
              What is stopping?
            </Button>
          </Stack>
        </DialogContent>
        <DialogActions sx={{ px: 3, pb: 3 }}>
          <Button
            onClick={() => setOpenCompletionPopup(false)}
            variant="outlined"
          >
            Close
          </Button>
        </DialogActions>
=======
        <Box sx={{ p: 2.5 }}>
          <Stack spacing={2.5}>
            <Box>
              <Typography variant="subtitle1" fontWeight="bold" sx={{ mb: 1 }}>
                Stopping Suggestion Reached
              </Typography>
              <Typography variant="body2">
                You've reached your stopping threshold for this project. This
                indicates that all relevant records have likely been found. How
                do you want to proceed?
              </Typography>
            </Box>

            <Divider />

            <Box>
              <Typography variant="subtitle1" fontWeight="bold" sx={{ mb: 1 }}>
                Available Actions
              </Typography>
              <Stack spacing={2}>
                <Button
                  onClick={handleFinishProject}
                  sx={{
                    justifyContent: "flex-start",
                    textAlign: "left",
                    p: 1,
                    textTransform: "none",
                  }}
                >
                  <Stack
                    direction="row"
                    spacing={1}
                    alignItems="flex-start"
                    width="100%"
                  >
                    <DoneRoundedIcon fontSize="small" color="primary" />
                    <Box>
                      <Typography variant="body2" fontWeight="medium">
                        Mark Project as Finished
                      </Typography>
                      <Typography variant="body2" color="text.secondary">
                        Complete your review and export your results
                      </Typography>
                    </Box>
                  </Stack>
                </Button>

                <Button
                  onClick={handleSelectDifferentModel}
                  sx={{
                    justifyContent: "flex-start",
                    textAlign: "left",
                    p: 1,
                    textTransform: "none",
                  }}
                >
                  <Stack
                    direction="row"
                    spacing={1}
                    alignItems="flex-start"
                    width="100%"
                  >
                    <SettingsIcon fontSize="small" color="primary" />
                    <Box>
                      <Typography variant="body2" fontWeight="medium">
                        Continue with Different Model
                      </Typography>
                      <Typography variant="body2" color="text.secondary">
                        Switch to an alternative model for further screening
                      </Typography>
                    </Box>
                  </Stack>
                </Button>

                <Button
                  onClick={handleRemindLater}
                  sx={{
                    justifyContent: "flex-start",
                    textAlign: "left",
                    p: 1,
                    textTransform: "none",
                  }}
                >
                  <Stack
                    direction="row"
                    spacing={1}
                    alignItems="flex-start"
                    width="100%"
                  >
                    <ArticleIcon fontSize="small" color="primary" />
                    <Box>
                      <Typography variant="body2" fontWeight="medium">
                        Review 20 More Records
                      </Typography>
                      <Typography variant="body2" color="text.secondary">
                        Continue screening with an increased threshold
                      </Typography>
                    </Box>
                  </Stack>
                </Button>
              </Stack>
            </Box>

            <Divider />

            <Box>
              <Button
                href="https://github.com/asreview/asreview/discussions/557"
                target="_blank"
                rel="noopener noreferrer"
                sx={{ textTransform: "none", p: 0 }}
              >
                Learn more about stopping →
              </Button>
            </Box>

            <Box sx={{ display: "flex", justifyContent: "flex-end" }}>
              <Button
                onClick={() => setOpenCompletionPopup(false)}
                variant="contained"
                sx={{ textTransform: "none" }}
              >
                Close
              </Button>
            </Box>
          </Stack>
        </Box>
>>>>>>> e50a11df
      </Dialog>
    </Card>
  );
};

export default StoppingSuggestion;<|MERGE_RESOLUTION|>--- conflicted
+++ resolved
@@ -3,10 +3,7 @@
 import ArticleIcon from "@mui/icons-material/Article";
 import DoneRoundedIcon from "@mui/icons-material/DoneRounded";
 import SettingsIcon from "@mui/icons-material/Settings";
-<<<<<<< HEAD
-=======
 import LightbulbOutlinedIcon from "@mui/icons-material/LightbulbOutlined";
->>>>>>> e50a11df
 import {
   Box,
   Button,
@@ -22,23 +19,13 @@
   Typography,
   LinearProgress,
   Dialog,
-<<<<<<< HEAD
-  DialogTitle,
-  DialogContent,
-  DialogActions,
-=======
   Divider,
->>>>>>> e50a11df
 } from "@mui/material";
 import { useTheme } from "@mui/material/styles";
 import { ProjectAPI } from "api";
 import { useMutation, useQuery, useQueryClient } from "react-query";
-<<<<<<< HEAD
-import QuizOutlined from "@mui/icons-material/QuizOutlined";
-=======
 import { useNavigate } from "react-router-dom";
 import { projectStatuses } from "globals.js";
->>>>>>> e50a11df
 
 const StoppingSuggestion = ({ project_id }) => {
   const theme = useTheme();
@@ -50,10 +37,6 @@
   const [anchorElEdit, setAnchorElEdit] = React.useState(null);
   const [anchorElInfo, setAnchorElInfo] = React.useState(null);
   const [openCompletionPopup, setOpenCompletionPopup] = React.useState(false);
-<<<<<<< HEAD
-
-=======
->>>>>>> e50a11df
   const [progress, setProgress] = React.useState(0);
 
   const { data, isLoading } = useQuery(
@@ -62,12 +45,6 @@
     {
       refetchOnWindowFocus: false,
       onSuccess: (data) => {
-<<<<<<< HEAD
-        setStoppingRuleThreshold(data[0]?.params.threshold);
-
-        if (data[0]?.value >= data[0]?.params?.threshold) {
-          setOpenCompletionPopup(true);
-=======
         const hasThreshold = Boolean(data[0]?.params?.threshold);
         setIsThresholdSet(hasThreshold);
 
@@ -76,7 +53,6 @@
           if (data[0]?.value >= data[0]?.params?.threshold) {
             setOpenCompletionPopup(true);
           }
->>>>>>> e50a11df
         }
       },
     },
@@ -137,66 +113,6 @@
     },
   ];
 
-<<<<<<< HEAD
-  // Dummy handlers - we can implement actual functionality as needed
-  const handleFinishProject = () => {
-    console.log("Finish Project clicked");
-    setOpenCompletionPopup(false);
-  };
-
-  const handleSelectDifferentModel = () => {
-    console.log("Select Different Model clicked");
-    setOpenCompletionPopup(false);
-  };
-
-  const handleRemindLater = () => {
-    console.log("Remind Me Again 20 Papers Later clicked");
-    setOpenCompletionPopup(false);
-  };
-
-  return (
-    <Card
-      sx={{
-        position: "relative",
-        bgcolor: "transparent",
-      }}
-    >
-      <CardContent>
-        <Popover
-          id="info-popover"
-          open={Boolean(anchorElInfo)}
-          anchorEl={anchorElInfo}
-          onClose={() => setAnchorElInfo(null)}
-        >
-          <Box>
-            <Typography variant="body1">
-              <strong>Stopping Suggestion</strong>
-            </Typography>
-            <Typography variant="body2" mt={1}>
-              This feature helps you decide when to stop screening additional
-              records. The more irrelevant records you label without
-              encountering any relevant ones, the higher the likelihood that the
-              remaining records are also irrelevant.
-            </Typography>
-            <Typography variant="body2" mt={1}>
-              You can manually edit and optimize the threshold for your project.
-            </Typography>
-            <Box mt={2}>
-              <Link
-                href="https://github.com/asreview/asreview/discussions/557"
-                target="_blank"
-                rel="noopener noreferrer"
-                color="primary"
-              >
-                Learn more
-              </Link>
-            </Box>
-          </Box>
-        </Popover>
-        <Grid container spacing={2} columns={2}>
-          <Grid size={1}>
-            {isLoading ? (
-=======
   const { mutate } = useMutation(ProjectAPI.mutateReviewStatus, {
     onSuccess: (data) => {
       queryClient.invalidateQueries(["fetchProjectStatus", { project_id }]);
@@ -290,7 +206,6 @@
         {isLoading || isThresholdSet === null ? (
           <Grid container spacing={2} columns={2}>
             <Grid size={1}>
->>>>>>> e50a11df
               <Stack spacing={2} pt={4}>
                 <Skeleton
                   variant="rectangular"
@@ -303,9 +218,6 @@
                   sx={{ borderRadius: 3 }}
                 />
               </Stack>
-<<<<<<< HEAD
-            ) : (
-=======
             </Grid>
             <Grid
               size={1}
@@ -378,7 +290,6 @@
         ) : (
           <Grid container spacing={2} columns={2}>
             <Grid size={1}>
->>>>>>> e50a11df
               <Stack mt={3} spacing={2}>
                 {legendData.map((item, index) => (
                   <Paper
@@ -431,33 +342,6 @@
                   </Paper>
                 ))}
               </Stack>
-<<<<<<< HEAD
-            )}
-          </Grid>
-          <Grid
-            size={1}
-            display="flex"
-            justifyContent="center"
-            alignItems="center"
-          >
-            {isLoading ? (
-              <Box
-                width={160}
-                height={160}
-                display="flex"
-                alignItems="center"
-                justifyContent="center"
-              >
-                <Skeleton
-                  variant="circular"
-                  width={160}
-                  height={160}
-                  sx={{ borderRadius: "50%" }}
-                />
-              </Box>
-            ) : (
-              <Box width={160} sx={{ transform: "rotate(270deg)" }}>
-=======
             </Grid>
             <Grid
               size={1}
@@ -474,7 +358,6 @@
                 }}
                 onClick={() => progress >= 100 && setOpenCompletionPopup(true)}
               >
->>>>>>> e50a11df
                 <LinearProgress
                   variant="determinate"
                   value={progress}
@@ -491,60 +374,13 @@
                   }}
                 />
                 {progress >= 100 && (
-<<<<<<< HEAD
-                  <IconButton
-=======
                   <Box
->>>>>>> e50a11df
                     sx={{
                       position: "absolute",
                       top: "50%",
                       left: "50%",
                       transform: "translate(-50%, -50%) rotate(90deg)",
                       color: theme.palette.grey[400],
-<<<<<<< HEAD
-                    }}
-                    onClick={() => setOpenCompletionPopup(true)}
-                  >
-                    <DoneRoundedIcon
-                      sx={{
-                        fontSize: 50,
-                      }}
-                    />
-                  </IconButton>
-                )}
-              </Box>
-            )}
-          </Grid>
-        </Grid>
-      </CardContent>
-      <Popover
-        id="threshold-popover"
-        open={openEdit}
-        anchorEl={anchorElEdit}
-        onClose={handleCloseEdit}
-        anchorOrigin={{
-          vertical: "bottom",
-          horizontal: "left",
-        }}
-      >
-        <Box p={3}>
-          <Typography variant="h6" gutterBottom>
-            Edit Threshold
-          </Typography>
-          <TextField
-            type="number"
-            label="Threshold"
-            value={stoppingRuleThreshold}
-            onChange={(e) => {
-              setStoppingRuleThreshold(e.target.value);
-            }}
-            fullWidth
-          />
-          <Button
-            variant="contained"
-            onClick={() =>
-=======
                       display: "flex",
                       alignItems: "center",
                       justifyContent: "center",
@@ -671,20 +507,10 @@
           variant="contained"
           onClick={() => {
             if (stoppingRuleThreshold) {
->>>>>>> e50a11df
               updateStoppingRule({
                 project_id: project_id,
                 id: "n_since_last_included",
                 threshold: stoppingRuleThreshold,
-<<<<<<< HEAD
-              })
-            }
-            fullWidth
-          >
-            Save
-          </Button>
-        </Box>
-=======
               });
             }
           }}
@@ -692,7 +518,6 @@
         >
           Save
         </Button>
->>>>>>> e50a11df
       </Popover>
       <Dialog
         open={openCompletionPopup}
@@ -700,58 +525,6 @@
         fullWidth
         maxWidth="sm"
       >
-<<<<<<< HEAD
-        <DialogTitle sx={{ textAlign: "center", pt: 6, pb: 6 }}>
-          <Typography color="primary" variant="h6">
-            Stopping Suggestion reached! What's next?
-          </Typography>
-        </DialogTitle>
-        <DialogContent>
-          <Stack spacing={5}>
-            <Button
-              startIcon={<DoneRoundedIcon />}
-              onClick={handleFinishProject}
-              sx={{ justifyContent: "flex-start" }}
-            >
-              Mark the Project as Finished
-            </Button>
-
-            <Button
-              startIcon={<SettingsIcon />}
-              onClick={handleSelectDifferentModel}
-              sx={{ justifyContent: "flex-start" }}
-            >
-              Continue with a Different Model
-            </Button>
-
-            <Button
-              startIcon={<ArticleIcon />}
-              onClick={handleRemindLater}
-              sx={{ justifyContent: "flex-start" }}
-            >
-              Remind Me Again 20 Records Later
-            </Button>
-
-            <Button
-              startIcon={<QuizOutlined />}
-              href="https://github.com/asreview/asreview/discussions/557"
-              target="_blank"
-              rel="noopener noreferrer"
-              sx={{ justifyContent: "flex-start" }}
-            >
-              What is stopping?
-            </Button>
-          </Stack>
-        </DialogContent>
-        <DialogActions sx={{ px: 3, pb: 3 }}>
-          <Button
-            onClick={() => setOpenCompletionPopup(false)}
-            variant="outlined"
-          >
-            Close
-          </Button>
-        </DialogActions>
-=======
         <Box sx={{ p: 2.5 }}>
           <Stack spacing={2.5}>
             <Box>
@@ -879,7 +652,6 @@
             </Box>
           </Stack>
         </Box>
->>>>>>> e50a11df
       </Dialog>
     </Card>
   );
