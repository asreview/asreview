import React from "react";
import EditIcon from "@mui/icons-material/Edit";
import ArticleIcon from "@mui/icons-material/Article";
import { DoneAll } from "@mui/icons-material";
import SettingsIcon from "@mui/icons-material/Settings";
import { StyledLightBulb } from "StyledComponents/StyledLightBulb";
import {
  Box,
  Button,
  Card,
  CardContent,
  Grid2 as Grid,
  IconButton,
  Paper,
  Popover,
  Skeleton,
  Stack,
  TextField,
  Typography,
  LinearProgress,
  Dialog,
  Divider,
  MenuItem,
  Select,
} from "@mui/material";
import { useTheme } from "@mui/material/styles";
import { ProjectAPI } from "api";
import { useMutation, useQuery, useQueryClient } from "react-query";
import { useNavigate } from "react-router-dom";
import { projectStatuses } from "globals.js";

const StoppingSuggestion = ({ project_id }) => {
  const theme = useTheme();
  const queryClient = useQueryClient();
  const navigate = useNavigate();
<<<<<<< HEAD

=======
>>>>>>> 3aab6a0e
  const [stoppingRuleThreshold, setStoppingRuleThreshold] =
    React.useState(null);
  const [customThreshold, setCustomThreshold] = React.useState("");
  const [isThresholdSet, setIsThresholdSet] = React.useState(null);
  const [anchorElEdit, setAnchorElEdit] = React.useState(null);
  const [anchorElInfo, setAnchorElInfo] = React.useState(null);
  const [openCompletionPopup, setOpenCompletionPopup] = React.useState(false);
  const [progress, setProgress] = React.useState(0);

  const { data: projectData } = useQuery(
    ["fetchData", { project_id }],
    ProjectAPI.fetchData,
    {
      refetchOnWindowFocus: false,
    },
  );

  const { data, isLoading } = useQuery(
    ["fetchStopping", { project_id: project_id }],
    ProjectAPI.fetchStopping,
    {
      refetchOnWindowFocus: false,
      onSuccess: (data) => {
<<<<<<< HEAD
        const hasThreshold = Boolean(data?.params?.n);
        setIsThresholdSet(hasThreshold);

        if (hasThreshold) {
          setStoppingRuleThreshold(data.params.n);
          if (data?.value >= data?.params?.n) {
=======
        const hasThreshold = Boolean(data[0]?.params?.threshold);
        setIsThresholdSet(hasThreshold);

        if (hasThreshold) {
          setStoppingRuleThreshold(data[0].params.threshold);
          if (data[0]?.value >= data[0]?.params?.threshold) {
>>>>>>> 3aab6a0e
            setOpenCompletionPopup(true);
          }
        }
      },
    },
  );

  const { mutate: updateStoppingRule } = useMutation(
    ProjectAPI.mutateStopping,
    {
      onSuccess: (data) => {
        queryClient.invalidateQueries([
          "fetchStopping",
          { project_id: project_id },
        ]);
        setIsThresholdSet(true);
        handleCloseEdit();
      },
    },
  );

  React.useEffect(() => {
    if (data && data?.value && data?.params?.n) {
      const targetValue = (data.value / data.params.n) * 100;
      setProgress(0);

      const duration = 300;
      const intervalTime = 10;
      const increment = targetValue / (duration / intervalTime);
      let currentProgress = 0;

      const timer = setInterval(() => {
        currentProgress += increment;
        if (currentProgress >= targetValue) {
          currentProgress = targetValue;
          clearInterval(timer);
        }
        setProgress(currentProgress);
      }, intervalTime);

      return () => clearInterval(timer);
    }
  }, [data]);

  const handleCloseEdit = () => setAnchorElEdit(null);

  const openEdit = Boolean(anchorElEdit);

  const legendData = [
    {
      label: "Threshold",
      value: data?.params?.n || 0,
      color: theme.palette.grey[400],
      type: "stopping",
    },
    {
      label: "Current",
      value: data?.value || 0,
      color: theme.palette.primary.main,
    },
  ];

  const { mutate } = useMutation(ProjectAPI.mutateReviewStatus, {
    onSuccess: (data) => {
      queryClient.invalidateQueries(["fetchProjectStatus", { project_id }]);
      queryClient.invalidateQueries(["fetchProjectInfo", { project_id }]);
    },
  });

  const handleFinishProject = () => {
    mutate({
      project_id: project_id,
      status: projectStatuses.FINISHED,
    });
    setOpenCompletionPopup(false);
  };

  const handleSelectDifferentModel = () => {
    mutate({
      project_id: project_id,
      status: projectStatuses.REVIEW,
    });
    navigate(`/reviews/${project_id}/settings`);
    setOpenCompletionPopup(false);
  };

  const handleRemindLater = () => {
    mutate({
      project_id: project_id,
      status: projectStatuses.REVIEW,
    });
    updateStoppingRule({
      project_id: project_id,
<<<<<<< HEAD
=======
      id: "n_since_last_included",
>>>>>>> 3aab6a0e
      threshold: stoppingRuleThreshold + 20,
    });
    setOpenCompletionPopup(false);
  };

  const handleHelpPopoverOpen = (event) => {
    setAnchorElInfo(event.currentTarget);
  };

  const handleHelpPopoverClose = () => {
    setAnchorElInfo(null);
  };

  const StaticProgressBar = ({ value }) => {
    return (
      <Box
        sx={{ position: "relative", width: 60, transform: "rotate(270deg)" }}
      >
        <LinearProgress
          variant="determinate"
          value={value}
          sx={{
            height: 60,
            minWidth: 60,
            borderRadius: 50,
            backgroundColor: theme.palette.grey[400],
            "& .MuiLinearProgress-bar": {
              backgroundColor: theme.palette.primary.main,
              borderRadius: 50,
            },
          }}
        />
        {value === 100 && (
          <IconButton
            sx={{
              position: "absolute",
              top: "50%",
              left: "50%",
              transform: "translate(-50%, -50%) rotate(90deg)",
              color: theme.palette.grey[400],
            }}
          >
<<<<<<< HEAD
            <DoneRoundedIcon sx={{ fontSize: 30 }} />
=======
            <DoneAll sx={{ fontSize: 30 }} />
>>>>>>> 3aab6a0e
          </IconButton>
        )}
      </Box>
    );
  };

  return (
    <Card sx={{ position: "relative", bgcolor: "transparent" }}>
      <CardContent sx={{ mt: 4 }}>
        <Box sx={{ position: "absolute", top: 8, right: 8 }}>
          <IconButton size="small" onClick={handleHelpPopoverOpen}>
            <StyledLightBulb fontSize="small" />
          </IconButton>
        </Box>

        {isLoading || isThresholdSet === null ? (
          <Grid container spacing={2} columns={2}>
            <Grid size={1}>
              <Stack spacing={2} pt={4}>
                <Skeleton
                  variant="rectangular"
                  height={30}
                  sx={{ borderRadius: 3 }}
                />
                <Skeleton
                  variant="rectangular"
                  height={30}
                  sx={{ borderRadius: 3 }}
                />
              </Stack>
            </Grid>
            <Grid
              size={1}
              display="flex"
              justifyContent="center"
              alignItems="center"
            >
              <Box
                width={160}
                height={160}
                display="flex"
                alignItems="center"
                justifyContent="center"
              >
                <Skeleton
                  variant="circular"
                  width={160}
                  height={160}
                  sx={{ borderRadius: "50%" }}
                />
              </Box>
            </Grid>
          </Grid>
        ) : !isThresholdSet ? (
          <Grid container spacing={2} columns={2}>
            <Grid
              size={1}
              display="flex"
              flexDirection="column"
              alignItems="center"
              justifyContent="center"
              sx={{ textAlign: "center" }}
            >
              <Typography variant="body2" sx={{ mb: 1 }}>
                Choose the number of{" "}
                <strong>
                  consecutive not relevant records you want to label
                </strong>{" "}
                before considering to stop screening.
              </Typography>
              <Button
                variant="contained"
                size="small"
                onClick={(event) => {
                  setAnchorElEdit(event.currentTarget);
                }}
                startIcon={<EditIcon />}
              >
                Set Threshold
              </Button>
            </Grid>
            <Grid
              size={1}
              display="flex"
              justifyContent="center"
              alignItems="center"
            >
              <Box
                sx={{
                  width: 160,
                  height: 160,
                  borderRadius: "50%",
                  backgroundColor: theme.palette.grey[400],
                }}
              />
            </Grid>
          </Grid>
        ) : (
          <Grid container spacing={2} columns={2}>
            <Grid size={1}>
              <Stack mt={3} spacing={2}>
                {legendData.map((item, index) => (
                  <Paper
                    key={index}
                    sx={{
                      p: 1.5,
                      display: "flex",
                      alignItems: "center",
                      width: "100%",
                      backgroundColor: "transparent",
                    }}
                  >
                    {item.type !== "stopping" && (
                      <Box
                        sx={{
                          width: 16,
                          height: 16,
                          bgcolor: item.color,
                          borderRadius: "50%",
                          mr: 2,
                        }}
                      />
                    )}
                    {item.type === "stopping" && (
                      <IconButton
                        size="small"
                        onClick={(event) => {
                          setAnchorElEdit(event.currentTarget);
                        }}
                        color="primary"
                        sx={{ p: 0, mr: 1 }}
                      >
                        <EditIcon fontSize="small" />
                      </IconButton>
                    )}
                    <Typography
                      variant="body2"
                      color="text.secondary"
                      sx={{ flexGrow: 1 }}
                    >
                      {item.label}
                    </Typography>
                    <Typography
                      variant="body2"
                      color="text.primary"
                      fontWeight="bold"
                    >
                      {item.value}
                    </Typography>
                  </Paper>
                ))}
              </Stack>
            </Grid>
            <Grid
              size={1}
              display="flex"
              justifyContent="center"
              alignItems="center"
            >
              <Box
                width={160}
                sx={{
                  transform: "rotate(270deg)",
                  position: "relative",
                  cursor: progress >= 100 ? "pointer" : "default",
                }}
                onClick={() => progress >= 100 && setOpenCompletionPopup(true)}
              >
                <LinearProgress
                  variant="determinate"
                  value={progress}
                  sx={{
                    height: 160,
                    minWidth: 160,
                    borderRadius: 50,
                    backgroundColor: theme.palette.grey[400],
                    transition: "value 1s linear",
                    "& .MuiLinearProgress-bar": {
                      backgroundColor: theme.palette.primary.main,
                      borderRadius: 50,
                    },
                  }}
                />
                {progress >= 100 && (
                  <Box
                    sx={{
                      position: "absolute",
                      top: "50%",
                      left: "50%",
                      transform: "translate(-50%, -50%) rotate(90deg)",
                      color: theme.palette.grey[400],
                      display: "flex",
                      alignItems: "center",
                      justifyContent: "center",
                    }}
                  >
<<<<<<< HEAD
                    <DoneRoundedIcon sx={{ fontSize: 50 }} />
=======
                    <DoneAll sx={{ fontSize: 50 }} />
>>>>>>> 3aab6a0e
                  </Box>
                )}
              </Box>
            </Grid>
          </Grid>
        )}
      </CardContent>
      <Popover
        open={Boolean(anchorElInfo)}
        anchorEl={anchorElInfo}
        onClose={handleHelpPopoverClose}
        PaperProps={{
          sx: {
            borderRadius: 2,
            maxWidth: 320,
          },
        }}
      >
        <Box sx={{ p: 2.5 }}>
          <Stack spacing={2.5}>
            <Box>
              <Typography variant="subtitle1" fontWeight="bold" sx={{ mb: 1 }}>
                Stopping Suggestion
              </Typography>
              <Typography variant="body2">
                This visualization shows how far you are from the end. It allows
                you to set a stopping threshold, which is the number of
                consecutive not relevant records you label before deciding to
                stop screening. The more not relevant records you label without
                finding relevant ones, the higher the chance that remaining
                records are also not relevant.
              </Typography>
            </Box>
            <Divider />
            <Box>
              <Typography variant="subtitle1" fontWeight="bold" sx={{ mb: 1 }}>
                Threshold Editing
              </Typography>
              <Stack direction="row" spacing={1} alignItems="center">
                <EditIcon fontSize="small" />
                <Typography variant="body2">
                  You can manually edit and optimize the threshold for your
                  project to determine when this suggestion appears.
                </Typography>
              </Stack>
            </Box>
            <Divider />
            <Box>
              <Typography variant="subtitle1" fontWeight="bold" sx={{ mb: 1 }}>
                Example Visualization
              </Typography>
              <Typography
                variant="subtitle1"
                fontWeight="bold"
                sx={{ mb: 1 }}
              ></Typography>

              <Stack spacing={1} direction="row" alignItems="center">
                <Box display="flex" flexDirection="column" alignItems="center">
                  <StaticProgressBar value={0} />
                </Box>
                <Box display="flex" flexDirection="column" alignItems="center">
                  <StaticProgressBar value={30} />
                </Box>
                <Box display="flex" flexDirection="column" alignItems="center">
                  <StaticProgressBar value={70} />
                </Box>
                <Box display="flex" flexDirection="column" alignItems="center">
                  <StaticProgressBar value={100} />
                </Box>
              </Stack>
            </Box>
            <Button
              href="https://asreview.readthedocs.io/en/latest/progress.html#analytics"
              target="_blank"
              rel="noopener noreferrer"
              variant="text"
              size="small"
              sx={{ textTransform: "none", p: 0 }}
            >
              Learn more →
            </Button>
          </Stack>
        </Box>
      </Popover>
      <Popover
        id="threshold-popover"
        open={openEdit}
        anchorEl={anchorElEdit}
        onClose={handleCloseEdit}
        anchorOrigin={{
          vertical: "bottom",
          horizontal: "left",
        }}
        PaperProps={{
          sx: {
            borderRadius: 2,
            maxWidth: 320,
          },
        }}
      >
        <Box sx={{ p: 2.5 }}>
          <Stack spacing={2.5}>
            <Box>
              <Typography variant="subtitle1" fontWeight="bold" sx={{ mb: 1 }}>
                Edit Threshold
              </Typography>
              <Typography variant="body2" color="text.secondary">
                Enter a custom value, or choose a dynamic or static threshold
                from the dropdown menu.
              </Typography>
            </Box>
            <Divider />
            <TextField
              type="number"
              label="Custom Value"
              placeholder="Enter custom threshold"
              value={customThreshold}
              onClick={() => {
                if (stoppingRuleThreshold !== null) {
                  setStoppingRuleThreshold(null);
                }
              }}
              onChange={(e) => {
                const value = parseInt(e.target.value, 10);
                if (!isNaN(value) && value >= 0) {
                  setCustomThreshold(value);
                  setStoppingRuleThreshold(null);
                } else if (e.target.value === "") {
                  setCustomThreshold("");
                }
              }}
              fullWidth
              size="small"
              sx={{ mt: 2 }}
            />
            <Select
              value={stoppingRuleThreshold || ""}
              onChange={(e) => {
                const selectedValue = e.target.value;
                setStoppingRuleThreshold(selectedValue);
                setCustomThreshold("");
              }}
              fullWidth
              displayEmpty
              sx={{
                ".MuiSelect-select": {
                  py: 1.25,
                  borderRadius: 1,
                },
                ".MuiMenuItem-root": {
                  fontSize: 14,
                  py: 1,
                },
                ".MuiMenuItem-root.Mui-selected": {
                  backgroundColor: (theme) => theme.palette.action.hover,
                },
              }}
              MenuProps={{
                PaperProps: {
                  sx: {
                    py: 0.5,
                  },
                },
              }}
            >
              <MenuItem value="" disabled>
                Select a Value
              </MenuItem>
              <MenuItem
                disabled
                sx={{
                  pointerEvents: "none",
                  fontSize: 12,
                  color: "text.secondary",
                  opacity: 0.8,
                }}
              >
                Dynamic Values
              </MenuItem>
              {[
                { percent: 5, value: Math.round(projectData?.n_rows * 0.05) },
                { percent: 10, value: Math.round(projectData?.n_rows * 0.1) },
                { percent: 15, value: Math.round(projectData?.n_rows * 0.15) },
              ].map((option) => (
                <MenuItem key={option.value} value={option.value}>
                  {`${option.value} (${option.percent}% of records)`}
                </MenuItem>
              ))}
              <MenuItem
                disabled
                sx={{
                  pointerEvents: "none",
                  fontSize: 12,
                  color: "text.secondary",
                  opacity: 0.8,
                  mt: 1,
                }}
              >
                Static Values
              </MenuItem>
              {[100, 150, 200, 250, 300].map((val) => (
                <MenuItem key={val} value={val}>
                  {val}
                </MenuItem>
              ))}
            </Select>
            <Divider />
            <Button
              variant="contained"
              onClick={() => {
                const finalThreshold = customThreshold || stoppingRuleThreshold;
                if (finalThreshold !== null && finalThreshold !== "") {
                  updateStoppingRule({
                    project_id: project_id,
<<<<<<< HEAD
                    n: finalThreshold,
=======
                    id: "n_since_last_included",
                    threshold: finalThreshold,
>>>>>>> 3aab6a0e
                  });
                }
              }}
              fullWidth
            >
              Save
            </Button>
            <Button
              href="https://asreview.readthedocs.io/en/latest/progress.html#analytics"
              target="_blank"
              rel="noopener noreferrer"
              variant="text"
              size="small"
              sx={{ textTransform: "none", p: 0 }}
            >
              Learn more →
            </Button>
          </Stack>
        </Box>
      </Popover>
      <Dialog
        open={openCompletionPopup}
        onClose={() => setOpenCompletionPopup(false)}
        fullWidth
        maxWidth="sm"
      >
        <Box sx={{ p: 2.5 }}>
          <Stack spacing={2.5}>
            <Box>
              <Typography
                fontWeight="bold"
                sx={{ fontFamily: "Roboto Serif", mt: 1, fontSize: 24 }}
                align="center"
              >
                Stopping suggestion reached,
              </Typography>
              <Typography
                fontWeight="bold"
                sx={{ fontFamily: "Roboto Serif", mb: 3, fontSize: 24 }}
                align="center"
              >
                how do you want to proceed?
              </Typography>
              <Typography variant="body2">
                You've reached your stopping threshold for this project. This
                indicates that all relevant records have likely been found. You
                can always return to this menu by clicking on the stopping
                circle.
              </Typography>
            </Box>

            <Divider />

            <Box>
              <Typography variant="subtitle1" fontWeight="bold" sx={{ mb: 1 }}>
                Available Actions
              </Typography>
              <Stack spacing={2}>
                <Button
                  onClick={handleFinishProject}
                  sx={{
                    justifyContent: "flex-start",
                    textAlign: "left",
                    p: 1,
                    textTransform: "none",
                  }}
                >
                  <Stack
                    direction="row"
                    spacing={1}
                    alignItems="flex-start"
                    width="100%"
                  >
<<<<<<< HEAD
                    <DoneRoundedIcon fontSize="small" color="primary" />
=======
                    <DoneAll fontSize="small" color="primary" />
>>>>>>> 3aab6a0e
                    <Box>
                      <Typography variant="body2" fontWeight="medium">
                        Mark Project as Finished
                      </Typography>
                      <Typography variant="body2" color="text.secondary">
                        Complete your review and export your results
                      </Typography>
                    </Box>
                  </Stack>
                </Button>

                <Button
                  onClick={handleSelectDifferentModel}
                  sx={{
                    justifyContent: "flex-start",
                    textAlign: "left",
                    p: 1,
                    textTransform: "none",
                  }}
                >
                  <Stack
                    direction="row"
                    spacing={1}
                    alignItems="flex-start"
                    width="100%"
                  >
                    <SettingsIcon fontSize="small" color="primary" />
                    <Box>
                      <Typography variant="body2" fontWeight="medium">
                        Continue with Different Model
                      </Typography>
                      <Typography variant="body2" color="text.secondary">
                        Switch to an alternative model for further screening
                      </Typography>
                    </Box>
                  </Stack>
                </Button>

                <Button
                  onClick={handleRemindLater}
                  sx={{
                    justifyContent: "flex-start",
                    textAlign: "left",
                    p: 1,
                    textTransform: "none",
                  }}
                >
                  <Stack
                    direction="row"
                    spacing={1}
                    alignItems="flex-start"
                    width="100%"
                  >
                    <ArticleIcon fontSize="small" color="primary" />
                    <Box>
                      <Typography variant="body2" fontWeight="medium">
                        Review 20 More Records
                      </Typography>
                      <Typography variant="body2" color="text.secondary">
                        Continue screening with an increased threshold
                      </Typography>
                    </Box>
                  </Stack>
                </Button>
              </Stack>
            </Box>
            <Divider />
            <Button
              href="https://github.com/asreview/asreview/discussions/557"
              target="_blank"
              rel="noopener noreferrer"
              sx={{ textTransform: "none", p: 0 }}
            >
              Learn more about stopping →
            </Button>

            <Box align="center" mt={2}>
              <Button
                onClick={() => setOpenCompletionPopup(false)}
                variant="contained"
                sx={{ textTransform: "none" }}
              >
                Close
              </Button>
            </Box>
          </Stack>
        </Box>
      </Dialog>
    </Card>
  );
};

export default StoppingSuggestion;<|MERGE_RESOLUTION|>--- conflicted
+++ resolved
@@ -33,10 +33,6 @@
   const theme = useTheme();
   const queryClient = useQueryClient();
   const navigate = useNavigate();
-<<<<<<< HEAD
-
-=======
->>>>>>> 3aab6a0e
   const [stoppingRuleThreshold, setStoppingRuleThreshold] =
     React.useState(null);
   const [customThreshold, setCustomThreshold] = React.useState("");
@@ -60,21 +56,12 @@
     {
       refetchOnWindowFocus: false,
       onSuccess: (data) => {
-<<<<<<< HEAD
         const hasThreshold = Boolean(data?.params?.n);
         setIsThresholdSet(hasThreshold);
 
         if (hasThreshold) {
           setStoppingRuleThreshold(data.params.n);
           if (data?.value >= data?.params?.n) {
-=======
-        const hasThreshold = Boolean(data[0]?.params?.threshold);
-        setIsThresholdSet(hasThreshold);
-
-        if (hasThreshold) {
-          setStoppingRuleThreshold(data[0].params.threshold);
-          if (data[0]?.value >= data[0]?.params?.threshold) {
->>>>>>> 3aab6a0e
             setOpenCompletionPopup(true);
           }
         }
@@ -168,10 +155,6 @@
     });
     updateStoppingRule({
       project_id: project_id,
-<<<<<<< HEAD
-=======
-      id: "n_since_last_included",
->>>>>>> 3aab6a0e
       threshold: stoppingRuleThreshold + 20,
     });
     setOpenCompletionPopup(false);
@@ -214,11 +197,7 @@
               color: theme.palette.grey[400],
             }}
           >
-<<<<<<< HEAD
-            <DoneRoundedIcon sx={{ fontSize: 30 }} />
-=======
             <DoneAll sx={{ fontSize: 30 }} />
->>>>>>> 3aab6a0e
           </IconButton>
         )}
       </Box>
@@ -415,11 +394,7 @@
                       justifyContent: "center",
                     }}
                   >
-<<<<<<< HEAD
-                    <DoneRoundedIcon sx={{ fontSize: 50 }} />
-=======
                     <DoneAll sx={{ fontSize: 50 }} />
->>>>>>> 3aab6a0e
                   </Box>
                 )}
               </Box>
@@ -635,12 +610,8 @@
                 if (finalThreshold !== null && finalThreshold !== "") {
                   updateStoppingRule({
                     project_id: project_id,
-<<<<<<< HEAD
-                    n: finalThreshold,
-=======
                     id: "n_since_last_included",
                     threshold: finalThreshold,
->>>>>>> 3aab6a0e
                   });
                 }
               }}
@@ -714,11 +685,7 @@
                     alignItems="flex-start"
                     width="100%"
                   >
-<<<<<<< HEAD
-                    <DoneRoundedIcon fontSize="small" color="primary" />
-=======
                     <DoneAll fontSize="small" color="primary" />
->>>>>>> 3aab6a0e
                     <Box>
                       <Typography variant="body2" fontWeight="medium">
                         Mark Project as Finished
