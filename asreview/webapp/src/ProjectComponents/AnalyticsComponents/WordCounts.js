import React from "react";
import { StyledLightBulb } from "StyledComponents/StyledLightBulb";
import {
  Box,
  Button,
  Card,
  CardContent,
  Divider,
  IconButton,
  Popover,
  Skeleton,
  Stack,
  Typography,
} from "@mui/material";
import { ProjectAPI } from "api";
import { useQuery } from "react-query";
import { useParams } from "react-router-dom";

const WordTag = ({ word, color = "primary.main" }) => (
  <Box
    sx={{
      border: 1,
      borderColor: "divider",
      borderRadius: 1.5,
      px: 1.5,
      py: 0.75,
      fontSize: "0.875rem",
      color: color,
      minWidth: 50,
      textAlign: "center",
    }}
  >
    {word}
  </Box>
);

const WordExample = () => {
  const words = {
    relevant: ["systematic", "review", "trial", "clinical", "therapy"],
    irrelevant: ["animal", "cell", "mice", "vitro", "molecular"],
  };

  return (
    <Stack spacing={2}>
      <Box>
        <Typography variant="subtitle2" color="text.secondary" sx={{ mb: 1 }}>
          In Relevant Records
        </Typography>
        <Stack direction="row" spacing={1} flexWrap="wrap" useFlexGap>
          {words.relevant.map((word) => (
<<<<<<< HEAD
            <WordTag key={word} word={word} color="grey.600" />
=======
            <WordTag key={word} word={word} color="primary.main" />
>>>>>>> 3aab6a0e
          ))}
        </Stack>
      </Box>
      <Box>
        <Typography variant="subtitle2" color="text.secondary" sx={{ mb: 1 }}>
          In Not Relevant Records
        </Typography>
        <Stack direction="row" spacing={1} flexWrap="wrap" useFlexGap>
          {words.irrelevant.map((word) => (
<<<<<<< HEAD
            <WordTag key={word} word={word} color="primary.main" />
=======
            <WordTag key={word} word={word} color="grey.600" />
>>>>>>> 3aab6a0e
          ))}
        </Stack>
      </Box>
    </Stack>
  );
};

const WordCounts = () => {
  const { project_id } = useParams();
  const [anchorElInfo, setAnchorElInfo] = React.useState(null);

  const { data, isLoading } = useQuery(
    ["fetchWordCounts", { project_id }],
    ProjectAPI.fetchWordCounts,
    {
      refetchOnWindowFocus: false,
    },
  );

  const topWords = {
    relevant: data?.relevant?.slice(0, 8) || [],
    irrelevant: data?.irrelevant?.slice(0, 8) || [],
  };

  return (
    <Card sx={{ bgcolor: "transparent" }}>
      <CardContent sx={{ mt: 4, position: "relative" }}>
        <Box sx={{ position: "absolute", top: -32, right: 8 }}>
          <IconButton
            size="small"
            onClick={(e) => setAnchorElInfo(e.currentTarget)}
          >
            <StyledLightBulb fontSize="small" />
          </IconButton>
        </Box>
        {isLoading ? (
          <Stack spacing={3}>
            {[...Array(2)].map((_, index) => (
              <Box key={index}>
                <Skeleton width={140} height={24} sx={{ mb: 1 }} />
                <Stack direction="row" spacing={1} flexWrap="wrap" useFlexGap>
                  {[...Array(6)].map((_, chipIndex) => (
                    <Skeleton
                      key={chipIndex}
                      variant="rounded"
                      width={70}
                      height={36}
                      sx={{ borderRadius: 1.5 }}
                    />
                  ))}
                </Stack>
              </Box>
            ))}
          </Stack>
        ) : (
          <Stack spacing={3}>
            <Box>
              <Typography
                variant="subtitle2"
                color="text.secondary"
                sx={{ mb: 1 }}
              >
                In Relevant Records
              </Typography>
              <Stack direction="row" spacing={1} flexWrap="wrap" useFlexGap>
<<<<<<< HEAD
                {data?.relevant ? (
                  data?.relevant
                    .slice(0, 12)
                    .map((word) => (
                      <WordTag key={word} word={word} color="grey.600" />
                    ))
=======
                {topWords.relevant.length > 0 ? (
                  topWords.relevant.map((word) => (
                    <WordTag key={word} word={word} color="primary.main" />
                  ))
>>>>>>> 3aab6a0e
                ) : (
                  <Typography variant="body2" color="text.secondary">
                    No words available yet
                  </Typography>
                )}
              </Stack>
            </Box>

            <Box>
              <Typography
                variant="subtitle2"
                color="text.secondary"
                sx={{ mb: 1 }}
              >
                In Not Relevant Records
              </Typography>
              <Stack direction="row" spacing={1} flexWrap="wrap" useFlexGap>
<<<<<<< HEAD
                {data?.irrelevant ? (
                  data?.irrelevant
                    .slice(0, 8)
                    .map((word) => (
                      <WordTag key={word} word={word} color="primary.main" />
                    ))
=======
                {topWords.irrelevant.length > 0 ? (
                  topWords.irrelevant.map((word) => (
                    <WordTag key={word} word={word} color="grey.600" />
                  ))
>>>>>>> 3aab6a0e
                ) : (
                  <Typography variant="body2" color="text.secondary">
                    No words available yet
                  </Typography>
                )}
              </Stack>
            </Box>
          </Stack>
        )}

        <Popover
          open={Boolean(anchorElInfo)}
          anchorEl={anchorElInfo}
          onClose={() => setAnchorElInfo(null)}
          anchorOrigin={{
            vertical: "bottom",
            horizontal: "right",
          }}
          transformOrigin={{
            vertical: "top",
            horizontal: "right",
          }}
          PaperProps={{
            sx: { borderRadius: 2, maxWidth: 320 },
          }}
        >
          <Box sx={{ p: 2.5 }}>
            <Stack spacing={2.5}>
              <Box>
                <Typography
                  variant="subtitle1"
                  fontWeight="bold"
                  sx={{ mb: 1 }}
                >
                  Common Words
                </Typography>
                <Typography variant="body2">
                  The are the frequently occurring words in your relevant and
                  not relevant records.
                </Typography>
              </Box>
              <Divider />
              <Box>
                <Typography
                  variant="subtitle1"
                  fontWeight="bold"
                  sx={{ mb: 1 }}
                >
                  Interpretation Guide
                </Typography>
                <Typography variant="body2">
                  Use these patterns to validate if the model is learning from
                  your decisions. {""}
                  <strong>However,</strong> {""} while they can indicate
                  relevant topics, remember that words may appear in both
                  categories and their meaning depends on the specific context
                  of your review.
                </Typography>
              </Box>
              <Divider />
              <Box>
                <Typography
                  variant="subtitle1"
                  fontWeight="bold"
                  sx={{ mb: 1 }}
                >
                  Example
                </Typography>
                <Typography variant="body2" sx={{ mb: 2 }}>
                  In a medical systematic review, you might see patterns like
                  this:
                </Typography>
                <WordExample />
              </Box>
              <Button
                href="https://asreview.readthedocs.io"
                target="_blank"
                rel="noopener noreferrer"
                variant="text"
                size="small"
                sx={{ textTransform: "none", p: 0 }}
              >
                Learn more →
              </Button>
            </Stack>
          </Box>
        </Popover>
      </CardContent>
    </Card>
  );
};

export default WordCounts;<|MERGE_RESOLUTION|>--- conflicted
+++ resolved
@@ -1,10 +1,19 @@
+import React from "react";
+import { StyledLightBulb } from "StyledComponents/StyledLightBulb";
 import React from "react";
 import { StyledLightBulb } from "StyledComponents/StyledLightBulb";
 import {
   Box,
   Button,
+  Box,
+  Button,
   Card,
   CardContent,
+  Divider,
+  IconButton,
+  Popover,
+  Skeleton,
+  Stack,
   Divider,
   IconButton,
   Popover,
@@ -48,11 +57,7 @@
         </Typography>
         <Stack direction="row" spacing={1} flexWrap="wrap" useFlexGap>
           {words.relevant.map((word) => (
-<<<<<<< HEAD
             <WordTag key={word} word={word} color="grey.600" />
-=======
-            <WordTag key={word} word={word} color="primary.main" />
->>>>>>> 3aab6a0e
           ))}
         </Stack>
       </Box>
@@ -62,11 +67,7 @@
         </Typography>
         <Stack direction="row" spacing={1} flexWrap="wrap" useFlexGap>
           {words.irrelevant.map((word) => (
-<<<<<<< HEAD
             <WordTag key={word} word={word} color="primary.main" />
-=======
-            <WordTag key={word} word={word} color="grey.600" />
->>>>>>> 3aab6a0e
           ))}
         </Stack>
       </Box>
@@ -132,19 +133,12 @@
                 In Relevant Records
               </Typography>
               <Stack direction="row" spacing={1} flexWrap="wrap" useFlexGap>
-<<<<<<< HEAD
                 {data?.relevant ? (
                   data?.relevant
                     .slice(0, 12)
                     .map((word) => (
                       <WordTag key={word} word={word} color="grey.600" />
                     ))
-=======
-                {topWords.relevant.length > 0 ? (
-                  topWords.relevant.map((word) => (
-                    <WordTag key={word} word={word} color="primary.main" />
-                  ))
->>>>>>> 3aab6a0e
                 ) : (
                   <Typography variant="body2" color="text.secondary">
                     No words available yet
@@ -162,19 +156,12 @@
                 In Not Relevant Records
               </Typography>
               <Stack direction="row" spacing={1} flexWrap="wrap" useFlexGap>
-<<<<<<< HEAD
                 {data?.irrelevant ? (
                   data?.irrelevant
                     .slice(0, 8)
                     .map((word) => (
                       <WordTag key={word} word={word} color="primary.main" />
                     ))
-=======
-                {topWords.irrelevant.length > 0 ? (
-                  topWords.irrelevant.map((word) => (
-                    <WordTag key={word} word={word} color="grey.600" />
-                  ))
->>>>>>> 3aab6a0e
                 ) : (
                   <Typography variant="body2" color="text.secondary">
                     No words available yet
