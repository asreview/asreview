import { HelpOutline } from "@mui/icons-material";
import GetAppIcon from "@mui/icons-material/GetApp";
import {
  Box,
  Card,
  CardContent,
  IconButton,
  MenuItem,
<<<<<<< HEAD
  Popover,
  Menu,
  Box,
} from "@mui/material";
import { useTheme } from "@mui/material/styles";
import GetAppIcon from "@mui/icons-material/GetApp";
import { HelpOutline } from "@mui/icons-material";
import { toPng, toJpeg, toSvg } from "html-to-image";

import { CardErrorHandler } from "Components";
=======
  Skeleton,
  Stack,
  Tooltip,
  Typography,
  tooltipClasses,
} from "@mui/material";
import { styled, useTheme } from "@mui/material/styles";
import { toJpeg, toPng, toSvg } from "html-to-image";
import React, { useCallback, useEffect, useRef, useState } from "react";
import Chart from "react-apexcharts";

import { CardErrorHandler } from "Components";

const PREFIX = "ProgressRecallChart";

const classes = {
  root: `${PREFIX}-root`,
  tooltipCardColor: `${PREFIX}-tooltip-card-color`,
  tooltipLabelContainer: `${PREFIX}-tooltip-label-container`,
  tooltipLabelMarkerASReviewColor: `${PREFIX}-tooltip-label-marker-asreview-color`,
  tooltipLabelMarkerRandomColor: `${PREFIX}-tooltip-label-marker-random-color`,
  tooltipLabelASReviewNumber: `${PREFIX}-tooltip-label-asreview-number`,
  tooltipLabelRandomNumber: `${PREFIX}-tooltip-label-random-number`,
  tooltipLabelTextSecondaryColor: `${PREFIX}-tooltip-label-text-secondary-color`,
  tooltipDividerColor: `${PREFIX}-tooltip-divider-color`,
};

const StyledCard = styled(Card)(({ theme }) => ({
  borderRadius: 16,
  maxWidth: 960,
  overflow: "visible",
  position: "relative",
  width: "100%",
  [`& .${classes.root}`]: {
    paddingTop: 24,
    paddingLeft: 32,
    paddingRight: 32,
  },
  [`& .${classes.tooltipCardColor}`]: {
    color: theme.palette.text.primary,
    background: theme.palette.background.paper,
  },
  [`& .${classes.tooltipLabelContainer}`]: {
    display: "flex",
    justifyContent: "space-between",
  },
  [`& .${classes.tooltipLabelMarkerASReviewColor}`]: {
    ...theme.applyStyles("light", {
      color: theme.palette.primary.light,
      background: theme.palette.primary.light,
    }),
    ...theme.applyStyles("dark", {
      color: theme.palette.primary.main,
      background: theme.palette.primary.main,
    }),
  },
  [`& .${classes.tooltipLabelMarkerRandomColor}`]: {
    color: theme.palette.info.main,
    background: theme.palette.info.main,
  },
  [`& .${classes.tooltipLabelASReviewNumber}`]: {
    marginLeft: 32,
    ...theme.applyStyles("dark", {
      color: theme.palette.primary.main,
    }),
  },
  [`& .${classes.tooltipLabelRandomNumber}`]: {
    marginLeft: 32,
    color: theme.palette.info.main,
  },
  [`& .${classes.tooltipLabelTextSecondaryColor}`]: {
    color: theme.palette.text.secondary,
  },
  [`& .${classes.tooltipDividerColor}`]: {
    borderColor: theme.palette.divider,
  },
}));

const StyledTooltip = styled(({ className, ...props }) => (
  <Tooltip {...props} classes={{ popper: className }} />
))(({ theme }) => ({
  [`& .${tooltipClasses.tooltip}`]: {
    backgroundColor: theme.palette.background.paper,
    color: theme.palette.text.primary,
    padding: 0,
    maxWidth: 410,
    fontSize: theme.typography.pxToRem(12),
  },
}));

const customTooltip = ({ series, seriesIndex, dataPointIndex, w }) => {
  let total = dataPointIndex + 1;
  return (
    `<div class="tooltip-card ProgressRecallChart-tooltip-card-color">` +
    `<div class="tooltip-card-content">` +
    '<h6 class="tooltip-title">' +
    total +
    ` reviewed records` +
    "</h6>" +
    '<div class="ProgressRecallChart-tooltip-label-container">' +
    "<div>" +
    "<div>" +
    `<span class="apexcharts-legend-marker tooltip-label-marker ProgressRecallChart-tooltip-label-marker-asreview-color">` +
    "</span>" +
    `<span class="apexcharts-legend-text tooltip-label-text">` +
    "Relevant by ASReview LAB" +
    "</span>" +
    "</div>" +
    `<p class="tooltip-label-text-secondary ProgressRecallChart-tooltip-label-text-secondary-color">` +
    "Relevant records that you labeled assisted by the active learning model" +
    "</p>" +
    "</div>" +
    `<h6 class="tooltip-label-number ProgressRecallChart-tooltip-label-asreview-number">` +
    series[0][dataPointIndex] +
    "</h6>" +
    "</div>" +
    `<hr class="tooltip-divider ProgressRecallChart-tooltip-divider-color">` +
    '<div class="ProgressRecallChart-tooltip-label-container">' +
    "<div>" +
    "<div>" +
    `<span class="apexcharts-legend-marker tooltip-label-marker ProgressRecallChart-tooltip-label-marker-random-color">` +
    "</span>" +
    `<span class="apexcharts-legend-text tooltip-label-text">` +
    "Random relevant" +
    "</span>" +
    "</div>" +
    `<p class="tooltip-label-text-secondary ProgressRecallChart-tooltip-label-text-secondary-color">` +
    "Relevant records that you might find if you manually reviewed all the records" +
    "</p>" +
    "</div>" +
    `<h6 class="tooltip-label-number ProgressRecallChart-tooltip-label-random-number">` +
    series[1][dataPointIndex] +
    "</h6>" +
    "</div>" +
    "</div>" +
    "</div>"
  );
};
>>>>>>> a47cbf8d

const calculateProgressRecall = (data) => {
  // Total number of relevant items (inclusions)
  const totalInclusions = data.reduce((acc, curr) => acc + curr.label, 0);
  const totalRecords = data.length;

  return data.map((entry, index, arr) => {
    // Cumulative sum of relevant items up to the current index
    const cumulativeLabel = arr
      .slice(0, index + 1)
      .reduce((acc, curr) => acc + curr.label, 0);

    // Calculate the expected random inclusions
    const expectedRandom = Math.round(
      (index + 1) * (totalInclusions / totalRecords),
    );

    // Return the results with the same structure as the backend
    return {
      x: index + 1,
      asreview: cumulativeLabel,
      random: expectedRandom,
    };
  });
};

export default function ProgressRecallChart(props) {
  const theme = useTheme();
  const chartRef = useRef(null);

  const [anchorElPopover, setAnchorElPopover] = useState(null);
  const [anchorElMenu, setAnchorElMenu] = useState(null);

  const handlePopoverOpen = (event) => {
    setAnchorElPopover(event.currentTarget);
  };

  const handlePopoverClose = () => {
    setAnchorElPopover(null);
  };

  const popoverOpen = Boolean(anchorElPopover);

  const handleDownloadClick = (event) => {
    setAnchorElMenu(event.currentTarget);
  };

  const handleMenuClose = () => {
    setAnchorElMenu(null);
  };

  const handleDownload = (format) => {
    setAnchorElMenu(null);

    const node = chartRef.current.querySelector(".apexcharts-canvas");
    const downloadFileName = `chart.${format}`;

    switch (format) {
      case "png":
        toPng(node)
          .then((dataUrl) => {
            const link = document.createElement("a");
            link.download = downloadFileName;
            link.href = dataUrl;
            link.click();
          })
          .catch((error) => {
            console.error("oops, something went wrong!", error);
          });
        break;
      case "jpeg":
        toJpeg(node, {
          quality: 1,
          backgroundColor: theme.palette.background.paper,
        })
          .then((dataUrl) => {
            const link = document.createElement("a");
            link.download = downloadFileName;
            link.href = dataUrl;
            link.click();
          })
          .catch((error) => {
            console.error("oops, something went wrong!", error);
          });
        break;
      case "svg":
        toSvg(node)
          .then((dataUrl) => {
            const link = document.createElement("a");
            link.download = downloadFileName;
            link.href = dataUrl;
            link.click();
          })
          .catch((error) => {
            console.error("oops, something went wrong!", error);
          });
        break;
      default:
        break;
    }
  };

  const lightModePrimaryColor = useCallback(() => {
    return theme.palette.mode === "light"
      ? theme.palette.primary.light
      : theme.palette.primary.main;
  }, [theme.palette.mode, theme.palette.primary]);

  const darkBlueColor = useCallback(() => {
    return theme.palette.accent;
  }, [theme.palette.accent]);

  const seriesArray = useCallback(() => {
    if (props.genericDataQuery.data) {
      const calculatedData = calculateProgressRecall(
        props.genericDataQuery.data,
      );
      return [
        {
          name: "Relevant by ASReview LAB",
          data: calculatedData.map((item) => ({
            x: item.x,
            y: item.asreview,
          })),
        },
        {
          name: "Random Relevant",
          data: calculatedData.map((item) => ({
            x: item.x,
            y: item.random,
          })),
        },
      ];
    } else {
      return [];
    }
  }, [props.genericDataQuery.data]);

  const maxY = useCallback(() => {
    if (seriesArray()[0]?.data !== undefined) {
      return Math.max.apply(
        Math,
        seriesArray()[0]?.data.map((element) => {
          return element.y;
        }),
      );
    } else {
      return undefined;
    }
  }, [seriesArray]);

  /**
   * Chart options
   */
  const optionsChart = useCallback(() => {
    const maxYValue = maxY() || 0;
    const tickAmount = 7;
    const closestDivisibleBy7 = Math.ceil(maxYValue / tickAmount) * tickAmount; // To make the intervals consistent, max value in the y-axis should be always divisible by 7.

    return {
      chart: {
        animations: {
          enabled: false,
        },
        background: "transparent",
        id: "ASReviewLABprogressRecall",
        type: "line",
        toolbar: {
          show: false,
        },
        zoom: {
          enabled: false,
        },
      },
      colors: [lightModePrimaryColor(), darkBlueColor()],
      dataLabels: {
        enabled: false,
      },
      legend: {
        position: "top",
        horizontalAlign: "left",
        fontSize: "14px",
        fontFamily: theme.typography.subtitle2.fontFamily,
        fontWeight: theme.typography.subtitle2.fontWeight,
        labels: {
          colors: theme.palette.text.secondary,
        },
        markers: {
          width: 8,
          height: 8,
          offsetX: -4,
        },
        itemMargin: {
          horizontal: 16,
        },
      },
      markers: {
        size: 0,
      },
      noData: {
        text: "No data available",
      },
      stroke: {
        curve: "smooth",
        lineCap: "round",
        width: 2,
      },
      theme: {
        mode: theme.palette.mode,
      },
      tooltip: {},
      xaxis: {
        decimalsInFloat: 0,
        labels: {
          show: true,
        },
        title: {
          text: "Records Reviewed",
        },
        type: "numeric",
        axisTicks: {
          show: false,
        },
        tooltip: {
          enabled: false,
        },
      },
      yaxis: {
        labels: {
          formatter: function (val) {
            return val !== null && val !== undefined ? val.toFixed() : "";
          },
        },
        showAlways: false,
        max: closestDivisibleBy7,
        forceNiceScale: false,
        min: 0,
        tickAmount: tickAmount,
        title: {
          text: "Relevant Records",
        },
      },
    };
  }, [theme, lightModePrimaryColor, darkBlueColor, maxY]);

  const [series, setSeries] = useState(seriesArray());
  const [options, setOptions] = useState(optionsChart());

  useEffect(() => {
    setSeries(seriesArray());
    setOptions(optionsChart());
  }, [seriesArray, optionsChart]);

  return (
    <Card
      sx={{
        borderRadius: 4,
        boxShadow: 3,
      }}
    >
      <CardErrorHandler
        queryKey={"fetchGenericData"}
        error={props.progressRecallQuery?.error}
        isError={!!props.progressRecallQuery?.isError}
      />
      <CardContent>
        <Stack>
          <Box
            sx={{
              justifyContent: "flex-end",
              display: "flex",
              alignItems: "center",
            }}
          >
<<<<<<< HEAD
            <IconButton
              onClick={handleDownloadClick}
              sx={{ color: "text.secondary" }}
            >
              <GetAppIcon />
            </IconButton>
            <Menu
              anchorEl={anchorElMenu}
              open={Boolean(anchorElMenu)}
              onClose={handleMenuClose}
            >
              <MenuItem onClick={() => handleDownload("png")}>
                Download as PNG
              </MenuItem>
              <MenuItem onClick={() => handleDownload("jpeg")}>
                Download as JPEG
              </MenuItem>
              <MenuItem onClick={() => handleDownload("svg")}>
                Download as SVG
              </MenuItem>
            </Menu>
            <IconButton
              onClick={handlePopoverOpen}
              aria-owns={popoverOpen ? "mouse-over-popover" : undefined}
              aria-haspopup="true"
              sx={{ color: "text.secondary" }}
            >
              <HelpOutline fontSize={!props.mobileScreen ? "small" : "12px"} />
            </IconButton>
            <Popover
              id="mouse-over-popover"
              open={popoverOpen}
              anchorEl={anchorElPopover}
              onClose={handlePopoverClose}
            >
              <Box sx={{ p: 2, maxWidth: 300 }}>
                <Typography variant="body2" gutterBottom>
                  <strong>Progress Recall Chart</strong>
                </Typography>
                <Typography variant="body2" gutterBottom>
                  The chart shows how well the ASReview model and random
                  sampling identify relevant records.
                </Typography>
                <Typography variant="body2" gutterBottom>
                  The model helps prioritize relevant records, but not all
                  relevant records will be identified by the model.
                </Typography>
                <Typography variant="body2" gutterBottom>
                  The random relevant line shows the performance if you manually
                  reviewed all records without model assistance.
                </Typography>
              </Box>
            </Popover>
          </Box>
=======
            <Box sx={{ display: "flex", alignItems: "center" }}>
              <StyledTooltip
                title={
                  <React.Fragment>
                    <Card sx={{ backgroundImage: "none" }}>
                      <CardContent>
                        <Typography variant="subtitle2">
                          The chart shows how well the ASReview model and random
                          sampling identify relevant records.
                        </Typography>
                        <Typography
                          variant="body2"
                          sx={{ color: "text.secondary" }}
                        >
                          The model helps prioritize relevant records, but not
                          all relevant records will be identified by the model.
                        </Typography>
                        <Typography
                          variant="body2"
                          sx={{ color: "text.secondary" }}
                        >
                          The random relevant line shows the performance if you
                          manually reviewed all records without model
                          assistance.
                        </Typography>
                      </CardContent>
                    </Card>
                  </React.Fragment>
                }
              >
                <HelpOutline
                  sx={{ color: "text.secondary", marginRight: "8px" }}
                />
              </StyledTooltip>
              <IconButton onClick={handleDownloadClick}>
                <GetAppIcon />
              </IconButton>
              <Menu
                anchorEl={anchorEl}
                open={Boolean(anchorEl)}
                onClose={handleClose}
              >
                <MenuItem onClick={() => handleDownload("png")}>
                  Download as PNG
                </MenuItem>
                <MenuItem onClick={() => handleDownload("jpeg")}>
                  Download as JPEG
                </MenuItem>
                <MenuItem onClick={() => handleDownload("svg")}>
                  Download as SVG
                </MenuItem>
              </Menu>
            </Box>
          </Stack>
>>>>>>> a47cbf8d
          {props.genericDataQuery.isLoading ? (
            <Skeleton variant="rectangular" height={400} width="100%" />
          ) : (
            <div ref={chartRef}>
              <Chart
                options={options}
                series={series}
                type="line"
                height={400}
                width="100%"
              />
            </div>
          )}
        </Stack>
      </CardContent>
    </Card>
  );
}<|MERGE_RESOLUTION|>--- conflicted
+++ resolved
@@ -6,7 +6,6 @@
   CardContent,
   IconButton,
   MenuItem,
-<<<<<<< HEAD
   Popover,
   Menu,
   Box,
@@ -17,146 +16,6 @@
 import { toPng, toJpeg, toSvg } from "html-to-image";
 
 import { CardErrorHandler } from "Components";
-=======
-  Skeleton,
-  Stack,
-  Tooltip,
-  Typography,
-  tooltipClasses,
-} from "@mui/material";
-import { styled, useTheme } from "@mui/material/styles";
-import { toJpeg, toPng, toSvg } from "html-to-image";
-import React, { useCallback, useEffect, useRef, useState } from "react";
-import Chart from "react-apexcharts";
-
-import { CardErrorHandler } from "Components";
-
-const PREFIX = "ProgressRecallChart";
-
-const classes = {
-  root: `${PREFIX}-root`,
-  tooltipCardColor: `${PREFIX}-tooltip-card-color`,
-  tooltipLabelContainer: `${PREFIX}-tooltip-label-container`,
-  tooltipLabelMarkerASReviewColor: `${PREFIX}-tooltip-label-marker-asreview-color`,
-  tooltipLabelMarkerRandomColor: `${PREFIX}-tooltip-label-marker-random-color`,
-  tooltipLabelASReviewNumber: `${PREFIX}-tooltip-label-asreview-number`,
-  tooltipLabelRandomNumber: `${PREFIX}-tooltip-label-random-number`,
-  tooltipLabelTextSecondaryColor: `${PREFIX}-tooltip-label-text-secondary-color`,
-  tooltipDividerColor: `${PREFIX}-tooltip-divider-color`,
-};
-
-const StyledCard = styled(Card)(({ theme }) => ({
-  borderRadius: 16,
-  maxWidth: 960,
-  overflow: "visible",
-  position: "relative",
-  width: "100%",
-  [`& .${classes.root}`]: {
-    paddingTop: 24,
-    paddingLeft: 32,
-    paddingRight: 32,
-  },
-  [`& .${classes.tooltipCardColor}`]: {
-    color: theme.palette.text.primary,
-    background: theme.palette.background.paper,
-  },
-  [`& .${classes.tooltipLabelContainer}`]: {
-    display: "flex",
-    justifyContent: "space-between",
-  },
-  [`& .${classes.tooltipLabelMarkerASReviewColor}`]: {
-    ...theme.applyStyles("light", {
-      color: theme.palette.primary.light,
-      background: theme.palette.primary.light,
-    }),
-    ...theme.applyStyles("dark", {
-      color: theme.palette.primary.main,
-      background: theme.palette.primary.main,
-    }),
-  },
-  [`& .${classes.tooltipLabelMarkerRandomColor}`]: {
-    color: theme.palette.info.main,
-    background: theme.palette.info.main,
-  },
-  [`& .${classes.tooltipLabelASReviewNumber}`]: {
-    marginLeft: 32,
-    ...theme.applyStyles("dark", {
-      color: theme.palette.primary.main,
-    }),
-  },
-  [`& .${classes.tooltipLabelRandomNumber}`]: {
-    marginLeft: 32,
-    color: theme.palette.info.main,
-  },
-  [`& .${classes.tooltipLabelTextSecondaryColor}`]: {
-    color: theme.palette.text.secondary,
-  },
-  [`& .${classes.tooltipDividerColor}`]: {
-    borderColor: theme.palette.divider,
-  },
-}));
-
-const StyledTooltip = styled(({ className, ...props }) => (
-  <Tooltip {...props} classes={{ popper: className }} />
-))(({ theme }) => ({
-  [`& .${tooltipClasses.tooltip}`]: {
-    backgroundColor: theme.palette.background.paper,
-    color: theme.palette.text.primary,
-    padding: 0,
-    maxWidth: 410,
-    fontSize: theme.typography.pxToRem(12),
-  },
-}));
-
-const customTooltip = ({ series, seriesIndex, dataPointIndex, w }) => {
-  let total = dataPointIndex + 1;
-  return (
-    `<div class="tooltip-card ProgressRecallChart-tooltip-card-color">` +
-    `<div class="tooltip-card-content">` +
-    '<h6 class="tooltip-title">' +
-    total +
-    ` reviewed records` +
-    "</h6>" +
-    '<div class="ProgressRecallChart-tooltip-label-container">' +
-    "<div>" +
-    "<div>" +
-    `<span class="apexcharts-legend-marker tooltip-label-marker ProgressRecallChart-tooltip-label-marker-asreview-color">` +
-    "</span>" +
-    `<span class="apexcharts-legend-text tooltip-label-text">` +
-    "Relevant by ASReview LAB" +
-    "</span>" +
-    "</div>" +
-    `<p class="tooltip-label-text-secondary ProgressRecallChart-tooltip-label-text-secondary-color">` +
-    "Relevant records that you labeled assisted by the active learning model" +
-    "</p>" +
-    "</div>" +
-    `<h6 class="tooltip-label-number ProgressRecallChart-tooltip-label-asreview-number">` +
-    series[0][dataPointIndex] +
-    "</h6>" +
-    "</div>" +
-    `<hr class="tooltip-divider ProgressRecallChart-tooltip-divider-color">` +
-    '<div class="ProgressRecallChart-tooltip-label-container">' +
-    "<div>" +
-    "<div>" +
-    `<span class="apexcharts-legend-marker tooltip-label-marker ProgressRecallChart-tooltip-label-marker-random-color">` +
-    "</span>" +
-    `<span class="apexcharts-legend-text tooltip-label-text">` +
-    "Random relevant" +
-    "</span>" +
-    "</div>" +
-    `<p class="tooltip-label-text-secondary ProgressRecallChart-tooltip-label-text-secondary-color">` +
-    "Relevant records that you might find if you manually reviewed all the records" +
-    "</p>" +
-    "</div>" +
-    `<h6 class="tooltip-label-number ProgressRecallChart-tooltip-label-random-number">` +
-    series[1][dataPointIndex] +
-    "</h6>" +
-    "</div>" +
-    "</div>" +
-    "</div>"
-  );
-};
->>>>>>> a47cbf8d
 
 const calculateProgressRecall = (data) => {
   // Total number of relevant items (inclusions)
@@ -431,7 +290,6 @@
               alignItems: "center",
             }}
           >
-<<<<<<< HEAD
             <IconButton
               onClick={handleDownloadClick}
               sx={{ color: "text.secondary" }}
@@ -486,62 +344,6 @@
               </Box>
             </Popover>
           </Box>
-=======
-            <Box sx={{ display: "flex", alignItems: "center" }}>
-              <StyledTooltip
-                title={
-                  <React.Fragment>
-                    <Card sx={{ backgroundImage: "none" }}>
-                      <CardContent>
-                        <Typography variant="subtitle2">
-                          The chart shows how well the ASReview model and random
-                          sampling identify relevant records.
-                        </Typography>
-                        <Typography
-                          variant="body2"
-                          sx={{ color: "text.secondary" }}
-                        >
-                          The model helps prioritize relevant records, but not
-                          all relevant records will be identified by the model.
-                        </Typography>
-                        <Typography
-                          variant="body2"
-                          sx={{ color: "text.secondary" }}
-                        >
-                          The random relevant line shows the performance if you
-                          manually reviewed all records without model
-                          assistance.
-                        </Typography>
-                      </CardContent>
-                    </Card>
-                  </React.Fragment>
-                }
-              >
-                <HelpOutline
-                  sx={{ color: "text.secondary", marginRight: "8px" }}
-                />
-              </StyledTooltip>
-              <IconButton onClick={handleDownloadClick}>
-                <GetAppIcon />
-              </IconButton>
-              <Menu
-                anchorEl={anchorEl}
-                open={Boolean(anchorEl)}
-                onClose={handleClose}
-              >
-                <MenuItem onClick={() => handleDownload("png")}>
-                  Download as PNG
-                </MenuItem>
-                <MenuItem onClick={() => handleDownload("jpeg")}>
-                  Download as JPEG
-                </MenuItem>
-                <MenuItem onClick={() => handleDownload("svg")}>
-                  Download as SVG
-                </MenuItem>
-              </Menu>
-            </Box>
-          </Stack>
->>>>>>> a47cbf8d
           {props.genericDataQuery.isLoading ? (
             <Skeleton variant="rectangular" height={400} width="100%" />
           ) : (
