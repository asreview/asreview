--- conflicted
+++ resolved
@@ -1,8 +1,4 @@
-<<<<<<< HEAD
-import React, { useRef, useState, useEffect, useCallback } from "react";
-=======
 import React, { useState, useRef } from "react";
->>>>>>> 3aab6a0e
 import GetAppIcon from "@mui/icons-material/GetApp";
 import {
   Box,
@@ -17,21 +13,13 @@
   Skeleton,
   Divider,
   Button,
-<<<<<<< HEAD
-=======
   useMediaQuery,
->>>>>>> 3aab6a0e
 } from "@mui/material";
 import { useTheme } from "@mui/material/styles";
 import { toPng, toJpeg, toSvg } from "html-to-image";
 import { CardErrorHandler } from "Components";
-<<<<<<< HEAD
-import Chart from "react-apexcharts";
-import { StyledLightBulb } from "StyledComponents/StyledLightBulb";
-=======
 import { StyledLightBulb } from "StyledComponents/StyledLightBulb";
 import { LineChart, legendClasses } from "@mui/x-charts";
->>>>>>> 3aab6a0e
 
 const calculateProgressRecall = (data) => {
   const totalInclusions = data.reduce((acc, curr) => acc + curr.label, 0);
@@ -60,10 +48,6 @@
     noSsr: true,
   });
   const chartRef = useRef(null);
-<<<<<<< HEAD
-
-=======
->>>>>>> 3aab6a0e
   const [popoverOpen, setPopoverOpen] = useState(false);
   const [anchorPosition, setAnchorPosition] = useState({ top: 0, left: 0 });
   const [anchorElMenu, setAnchorElMenu] = useState(null);
@@ -152,97 +136,6 @@
           curve: "linear",
         },
         {
-<<<<<<< HEAD
-          name: "Random Relevant",
-          data: calculatedData.map((item) => ({
-            x: item.x,
-            y: item.random,
-          })),
-        },
-      ];
-    } else {
-      return [];
-    }
-  }, [props.genericDataQuery.data]);
-
-  const maxY = useCallback(() => {
-    if (seriesArray()[0]?.data !== undefined) {
-      return Math.max.apply(
-        Math,
-        seriesArray()[0]?.data.map((element) => {
-          return element.y;
-        }),
-      );
-    } else {
-      return undefined;
-    }
-  }, [seriesArray]);
-
-  const optionsChart = useCallback(() => {
-    const maxYValue = maxY() || 0;
-    const tickAmount = 7;
-    const closestDivisibleBy7 = Math.ceil(maxYValue / tickAmount) * tickAmount; // To make the intervals consistent, max value in the y-axis should be always divisible by 7.
-
-    return {
-      chart: {
-        animations: {
-          enabled: false,
-        },
-        background: "transparent",
-        id: "ASReviewLABprogressRecall",
-        type: "line",
-        toolbar: {
-          show: false,
-        },
-        zoom: {
-          enabled: false,
-        },
-      },
-      colors: [darkBlueColor(), lightModePrimaryColor()],
-      dataLabels: {
-        enabled: false,
-      },
-      legend: {
-        position: "top",
-        horizontalAlign: "left",
-        fontSize: "14px",
-        fontFamily: theme.typography.subtitle2.fontFamily,
-        fontWeight: theme.typography.subtitle2.fontWeight,
-        labels: {
-          colors: theme.palette.text.secondary,
-        },
-        markers: {
-          width: 8,
-          height: 8,
-          offsetX: -4,
-        },
-        itemMargin: {
-          horizontal: 16,
-        },
-      },
-      markers: {
-        size: 0,
-      },
-      noData: {
-        text: "No data available",
-      },
-      stroke: {
-        curve: "smooth",
-        lineCap: "round",
-        width: 2,
-      },
-      theme: {
-        mode: theme.palette.mode,
-      },
-      tooltip: {},
-      xaxis: {
-        decimalsInFloat: 0,
-        labels: {
-          show: true,
-        },
-        title: {
-          text: "Records Reviewed",
-=======
           data: calculatedData.map((item) => item.random),
           label: "Random Relevant",
           color:
@@ -251,15 +144,10 @@
               : theme.palette.primary.main,
           showMark: false,
           curve: "linear",
->>>>>>> 3aab6a0e
         },
       ],
     };
-<<<<<<< HEAD
-  }, [theme, darkBlueColor, lightModePrimaryColor, maxY]);
-=======
-  };
->>>>>>> 3aab6a0e
+  };
 
   const chartData = processChartData();
 
@@ -305,44 +193,6 @@
     </svg>
   );
 
-  // Inline SVGs for Recall Examples
-
-  // Good scenario: a steep initial rise then flattening near top.
-  const goodScenarioSVG = (
-    <svg width="100" height="60" viewBox="0 0 100 60" fill="none">
-      <path
-        d="M5,55 Q10,10 15,8 T95,5"
-        stroke={darkBlueColor()}
-        strokeWidth="2"
-        fill="none"
-      />
-      <path
-        d="M5,55 C25,45 50,35 75,25 95,20 95,20 95,20"
-        stroke={lightModePrimaryColor()}
-        strokeWidth="2"
-        fill="none"
-      />
-    </svg>
-  );
-
-  // Bad scenario: model barely outperforms random, both lines rise similarly
-  const badScenarioSVG = (
-    <svg width="100" height="60" viewBox="0 0 100 60" fill="none">
-      <path
-        d="M5,55 C25,50 50,40 75,35 90,30 95,28 95,27"
-        stroke={darkBlueColor()}
-        strokeWidth="2"
-        fill="none"
-      />
-      <path
-        d="M5,55 C25,52 50,45 75,40 90,35 95,33 95,32"
-        stroke={lightModePrimaryColor()}
-        strokeWidth="2"
-        fill="none"
-      />
-    </svg>
-  );
-
   return (
     <Card sx={{ backgroundColor: "transparent" }}>
       <CardErrorHandler
@@ -352,11 +202,7 @@
       />
       <CardContent>
         <Stack>
-<<<<<<< HEAD
-          <Box sx={{ display: "flex", justifyContent: "flex-end", mb: -2 }}>
-=======
           <Box sx={{ display: "flex", justifyContent: "flex-end" }}>
->>>>>>> 3aab6a0e
             <IconButton onClick={handleDownloadClick}>
               <GetAppIcon fontSize="small" />
             </IconButton>
@@ -438,10 +284,7 @@
           </Box>
         </Stack>
       </CardContent>
-<<<<<<< HEAD
-=======
-
->>>>>>> 3aab6a0e
+
       <Popover
         open={popoverOpen}
         onClose={handlePopoverClose}
@@ -455,11 +298,7 @@
         }}
       >
         <Box sx={{ p: 2.5 }}>
-<<<<<<< HEAD
-          <Stack spacing={2}>
-=======
           <Stack spacing={2.5}>
->>>>>>> 3aab6a0e
             <Box>
               <Typography variant="subtitle1" fontWeight="bold" sx={{ mb: 1 }}>
                 Progress Recall
@@ -496,10 +335,7 @@
                 </Box>
               </Stack>
             </Box>
-<<<<<<< HEAD
-=======
             <Divider />
->>>>>>> 3aab6a0e
             <Button
               href="https://asreview.readthedocs.io/en/latest/progress.html#analytics"
               target="_blank"
