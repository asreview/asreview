--- conflicted
+++ resolved
@@ -1,9 +1,4 @@
-<<<<<<< HEAD
 import React, { useRef, useState, useEffect, useCallback } from "react";
-=======
-import { HelpOutline } from "@mui/icons-material";
-import GetAppIcon from "@mui/icons-material/GetApp";
->>>>>>> a47cbf8d
 import {
   Box,
   Card,
@@ -13,7 +8,6 @@
   MenuItem,
   Skeleton,
   Stack,
-<<<<<<< HEAD
   Typography,
   IconButton,
   Menu,
@@ -24,129 +18,14 @@
 import { HelpOutline } from "@mui/icons-material";
 import GetAppIcon from "@mui/icons-material/GetApp";
 import { toPng, toJpeg, toSvg } from "html-to-image";
-=======
-  Tooltip,
-  Typography,
-  tooltipClasses,
-} from "@mui/material";
-import { styled, useTheme } from "@mui/material/styles";
-import { toJpeg, toPng, toSvg } from "html-to-image";
-import React, { useCallback, useEffect, useRef, useState } from "react";
->>>>>>> a47cbf8d
 import Chart from "react-apexcharts";
 
 import { CardErrorHandler } from "Components";
 
 import tooltipIrrelevantDark from "images/progress_irrelevant_dark.png";
 import tooltipIrrelevantLight from "images/progress_irrelevant_light.png";
-import tooltipRelevantDark from "images/progress_relevant_dark.png";
-import tooltipRelevantLight from "images/progress_relevant_light.png";
-
-<<<<<<< HEAD
-=======
-import "./AnalyticsPage.css";
-
-const PREFIX = "ProgressDensityChart";
-
-const classes = {
-  root: `${PREFIX}-root`,
-  title: `${PREFIX}-title`,
-  tooltipCardColor: `${PREFIX}-tooltip-card-color`,
-  tooltipLabelContainer: `${PREFIX}-tooltip-label-container`,
-  tooltipLabelMarkerRelevantColor: `${PREFIX}-tooltip-label-marker-relevant-color`,
-  tooltipLabelRelevantNumber: `${PREFIX}-tooltip-label-relevant-number`,
-  tooltipLabelTextSecondaryColor: `${PREFIX}-tooltip-label-text-secondary-color`,
-};
-
-const StyledCard = styled(Card)(({ theme }) => ({
-  borderRadius: 16,
-  maxWidth: 960,
-  overflow: "visible",
-  position: "relative",
-  width: "100%",
-  [`& .${classes.root}`]: {
-    paddingTop: 24,
-    paddingLeft: 32,
-    paddingRight: 32,
-  },
-  [`& .${classes.title}`]: {
-    display: "flex",
-    alignItems: "baseline",
-  },
-  [`& .${classes.tooltipCardColor}`]: {
-    color: theme.palette.text.primary,
-    background: theme.palette.background.paper,
-  },
-  [`& .${classes.tooltipLabelContainer}`]: {
-    display: "flex",
-    alignItems: "baseline",
-    justifyContent: "space-between",
-  },
-  [`& .${classes.tooltipLabelMarkerRelevantColor}`]: {
-    ...theme.applyStyles("light", {
-      color: theme.palette.primary.light,
-      background: theme.palette.primary.light,
-    }),
-    ...theme.applyStyles("dark", {
-      color: theme.palette.primary.main,
-      background: theme.palette.primary.main,
-    }),
-  },
-  [`& .${classes.tooltipLabelRelevantNumber}`]: {
-    marginLeft: 20,
-    ...theme.applyStyles("dark", {
-      color: theme.palette.primary.main,
-    }),
-  },
-  [`& .${classes.tooltipLabelTextSecondaryColor}`]: {
-    color: theme.palette.text.secondary,
-  },
-}));
-
-const StyledTooltip = styled(({ className, ...props }) => (
-  <Tooltip {...props} classes={{ popper: className }} />
-))(({ theme }) => ({
-  [`& .${tooltipClasses.tooltip}`]: {
-    backgroundColor: theme.palette.background.paper,
-    color: theme.palette.text.primary,
-    padding: 0,
-    maxWidth: 410,
-    fontSize: theme.typography.pxToRem(12),
-  },
-}));
-
-const customTooltip = ({ series, seriesIndex, dataPointIndex, w }) => {
-  let total = dataPointIndex + 1;
-  return (
-    `<div class="tooltip-card ProgressDensityChart-tooltip-card-color">` +
-    '<div class="tooltip-card-content">' +
-    '<h6 class="tooltip-title">' +
-    total +
-    ` reviewed records` +
-    "</h6>" +
-    `<div class="ProgressDensityChart-tooltip-label-container">` +
-    "<div>" +
-    "<div>" +
-    `<span class="apexcharts-legend-marker tooltip-label-marker ProgressDensityChart-tooltip-label-marker-relevant-color">` +
-    "</span>" +
-    `<span class="apexcharts-legend-text tooltip-label-text">` +
-    "Relevant in last 10 reviewed" +
-    "</span>" +
-    "</div>" +
-    `<p class="tooltip-label-text-secondary ProgressDensityChart-tooltip-text-secondary-color">` +
-    "Relevant records that you labeled in the last 10 reviewed" +
-    "</p>" +
-    "</div>" +
-    `<h6 class="tooltip-label-number ProgressDensityChart-tooltip-label-relevant-number">` +
-    series[0][dataPointIndex] +
-    "</h6>" +
-    "</div>" +
-    "</div>" +
-    "</div>"
-  );
-};
-
->>>>>>> a47cbf8d
+import tooltipIrrelevantDark from "images/progress_irrelevant_dark.png";
+
 const calculateProgressDensity = (data) => {
   return data.map((entry, index, arr) => {
     // Create a rolling window of up to 10 entries
@@ -396,7 +275,6 @@
               alignItems: "center",
             }}
           >
-<<<<<<< HEAD
             <IconButton
               onClick={handleDownloadClick}
               sx={{ color: "text.secondary" }}
@@ -498,87 +376,6 @@
                 </Box>
               </Box>
             </Popover>
-=======
-            <Box sx={{ display: "flex", alignItems: "center" }}>
-              <StyledTooltip
-                title={
-                  <React.Fragment>
-                    <Card sx={{ backgroundImage: "none" }}>
-                      <CardContent>
-                        <Stack spacing={2}>
-                          <Box sx={{ display: "flex" }}>
-                            <Stack direction="row" spacing={2}>
-                              <img
-                                src={returnTooltipRelevantImg()}
-                                alt="tooltip relevant"
-                                className="tooltip-img"
-                              />
-                              <Box>
-                                <Typography variant="subtitle2">
-                                  Presence of relevant records
-                                </Typography>
-                                <Typography
-                                  variant="body2"
-                                  sx={{ color: "text.secondary" }}
-                                >
-                                  Relevant records still appear. Continue
-                                  reviewing to discover more.
-                                </Typography>
-                              </Box>
-                            </Stack>
-                          </Box>
-                          <Box sx={{ display: "flex" }}>
-                            <Stack direction="row" spacing={2}>
-                              <img
-                                src={returnTooltipIrrelevantImg()}
-                                alt="tooltip irrelevant"
-                                className="tooltip-img"
-                              />
-                              <Box>
-                                <Typography variant="subtitle2">
-                                  Irrelevant records only
-                                </Typography>
-                                <Typography
-                                  variant="body2"
-                                  sx={{ color: "text.secondary" }}
-                                >
-                                  Relevant records do not appear. Refer to your
-                                  stopping rule to decide if you want to
-                                  continue reviewing.
-                                </Typography>
-                              </Box>
-                            </Stack>
-                          </Box>
-                        </Stack>
-                      </CardContent>
-                    </Card>
-                  </React.Fragment>
-                }
-              >
-                <HelpOutline
-                  sx={{ color: "text.secondary", marginRight: "8px" }}
-                />
-              </StyledTooltip>
-              <IconButton onClick={handleDownloadClick}>
-                <GetAppIcon />
-              </IconButton>
-              <Menu
-                anchorEl={anchorEl}
-                open={Boolean(anchorEl)}
-                onClose={handleClose}
-              >
-                <MenuItem onClick={() => handleDownload("png")}>
-                  Download as PNG
-                </MenuItem>
-                <MenuItem onClick={() => handleDownload("jpeg")}>
-                  Download as JPEG
-                </MenuItem>
-                <MenuItem onClick={() => handleDownload("svg")}>
-                  Download as SVG
-                </MenuItem>
-              </Menu>
-            </Box>
->>>>>>> a47cbf8d
           </Box>
           {props.genericDataQuery.isLoading ? (
             <Skeleton variant="rectangular" height={400} width="100%" />
