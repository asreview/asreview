--- conflicted
+++ resolved
@@ -15,19 +15,10 @@
   Button,
 } from "@mui/material";
 import { useTheme } from "@mui/material/styles";
-<<<<<<< HEAD
-import GetAppIcon from "@mui/icons-material/GetApp";
-=======
->>>>>>> 3aab6a0e
 import { toPng, toJpeg, toSvg } from "html-to-image";
 import { CardErrorHandler } from "Components";
-<<<<<<< HEAD
-
-import { StyledLightBulb } from "StyledComponents/StyledLightBulb";
-=======
 import { StyledLightBulb } from "StyledComponents/StyledLightBulb";
 import { LineChart, legendClasses } from "@mui/x-charts";
->>>>>>> 3aab6a0e
 
 const calculateProgressDensity = (data) => {
   return data.map((entry, index, arr) => {
@@ -47,10 +38,6 @@
 export default function ProgressDensityChart(props) {
   const theme = useTheme();
   const chartRef = useRef(null);
-<<<<<<< HEAD
-
-=======
->>>>>>> 3aab6a0e
   const [popoverOpen, setPopoverOpen] = useState(false);
   const [anchorPosition, setAnchorPosition] = useState({ top: 0, left: 0 });
   const [anchorElMenu, setAnchorElMenu] = useState(null);
@@ -142,78 +129,6 @@
           curve: "linear",
         },
       ],
-<<<<<<< HEAD
-      dataLabels: {
-        enabled: false,
-      },
-      fill: {
-        type: "gradient",
-        gradient: {
-          shadeIntensity: theme.palette.mode === "light" ? 0.9 : 0.2,
-          opacityFrom: 0.5,
-          opacityTo: 0.9,
-        },
-      },
-      legend: {
-        position: "top",
-        horizontalAlign: "left",
-        fontSize: "14px",
-        fontFamily: theme.typography.subtitle2.fontFamily,
-        fontWeight: theme.typography.subtitle2.fontWeight,
-        labels: {
-          colors: theme.palette.text.secondary,
-        },
-        markers: {
-          width: 8,
-          height: 8,
-          offsetX: -4,
-        },
-        itemMargin: {
-          horizontal: 16,
-        },
-      },
-      markers: {
-        size: 0,
-      },
-      noData: {
-        text: "No data available",
-      },
-      stroke: {
-        curve: "smooth",
-        lineCap: "round",
-        width: 2,
-      },
-      theme: {
-        mode: theme.palette.mode,
-      },
-      tooltip: {},
-      xaxis: {
-        decimalsInFloat: 0,
-        title: {
-          text: "Records Reviewed",
-        },
-        type: "numeric",
-        labels: {
-          show: true,
-        },
-        axisTicks: {
-          show: false,
-        },
-        tooltip: {
-          enabled: false,
-        },
-      },
-      yaxis: {
-        showAlways: false,
-        max: 10,
-        min: 0,
-        tickAmount: 5,
-        title: {
-          text: "Relevant Records per 10 Records",
-        },
-      },
-=======
->>>>>>> 3aab6a0e
     };
   };
 
@@ -246,37 +161,6 @@
     </svg>
   );
 
-  // Inline SVG for a "mountain" scenario: starts high, forms a couple of peaks,
-  const goodScenarioSVG = (
-    <svg width="100" height="60" viewBox="0 0 100 60" fill="none">
-      <path
-        d="M5,50
-           Q15,20 25,10
-           Q35,0 45,40
-           Q55,20 65,30
-           Q75,50 85,50
-           L95,50"
-        stroke={theme.palette.primary.main}
-        strokeWidth="2"
-        fill="none"
-      />
-    </svg>
-  );
-
-  // Inline SVG for bad scenario: never takes off, stays low
-  const badScenarioSVG = (
-    <svg width="100" height="60" viewBox="0 0 100 60" fill="none">
-      {" "}
-      {/* A line starting near bottom-left and staying low to bottom-right */}
-      <path
-        d="M5,50 C20,45 40,40 60,42 80,43 90,45 95,50"
-        stroke={theme.palette.primary.main}
-        strokeWidth="2"
-        fill="none"
-      />
-    </svg>
-  );
-
   return (
     <Card sx={{ backgroundColor: "transparent" }}>
       <CardErrorHandler
@@ -286,11 +170,7 @@
       />
       <CardContent>
         <Stack>
-<<<<<<< HEAD
-          <Box sx={{ display: "flex", justifyContent: "flex-end", mb: 0 }}>
-=======
           <Box sx={{ display: "flex", justifyContent: "flex-end" }}>
->>>>>>> 3aab6a0e
             <IconButton onClick={handleDownloadClick}>
               <GetAppIcon fontSize="small" />
             </IconButton>
