import React, { useState } from "react";
import {
  Card,
  CardContent,
  Grid2 as Grid,
  Link,
  Paper,
  Skeleton,
  Stack,
  Typography,
  Box,
<<<<<<< HEAD
} from "@mui/material";
import { useTheme } from "@mui/material/styles";
import { ProjectAPI } from "api";
import { useState } from "react";
import { useQuery } from "react-query";
import { StyledHelpPopover } from "StyledComponents/StyledHelpPopover";
import { PieChart } from "@mui/x-charts/PieChart";
=======
  IconButton,
  Popover,
  Divider,
  Button,
} from "@mui/material";
import { useTheme } from "@mui/material/styles";
import { ProjectAPI } from "api";
import { useQuery } from "react-query";
import { PieChart } from "@mui/x-charts/PieChart";
import LightbulbOutlinedIcon from "@mui/icons-material/LightbulbOutlined";
>>>>>>> e50a11df

export default function ReviewProgress({ project_id }) {
  const theme = useTheme();
  const [anchorEl, setAnchorEl] = useState(null);
  const popoverOpen = Boolean(anchorEl);

  const handlePopoverOpen = (event) => {
    setAnchorEl(event.currentTarget);
  };

  const handlePopoverClose = () => {
    setAnchorEl(null);
  };

  // We can implement this fully when we decide on the prior knowledge button
  const [includePrior, setIncludePrior] = useState(false); //Change to true to test

<<<<<<< HEAD
  // We can implement this fully when we decide on the prior knowledge button
  // const [includePrior, setIncludePrior] = useState(true); // Change to true to test
  const includePrior = true;

=======
>>>>>>> e50a11df
  const progressQuery = useQuery(
    ["fetchProgress", { project_id, includePrior }],
    ({ queryKey }) =>
      ProjectAPI.fetchProgress({
        queryKey,
      }),
    { refetchOnWindowFocus: false },
  );

  const genericDataQuery = useQuery(
    ["fetchGenericData", { project_id, includePrior }],
    ({ queryKey }) =>
      ProjectAPI.fetchGenericData({
        queryKey,
      }),
    { refetchOnWindowFocus: false },
  );

<<<<<<< HEAD
  const [anchorEl, setAnchorEl] = useState(null);
  const popoverOpen = Boolean(anchorEl);
=======
>>>>>>> e50a11df
  const data = progressQuery.data;
  const isLoading = progressQuery.isLoading || genericDataQuery.isLoading;

  const pieData = !data
    ? []
    : [
        {
          label: "Not Relevant",
          value: data.n_excluded_no_priors,
          color:
            theme.palette.mode === "light"
              ? theme.palette.primary.light
              : theme.palette.primary.main,
        },
        {
          label: "Relevant",
          value: data.n_included_no_priors,
          color:
            theme.palette.mode === "light"
              ? theme.palette.grey[600]
              : theme.palette.grey[600],
        },
        {
          label: "Unlabeled",
          value:
            data.n_records -
            data.n_included_no_priors -
            data.n_excluded_no_priors,
          color: theme.palette.grey[400],
        },
      ];

  const legendData = !data
    ? []
    : [
        {
          label: "Relevant",
<<<<<<< HEAD
          value: data.n_included_no_priors,
          priorValue: includePrior ? data.n_included : null,
=======
          value: data.n_included_no_priors.toLocaleString(),
          priorValue: includePrior ? data.n_included.toLocaleString() : null,
>>>>>>> e50a11df
          color:
            theme.palette.mode === "light"
              ? theme.palette.grey[600]
              : theme.palette.grey[600],
        },
        {
          label: "Not Relevant",
<<<<<<< HEAD
          value: data.n_excluded_no_priors,
          priorValue: includePrior ? data.n_excluded : null,
=======
          value: data.n_excluded_no_priors.toLocaleString(),
          priorValue: includePrior ? data.n_excluded.toLocaleString() : null,
>>>>>>> e50a11df
          color:
            theme.palette.mode === "light"
              ? theme.palette.primary.light
              : theme.palette.primary.main,
        },
        {
          label: "Unlabeled",
<<<<<<< HEAD
          value:
            data.n_records -
            data.n_included_no_priors -
            data.n_excluded_no_priors,
=======
          value: (
            data.n_records -
            data.n_included_no_priors -
            data.n_excluded_no_priors
          ).toLocaleString(),
>>>>>>> e50a11df
          priorValue: includePrior ? null : null,
          color: theme.palette.grey[400],
        },
      ];
<<<<<<< HEAD

  return (
    <Card sx={{ m: 0, p: 0, bgcolor: "background.default" }}>
      <CardContent sx={{ m: 0, p: 0, bgcolor: "background.default" }}>
        <>
          <StyledHelpPopover
            id="info-popover"
            open={popoverOpen}
            anchorEl={anchorEl}
            onClose={() => {
              setAnchorEl(null);
            }}
          >
            <Typography variant="body1">
              <strong>Showing</strong> prior knowledge will show combined
              labelings from the original dataset and those done using ASReview.
            </Typography>
            <Link
              href="https://asreview.readthedocs.io/en/latest/progress.html#analytics"
              target="_blank"
              rel="noopener"
            >
              Learn more
            </Link>
          </StyledHelpPopover>
        </>
=======

  const staticPieData = [
    {
      label: "Not Relevant",
      value: 25,
      color:
        theme.palette.mode === "light"
          ? theme.palette.primary.light
          : theme.palette.primary.main,
    },
    {
      label: "Relevant",
      value: 5,
      color: theme.palette.grey[600],
    },
    {
      label: "Unlabeled",
      value: 70,
      color: theme.palette.grey[400],
    },
  ];

  return (
    <Card sx={{ position: "relative", bgcolor: "transparent" }}>
      <CardContent sx={{ mt: 2 }}>
        <Box sx={{ position: "absolute", top: 8, right: 8 }}>
          <IconButton size="small" onClick={handlePopoverOpen}>
            <LightbulbOutlinedIcon fontSize="small" />
          </IconButton>
        </Box>

>>>>>>> e50a11df
        <Grid container spacing={2} columns={2}>
          <Grid
            size={1}
            display="flex"
            flexDirection="column"
            justifyContent="center"
          >
            {isLoading ? (
              <Stack spacing={2}>
                {Array.from({ length: 3 }).map((_, index) => (
                  <Skeleton
                    key={index}
                    variant="rectangular"
                    width="100%"
                    height={30}
                    sx={{ borderRadius: 3 }}
                  />
                ))}
              </Stack>
            ) : (
              <Stack spacing={2}>
                {legendData.map((item, index) => (
                  <Paper
                    key={index}
                    sx={{
                      p: 1,
                      display: "flex",
<<<<<<< HEAD
                      alignItems: "center",
=======
                      flexDirection: "column",
>>>>>>> e50a11df
                      width: "100%",
                      backgroundColor: "transparent",
                    }}
                  >
                    <Box
                      sx={{
<<<<<<< HEAD
                        width: 16,
                        height: 16,
                        bgcolor: item.color,
                        borderRadius: "50%",
                        mr: 1,
                      }}
                    />
                    <Typography
                      variant="body2"
                      color="text.secondary"
                      sx={{ flexGrow: 1 }}
                    >
                      {item.label}
                    </Typography>
                    <Typography
                      variant="body2"
                      color="text.primary"
                      fontWeight="bold"
                    >
                      {item.value}
                      {item.priorValue !== null && includePrior
                        ? ` (${item.priorValue})`
                        : ""}
                    </Typography>
                  </Paper>
                ))}
              </Stack>
            )}
          </Grid>
          <Grid
            size={1}
            display="flex"
            alignItems="center"
            justifyContent="center"
          >
            {isLoading ? (
              <Box
                width={180}
                height={180}
                display="flex"
                alignItems="center"
                justifyContent="center"
              >
                <Skeleton variant="circular" width={160} height={160} />
              </Box>
            ) : (
              <Box>
                <PieChart
                  series={[
                    {
                      data: pieData.map((item) => ({
                        value: item.value,
                        color: item.color,
                      })),
                      innerRadius: 20,
                      outerRadius: 80,
                      paddingAngle: 10,
                      cornerRadius: 10,
                      startAngle: -110,
                      endAngle: 275,
                      cx: 90,
                      cy: 90,
                    },
                  ]}
                  height={180}
                  width={180}
                />
              </Box>
=======
                        display: "flex",
                        alignItems: "center",
                        width: "100%",
                      }}
                    >
                      <Box
                        sx={{
                          width: 16,
                          height: 16,
                          bgcolor: item.color,
                          borderRadius: "50%",
                          mr: 1,
                        }}
                      />
                      <Typography
                        variant="body2"
                        color="text.secondary"
                        sx={{ flexGrow: 1 }}
                      >
                        {item.label}
                      </Typography>
                      <Typography
                        variant="body2"
                        color="text.primary"
                        sx={{
                          fontWeight: "bold",
                          ml: 1,
                        }}
                      >
                        {item.value}
                      </Typography>
                    </Box>

                    {includePrior && item.priorValue !== null && (
                      <Box
                        sx={{
                          display: "flex",
                          alignItems: "center",
                        }}
                      >
                        <Typography
                          variant="body2"
                          color="text.secondary"
                          sx={{
                            flexGrow: 1,
                            fontSize: "0.75rem",
                            fontWeight: "bold",
                          }}
                        >
                          (Including priors)
                        </Typography>
                        <Typography
                          variant="body2"
                          color="text.primary"
                          sx={{
                            fontWeight: "bold",
                            ml: 1,
                            fontSize: "0.75rem",
                          }}
                        >
                          ({item.priorValue})
                        </Typography>
                      </Box>
                    )}
                  </Paper>
                ))}
              </Stack>
>>>>>>> e50a11df
            )}
          </Grid>
          <Grid
            size={1}
            display="flex"
            alignItems="center"
            justifyContent="center"
          >
            {isLoading ? (
              <Box
                width={180}
                height={180}
                display="flex"
                alignItems="center"
                justifyContent="center"
              >
                <Skeleton variant="circular" width={160} height={160} />
              </Box>
            ) : (
              <Box>
                <PieChart
                  series={[
                    {
                      data: pieData.map((item) => ({
                        value: item.value,
                        color: item.color,
                      })),
                      innerRadius: 20,
                      outerRadius: 80,
                      paddingAngle: 5,
                      cornerRadius: 10,
                      startAngle: -90,
                      endAngle: 360,
                      cx: 90,
                      cy: 90,
                    },
                  ]}
                  height={180}
                  width={180}
                />
              </Box>
            )}
          </Grid>
        </Grid>
      </CardContent>
      <Popover
        open={popoverOpen}
        anchorEl={anchorEl}
        onClose={handlePopoverClose}
        PaperProps={{
          sx: {
            borderRadius: 3,
            maxWidth: 320,
          },
        }}
      >
        <Box sx={{ p: 2.5 }}>
          <Stack spacing={2.5}>
            <Box>
              <Typography variant="subtitle1" fontWeight="bold" sx={{ mb: 1 }}>
                Review Progress
              </Typography>
              <Typography variant="body2">
                This visualization shows how far you are from the beginning. It
                displays the number of relevant, not relevant, and unlabeled
                records in your dataset.
              </Typography>
            </Box>
            <Divider />
            <Box>
              <Typography variant="subtitle1" fontWeight="bold" sx={{ mb: 1 }}>
                Prior Knowledge
              </Typography>
              <Typography variant="body2" sx={{ mb: 1 }}>
                You can include the prior knowledge in your dataset to this
                visualization. This option is enabled from{" "}
                <strong>Settings</strong>.
              </Typography>
            </Box>
            <Divider />
            <Box>
              <Typography variant="subtitle1" fontWeight="bold" sx={{ mb: 1 }}>
                Example Visualization
              </Typography>
              <Box display="flex" justifyContent="center">
                <PieChart
                  series={[
                    {
                      data: staticPieData.map((item) => ({
                        value: item.value,
                        color: item.color,
                      })),
                      innerRadius: 20,
                      outerRadius: 80,
                      paddingAngle: 5,
                      cornerRadius: 10,
                      startAngle: -150,
                      endAngle: 320,
                      cx: 90,
                      cy: 90,
                    },
                  ]}
                  height={180}
                  width={180}
                />
              </Box>
            </Box>
            <Box>
              <Button
                href="https://asreview.readthedocs.io/en/latest/progress.html#analytics"
                target="_blank"
                rel="noopener noreferrer"
                variant="text"
                size="small"
                sx={{ textTransform: "none", p: 0 }}
              >
                Learn more →
              </Button>
            </Box>
          </Stack>
        </Box>
      </Popover>
    </Card>
  );
}<|MERGE_RESOLUTION|>--- conflicted
+++ resolved
@@ -9,15 +9,6 @@
   Stack,
   Typography,
   Box,
-<<<<<<< HEAD
-} from "@mui/material";
-import { useTheme } from "@mui/material/styles";
-import { ProjectAPI } from "api";
-import { useState } from "react";
-import { useQuery } from "react-query";
-import { StyledHelpPopover } from "StyledComponents/StyledHelpPopover";
-import { PieChart } from "@mui/x-charts/PieChart";
-=======
   IconButton,
   Popover,
   Divider,
@@ -28,7 +19,6 @@
 import { useQuery } from "react-query";
 import { PieChart } from "@mui/x-charts/PieChart";
 import LightbulbOutlinedIcon from "@mui/icons-material/LightbulbOutlined";
->>>>>>> e50a11df
 
 export default function ReviewProgress({ project_id }) {
   const theme = useTheme();
@@ -46,13 +36,6 @@
   // We can implement this fully when we decide on the prior knowledge button
   const [includePrior, setIncludePrior] = useState(false); //Change to true to test
 
-<<<<<<< HEAD
-  // We can implement this fully when we decide on the prior knowledge button
-  // const [includePrior, setIncludePrior] = useState(true); // Change to true to test
-  const includePrior = true;
-
-=======
->>>>>>> e50a11df
   const progressQuery = useQuery(
     ["fetchProgress", { project_id, includePrior }],
     ({ queryKey }) =>
@@ -71,11 +54,15 @@
     { refetchOnWindowFocus: false },
   );
 
-<<<<<<< HEAD
-  const [anchorEl, setAnchorEl] = useState(null);
-  const popoverOpen = Boolean(anchorEl);
-=======
->>>>>>> e50a11df
+  const genericDataQuery = useQuery(
+    ["fetchGenericData", { project_id, includePrior }],
+    ({ queryKey }) =>
+      ProjectAPI.fetchGenericData({
+        queryKey,
+      }),
+    { refetchOnWindowFocus: false },
+  );
+
   const data = progressQuery.data;
   const isLoading = progressQuery.isLoading || genericDataQuery.isLoading;
 
@@ -113,13 +100,8 @@
     : [
         {
           label: "Relevant",
-<<<<<<< HEAD
-          value: data.n_included_no_priors,
-          priorValue: includePrior ? data.n_included : null,
-=======
           value: data.n_included_no_priors.toLocaleString(),
           priorValue: includePrior ? data.n_included.toLocaleString() : null,
->>>>>>> e50a11df
           color:
             theme.palette.mode === "light"
               ? theme.palette.grey[600]
@@ -127,13 +109,8 @@
         },
         {
           label: "Not Relevant",
-<<<<<<< HEAD
-          value: data.n_excluded_no_priors,
-          priorValue: includePrior ? data.n_excluded : null,
-=======
           value: data.n_excluded_no_priors.toLocaleString(),
           priorValue: includePrior ? data.n_excluded.toLocaleString() : null,
->>>>>>> e50a11df
           color:
             theme.palette.mode === "light"
               ? theme.palette.primary.light
@@ -141,50 +118,15 @@
         },
         {
           label: "Unlabeled",
-<<<<<<< HEAD
-          value:
-            data.n_records -
-            data.n_included_no_priors -
-            data.n_excluded_no_priors,
-=======
           value: (
             data.n_records -
             data.n_included_no_priors -
             data.n_excluded_no_priors
           ).toLocaleString(),
->>>>>>> e50a11df
           priorValue: includePrior ? null : null,
           color: theme.palette.grey[400],
         },
       ];
-<<<<<<< HEAD
-
-  return (
-    <Card sx={{ m: 0, p: 0, bgcolor: "background.default" }}>
-      <CardContent sx={{ m: 0, p: 0, bgcolor: "background.default" }}>
-        <>
-          <StyledHelpPopover
-            id="info-popover"
-            open={popoverOpen}
-            anchorEl={anchorEl}
-            onClose={() => {
-              setAnchorEl(null);
-            }}
-          >
-            <Typography variant="body1">
-              <strong>Showing</strong> prior knowledge will show combined
-              labelings from the original dataset and those done using ASReview.
-            </Typography>
-            <Link
-              href="https://asreview.readthedocs.io/en/latest/progress.html#analytics"
-              target="_blank"
-              rel="noopener"
-            >
-              Learn more
-            </Link>
-          </StyledHelpPopover>
-        </>
-=======
 
   const staticPieData = [
     {
@@ -216,7 +158,6 @@
           </IconButton>
         </Box>
 
->>>>>>> e50a11df
         <Grid container spacing={2} columns={2}>
           <Grid
             size={1}
@@ -244,87 +185,13 @@
                     sx={{
                       p: 1,
                       display: "flex",
-<<<<<<< HEAD
-                      alignItems: "center",
-=======
                       flexDirection: "column",
->>>>>>> e50a11df
                       width: "100%",
                       backgroundColor: "transparent",
                     }}
                   >
                     <Box
                       sx={{
-<<<<<<< HEAD
-                        width: 16,
-                        height: 16,
-                        bgcolor: item.color,
-                        borderRadius: "50%",
-                        mr: 1,
-                      }}
-                    />
-                    <Typography
-                      variant="body2"
-                      color="text.secondary"
-                      sx={{ flexGrow: 1 }}
-                    >
-                      {item.label}
-                    </Typography>
-                    <Typography
-                      variant="body2"
-                      color="text.primary"
-                      fontWeight="bold"
-                    >
-                      {item.value}
-                      {item.priorValue !== null && includePrior
-                        ? ` (${item.priorValue})`
-                        : ""}
-                    </Typography>
-                  </Paper>
-                ))}
-              </Stack>
-            )}
-          </Grid>
-          <Grid
-            size={1}
-            display="flex"
-            alignItems="center"
-            justifyContent="center"
-          >
-            {isLoading ? (
-              <Box
-                width={180}
-                height={180}
-                display="flex"
-                alignItems="center"
-                justifyContent="center"
-              >
-                <Skeleton variant="circular" width={160} height={160} />
-              </Box>
-            ) : (
-              <Box>
-                <PieChart
-                  series={[
-                    {
-                      data: pieData.map((item) => ({
-                        value: item.value,
-                        color: item.color,
-                      })),
-                      innerRadius: 20,
-                      outerRadius: 80,
-                      paddingAngle: 10,
-                      cornerRadius: 10,
-                      startAngle: -110,
-                      endAngle: 275,
-                      cx: 90,
-                      cy: 90,
-                    },
-                  ]}
-                  height={180}
-                  width={180}
-                />
-              </Box>
-=======
                         display: "flex",
                         alignItems: "center",
                         width: "100%",
@@ -392,7 +259,6 @@
                   </Paper>
                 ))}
               </Stack>
->>>>>>> e50a11df
             )}
           </Grid>
           <Grid
