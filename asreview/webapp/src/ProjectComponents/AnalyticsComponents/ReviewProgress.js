import {
  Card,
  CardContent,
<<<<<<< HEAD
=======
  Divider,
>>>>>>> 902d998c
  Grid2 as Grid,
  Link,
  Paper,
  Skeleton,
  Stack,
  Typography,
<<<<<<< HEAD
  Box,
=======
>>>>>>> 902d998c
} from "@mui/material";
import { useTheme } from "@mui/material/styles";
import { ProjectAPI } from "api";
import { useState } from "react";
<<<<<<< HEAD
import { useQuery } from "react-query";
import { StyledHelpPopover } from "StyledComponents/StyledHelpPopover";
import { PieChart } from "@mui/x-charts/PieChart";

export default function ReviewProgress({ project_id }) {
  const theme = useTheme();

  // We can implement this fully when we decide on the prior knowledge button
  //Change to true to test, really minimal now
  const [includePrior, setIncludePrior] = useState(false);

  const progressQuery = useQuery(
    ["fetchProgress", { project_id, includePrior }],
    ({ queryKey }) =>
      ProjectAPI.fetchProgress({
        queryKey,
      }),
    { refetchOnWindowFocus: false },
  );

  const genericDataQuery = useQuery(
    ["fetchGenericData", { project_id, includePrior }],
    ({ queryKey }) =>
      ProjectAPI.fetchGenericData({
=======
import Chart from "react-apexcharts";
import { useQuery } from "react-query";
import { StyledHelpPopover } from "StyledComponents/StyledHelpPopover";

export default function ReviewProgress({ project_id }) {
  const theme = useTheme();

  const { data, isLoading } = useQuery(
    ["fetchProgress", { project_id: project_id }],
    ({ queryKey }) =>
      ProjectAPI.fetchProgress({
>>>>>>> 902d998c
        queryKey,
      }),
    { refetchOnWindowFocus: false },
  );

  const [anchorEl, setAnchorEl] = useState(null);
  const popoverOpen = Boolean(anchorEl);
<<<<<<< HEAD

  const data = progressQuery.data;
  const isLoading = progressQuery.isLoading || genericDataQuery.isLoading;

  const pieData = !data
    ? []
    : [
        {
          label: "Not Relevant",
          value: data.n_excluded_no_priors,
          color:
            theme.palette.mode === "light"
              ? theme.palette.primary.light
              : theme.palette.primary.main,
        },
        {
          label: "Relevant",
          value: data.n_included_no_priors,
          color:
            theme.palette.mode === "light"
              ? theme.palette.grey[600]
              : theme.palette.grey[600],
        },
        {
          label: "Unlabeled",
          value:
            data.n_records -
            data.n_included_no_priors -
            data.n_excluded_no_priors,
          color: theme.palette.grey[400],
        },
      ];

  const legendData = !data
    ? []
    : [
        {
          label: "Relevant",
          value: data.n_included_no_priors,
          priorValue: includePrior ? data.n_included : null,
          color:
            theme.palette.mode === "light"
              ? theme.palette.grey[600]
              : theme.palette.grey[600],
        },
        {
          label: "Not Relevant",
          value: data.n_excluded_no_priors,
          priorValue: includePrior ? data.n_excluded : null,
          color:
            theme.palette.mode === "light"
              ? theme.palette.primary.light
              : theme.palette.primary.main,
        },
        {
          label: "Unlabeled",
          value:
            data.n_records -
            data.n_included_no_priors -
            data.n_excluded_no_priors,
          priorValue: includePrior ? null : null,
          color: theme.palette.grey[400],
        },
      ];

  return (
    <Card sx={{ m: 0, p: 0, bgcolor: "background.default" }}>
      <CardContent sx={{ m: 0, p: 0, bgcolor: "background.default" }}>
        <>
=======

  const hasPrior =
    data?.n_included_no_priors !== data?.n_included ||
    data?.n_excluded_no_priors !== data?.n_excluded;

  return (
    <Card sx={{ bgcolor: "background.default" }}>
      <CardContent>
        <>
          {/* <IconButton
            size="small"
            onClick={(event) => {
              setAnchorEl(event.currentTarget);
            }}
            sx={{ float: "right" }}
          >
            <HelpOutlineIcon fontSize="small" />
          </IconButton> */}
>>>>>>> 902d998c
          <StyledHelpPopover
            id="info-popover"
            open={popoverOpen}
            anchorEl={anchorEl}
            onClose={() => {
              setAnchorEl(null);
            }}
          >
            <Typography variant="body1">
              <strong>Showing</strong> prior knowledge will show combined
              labelings from the original dataset and those done using ASReview.
            </Typography>
            <Link
              href="https://asreview.readthedocs.io/en/latest/progress.html#analytics"
              target="_blank"
              rel="noopener"
            >
              Learn more
            </Link>
          </StyledHelpPopover>
        </>
<<<<<<< HEAD
        <Grid container spacing={2} columns={2}>
          <Grid
            size={1}
            display="flex"
            flexDirection="column"
            justifyContent="center"
          >
            {isLoading ? (
              <Stack spacing={2}>
                {Array.from({ length: 3 }).map((_, index) => (
                  <Skeleton
                    key={index}
                    variant="rectangular"
                    width="100%"
                    height={30}
                    sx={{ borderRadius: 3 }}
                  />
                ))}
              </Stack>
            ) : (
              <Stack spacing={2}>
                {legendData.map((item, index) => (
                  <Paper
                    key={index}
                    sx={{
                      p: 1,
                      display: "flex",
                      alignItems: "center",
                      width: "100%",
                      backgroundColor: "transparent",
                    }}
                  >
                    <Box
                      sx={{
                        width: 16,
                        height: 16,
                        bgcolor: item.color,
                        borderRadius: "50%",
                        mr: 1,
                      }}
                    />
                    <Typography
                      variant="body2"
                      color="text.secondary"
                      sx={{ flexGrow: 1 }}
                    >
                      {item.label}
                    </Typography>
                    <Typography
                      variant="body2"
                      color="text.primary"
                      fontWeight="bold"
                    >
                      {item.value}
                      {item.priorValue !== null && includePrior
                        ? ` (${item.priorValue})`
                        : ""}
                    </Typography>
                  </Paper>
                ))}
              </Stack>
            )}
          </Grid>
          <Grid
            size={1}
            display="flex"
            alignItems="center"
            justifyContent="center"
          >
            {isLoading ? (
              <Box
                width={180}
                height={180}
                display="flex"
                alignItems="center"
                justifyContent="center"
              >
                <Skeleton variant="circular" width={160} height={160} />
              </Box>
            ) : (
              <Box>
                <PieChart
                  series={[
                    {
                      data: pieData.map((item) => ({
                        value: item.value,
                        color: item.color,
                      })),
                      innerRadius: 20,
                      outerRadius: 80,
                      paddingAngle: 10,
                      cornerRadius: 10,
                      startAngle: -110,
                      endAngle: 275,
                      cx: 90,
                      cy: 90,
                    },
                  ]}
                  height={180}
                  width={180}
                />
              </Box>
=======
        <Grid container spacing={2} columns={1}>
          <Grid
            size={1}
            display="flex"
            justifyContent="center"
            alignItems="center"
          >
            {isLoading ? (
              <Skeleton variant="circular" width={180} height={180} />
            ) : (
              <Chart
                options={{
                  chart: {
                    background: "transparent",
                    type: "donut",
                  },
                  // plotOptions: {
                  //   pie: {
                  //     donut: {
                  //       size: "10%",
                  //       labels: {
                  //         show: false,
                  //         total: {
                  //           show: false,
                  //           formatter: () =>
                  //             `${
                  //               data.n_records > 0
                  //                 ? Math.round(
                  //                     (data.n_included_no_priors +
                  //                       data.n_excluded_no_priors /
                  //                         data.n_records) *
                  //                       100,
                  //                   )
                  //                 : 0
                  //             }%`,
                  //           style: {
                  //             fontSize: "28px",
                  //             fontWeight: "bold",
                  //             color: theme.palette.text.primary,
                  //             textAlign: "center",
                  //           },
                  //         },
                  //       },
                  //     },
                  //   },
                  // },
                  labels: ["Relevant", "Irrelevant", "Unlabeled"],
                  colors: [
                    theme.palette.mode === "light"
                      ? theme.palette.primary.light
                      : theme.palette.primary.main, // Relevant
                    theme.palette.mode === "light"
                      ? theme.palette.grey[600]
                      : theme.palette.grey[600], // Irrelevant
                    theme.palette.mode === "light"
                      ? theme.palette.grey[400]
                      : theme.palette.grey[400], // Unlabeled
                  ],
                  stroke: { width: 0 },
                  legend: { show: false },
                  tooltip: {
                    enabled: true,
                    y: {
                      formatter: (val) =>
                        `${val} (${Math.round((val / data.n_records) * 1000) / 10}%)`,
                    },
                  },
                  theme: { mode: theme.palette.mode },
                  dataLabels: { enabled: false },
                }}
                series={[
                  data.n_included_no_priors,
                  data.n_excluded_no_priors,
                  data.n_records -
                    data.n_included_no_priors -
                    data.n_excluded_no_priors,
                ]}
                type="donut"
                height={180}
                width={180}
              />
            )}
          </Grid>
          <Grid size={1}>
            {data && (
              <Stack spacing={2} direction={"row"}>
                <Paper
                  sx={{
                    p: 1.5,
                    display: "flex",
                    alignItems: "center",
                    justifyContent: "space-between",
                    width: "100%",
                    mb: { xs: 1, sm: 2 },
                  }}
                >
                  <Stack spacing={1} direction={"column"}>
                    <Stack direction={"row"} spacing={1} alignItems={"center"}>
                      <Typography variant="body2" color="text.secondary">
                        {"Labeled relevant"}
                      </Typography>
                      <Typography
                        variant="h6"
                        fontWeight="bold"
                        color="text.secondary"
                      >
                        {data.n_included_no_priors}
                      </Typography>
                    </Stack>

                    {hasPrior && (
                      <>
                        <Divider />
                        <Stack
                          direction={"row"}
                          spacing={1}
                          alignItems={"center"}
                        >
                          <Typography variant="body2" color="text.secondary">
                            {"Including priors"}
                          </Typography>
                          <Typography
                            variant="h6"
                            fontWeight="bold"
                            color="text.secondary"
                          >
                            {data.n_included}
                          </Typography>
                        </Stack>
                      </>
                    )}
                  </Stack>
                </Paper>
                <Paper
                  sx={{
                    p: 1.5,
                    display: "flex",
                    alignItems: "center",
                    justifyContent: "space-between",
                    width: "100%",
                    mb: { xs: 1, sm: 2 },
                  }}
                >
                  <Stack spacing={1} direction={"column"}>
                    <Stack direction={"row"} spacing={1} alignItems={"center"}>
                      <Typography variant="body2" color="text.secondary">
                        {"Labeled not relevant"}
                      </Typography>
                      <Typography
                        variant="h6"
                        fontWeight="bold"
                        color="text.secondary"
                      >
                        {data.n_excluded_no_priors}
                      </Typography>
                    </Stack>
                    {hasPrior && (
                      <>
                        <Divider />
                        <Stack
                          direction={"row"}
                          spacing={1}
                          alignItems={"center"}
                        >
                          <Typography variant="body2" color="text.secondary">
                            {"Including priors"}
                          </Typography>
                          <Typography
                            variant="h6"
                            fontWeight="bold"
                            color="text.secondary"
                          >
                            {data.n_excluded}
                          </Typography>
                        </Stack>
                      </>
                    )}
                  </Stack>
                </Paper>
              </Stack>
>>>>>>> 902d998c
            )}
          </Grid>
        </Grid>
      </CardContent>
    </Card>
  );
}<|MERGE_RESOLUTION|>--- conflicted
+++ resolved
@@ -1,25 +1,17 @@
 import {
   Card,
   CardContent,
-<<<<<<< HEAD
-=======
-  Divider,
->>>>>>> 902d998c
   Grid2 as Grid,
   Link,
   Paper,
   Skeleton,
   Stack,
   Typography,
-<<<<<<< HEAD
   Box,
-=======
->>>>>>> 902d998c
 } from "@mui/material";
 import { useTheme } from "@mui/material/styles";
 import { ProjectAPI } from "api";
 import { useState } from "react";
-<<<<<<< HEAD
 import { useQuery } from "react-query";
 import { StyledHelpPopover } from "StyledComponents/StyledHelpPopover";
 import { PieChart } from "@mui/x-charts/PieChart";
@@ -28,8 +20,7 @@
   const theme = useTheme();
 
   // We can implement this fully when we decide on the prior knowledge button
-  //Change to true to test, really minimal now
-  const [includePrior, setIncludePrior] = useState(false);
+  const [includePrior, setIncludePrior] = useState(true); // Change to true to test
 
   const progressQuery = useQuery(
     ["fetchProgress", { project_id, includePrior }],
@@ -44,19 +35,6 @@
     ["fetchGenericData", { project_id, includePrior }],
     ({ queryKey }) =>
       ProjectAPI.fetchGenericData({
-=======
-import Chart from "react-apexcharts";
-import { useQuery } from "react-query";
-import { StyledHelpPopover } from "StyledComponents/StyledHelpPopover";
-
-export default function ReviewProgress({ project_id }) {
-  const theme = useTheme();
-
-  const { data, isLoading } = useQuery(
-    ["fetchProgress", { project_id: project_id }],
-    ({ queryKey }) =>
-      ProjectAPI.fetchProgress({
->>>>>>> 902d998c
         queryKey,
       }),
     { refetchOnWindowFocus: false },
@@ -64,8 +42,6 @@
 
   const [anchorEl, setAnchorEl] = useState(null);
   const popoverOpen = Boolean(anchorEl);
-<<<<<<< HEAD
-
   const data = progressQuery.data;
   const isLoading = progressQuery.isLoading || genericDataQuery.isLoading;
 
@@ -134,26 +110,6 @@
     <Card sx={{ m: 0, p: 0, bgcolor: "background.default" }}>
       <CardContent sx={{ m: 0, p: 0, bgcolor: "background.default" }}>
         <>
-=======
-
-  const hasPrior =
-    data?.n_included_no_priors !== data?.n_included ||
-    data?.n_excluded_no_priors !== data?.n_excluded;
-
-  return (
-    <Card sx={{ bgcolor: "background.default" }}>
-      <CardContent>
-        <>
-          {/* <IconButton
-            size="small"
-            onClick={(event) => {
-              setAnchorEl(event.currentTarget);
-            }}
-            sx={{ float: "right" }}
-          >
-            <HelpOutlineIcon fontSize="small" />
-          </IconButton> */}
->>>>>>> 902d998c
           <StyledHelpPopover
             id="info-popover"
             open={popoverOpen}
@@ -175,7 +131,6 @@
             </Link>
           </StyledHelpPopover>
         </>
-<<<<<<< HEAD
         <Grid container spacing={2} columns={2}>
           <Grid
             size={1}
@@ -278,188 +233,6 @@
                   width={180}
                 />
               </Box>
-=======
-        <Grid container spacing={2} columns={1}>
-          <Grid
-            size={1}
-            display="flex"
-            justifyContent="center"
-            alignItems="center"
-          >
-            {isLoading ? (
-              <Skeleton variant="circular" width={180} height={180} />
-            ) : (
-              <Chart
-                options={{
-                  chart: {
-                    background: "transparent",
-                    type: "donut",
-                  },
-                  // plotOptions: {
-                  //   pie: {
-                  //     donut: {
-                  //       size: "10%",
-                  //       labels: {
-                  //         show: false,
-                  //         total: {
-                  //           show: false,
-                  //           formatter: () =>
-                  //             `${
-                  //               data.n_records > 0
-                  //                 ? Math.round(
-                  //                     (data.n_included_no_priors +
-                  //                       data.n_excluded_no_priors /
-                  //                         data.n_records) *
-                  //                       100,
-                  //                   )
-                  //                 : 0
-                  //             }%`,
-                  //           style: {
-                  //             fontSize: "28px",
-                  //             fontWeight: "bold",
-                  //             color: theme.palette.text.primary,
-                  //             textAlign: "center",
-                  //           },
-                  //         },
-                  //       },
-                  //     },
-                  //   },
-                  // },
-                  labels: ["Relevant", "Irrelevant", "Unlabeled"],
-                  colors: [
-                    theme.palette.mode === "light"
-                      ? theme.palette.primary.light
-                      : theme.palette.primary.main, // Relevant
-                    theme.palette.mode === "light"
-                      ? theme.palette.grey[600]
-                      : theme.palette.grey[600], // Irrelevant
-                    theme.palette.mode === "light"
-                      ? theme.palette.grey[400]
-                      : theme.palette.grey[400], // Unlabeled
-                  ],
-                  stroke: { width: 0 },
-                  legend: { show: false },
-                  tooltip: {
-                    enabled: true,
-                    y: {
-                      formatter: (val) =>
-                        `${val} (${Math.round((val / data.n_records) * 1000) / 10}%)`,
-                    },
-                  },
-                  theme: { mode: theme.palette.mode },
-                  dataLabels: { enabled: false },
-                }}
-                series={[
-                  data.n_included_no_priors,
-                  data.n_excluded_no_priors,
-                  data.n_records -
-                    data.n_included_no_priors -
-                    data.n_excluded_no_priors,
-                ]}
-                type="donut"
-                height={180}
-                width={180}
-              />
-            )}
-          </Grid>
-          <Grid size={1}>
-            {data && (
-              <Stack spacing={2} direction={"row"}>
-                <Paper
-                  sx={{
-                    p: 1.5,
-                    display: "flex",
-                    alignItems: "center",
-                    justifyContent: "space-between",
-                    width: "100%",
-                    mb: { xs: 1, sm: 2 },
-                  }}
-                >
-                  <Stack spacing={1} direction={"column"}>
-                    <Stack direction={"row"} spacing={1} alignItems={"center"}>
-                      <Typography variant="body2" color="text.secondary">
-                        {"Labeled relevant"}
-                      </Typography>
-                      <Typography
-                        variant="h6"
-                        fontWeight="bold"
-                        color="text.secondary"
-                      >
-                        {data.n_included_no_priors}
-                      </Typography>
-                    </Stack>
-
-                    {hasPrior && (
-                      <>
-                        <Divider />
-                        <Stack
-                          direction={"row"}
-                          spacing={1}
-                          alignItems={"center"}
-                        >
-                          <Typography variant="body2" color="text.secondary">
-                            {"Including priors"}
-                          </Typography>
-                          <Typography
-                            variant="h6"
-                            fontWeight="bold"
-                            color="text.secondary"
-                          >
-                            {data.n_included}
-                          </Typography>
-                        </Stack>
-                      </>
-                    )}
-                  </Stack>
-                </Paper>
-                <Paper
-                  sx={{
-                    p: 1.5,
-                    display: "flex",
-                    alignItems: "center",
-                    justifyContent: "space-between",
-                    width: "100%",
-                    mb: { xs: 1, sm: 2 },
-                  }}
-                >
-                  <Stack spacing={1} direction={"column"}>
-                    <Stack direction={"row"} spacing={1} alignItems={"center"}>
-                      <Typography variant="body2" color="text.secondary">
-                        {"Labeled not relevant"}
-                      </Typography>
-                      <Typography
-                        variant="h6"
-                        fontWeight="bold"
-                        color="text.secondary"
-                      >
-                        {data.n_excluded_no_priors}
-                      </Typography>
-                    </Stack>
-                    {hasPrior && (
-                      <>
-                        <Divider />
-                        <Stack
-                          direction={"row"}
-                          spacing={1}
-                          alignItems={"center"}
-                        >
-                          <Typography variant="body2" color="text.secondary">
-                            {"Including priors"}
-                          </Typography>
-                          <Typography
-                            variant="h6"
-                            fontWeight="bold"
-                            color="text.secondary"
-                          >
-                            {data.n_excluded}
-                          </Typography>
-                        </Stack>
-                      </>
-                    )}
-                  </Stack>
-                </Paper>
-              </Stack>
->>>>>>> 902d998c
             )}
           </Grid>
         </Grid>
