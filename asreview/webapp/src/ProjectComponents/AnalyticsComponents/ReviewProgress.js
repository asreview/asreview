--- conflicted
+++ resolved
@@ -195,22 +195,12 @@
           }
           label="Hide Prior Knowledge"
           labelPlacement="end"
-<<<<<<< HEAD
           sx={{ padding: theme.spacing(2, 5) }}
-          componentsProps={{ typography: { variant: "body2" } }}
-=======
-          sx={{
-            m: 0,
-            fontSize: theme.typography.pxToRem(10),
-            marginTop: theme.spacing(1.5),
-            marginLeft: theme.spacing(1),
-          }}
           slotProps={{
             typography: {
               variant: "body2",
             },
           }}
->>>>>>> a47cbf8d
         />
       </Box>
       <CardContent
