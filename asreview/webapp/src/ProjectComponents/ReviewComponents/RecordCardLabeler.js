import {
  Alert,
  Box,
  Button,
  CardActions,
  CardContent,
  Checkbox,
  Chip,
  Dialog,
  DialogActions,
  DialogContent,
  DialogTitle,
  Divider,
  FormControlLabel,
  FormGroup,
  Grid2 as Grid,
  IconButton,
  ListItemIcon,
  ListItemText,
  Menu,
  MenuItem,
  Stack,
  TextField,
  Tooltip,
  Typography,
} from "@mui/material";
import { alpha } from "@mui/material/styles";
import React from "react";
import { useMutation, useQueryClient } from "react-query";

import { useHotkeys } from "react-hotkeys-hook";

import LibraryAddOutlinedIcon from "@mui/icons-material/LibraryAddOutlined";
import MoreVert from "@mui/icons-material/MoreVert";
import NotInterestedOutlinedIcon from "@mui/icons-material/NotInterestedOutlined";
import NoteAltOutlinedIcon from "@mui/icons-material/NoteAltOutlined";
import { ProjectAPI } from "api";
import { useToggle } from "hooks/useToggle";
import TimeAgo from "javascript-time-ago";

import { DeleteOutline } from "@mui/icons-material";
import en from "javascript-time-ago/locale/en";

TimeAgo.addLocale(en);
const timeAgo = new TimeAgo("en-US");

// const PREFIX = "RecordCardLabeler";

// const classes = {
//   icon: `${PREFIX}-icon`,
// };

// const Root = styled("div")(() => ({
//   [`& .${classes.icon}`]: {
//     opacity: 0.36,
//   },
// }));

const formatUser = (user) => {
  if (user?.current_user) {
    return "by you";
  }
  return `by ${user.name}`;
};

const NoteDialog = ({ project_id, record_id, open, onClose, note = null }) => {
  const [noteState, setNoteState] = React.useState(note);

  const { isError, isLoading, mutate } = useMutation(ProjectAPI.mutateNote, {
    onSuccess: () => {
      onClose();
    },
  });

  return (
    <Dialog
      open={open}
      onClose={onClose}
      fullWidth
      disableRestoreFocus // bug https://github.com/mui/material-ui/issues/33004
    >
      <DialogTitle>Add note</DialogTitle>
      <DialogContent>
        <TextField
          autoComplete="off"
          id="record-note"
          autoFocus
          fullWidth
          multiline
          onChange={(event) => setNoteState(event.target.value)}
          placeholder="Write a note for this record..."
          rows={4}
          value={noteState ? noteState : ""}
          error={isError}
          disabled={isLoading}
        />
      </DialogContent>
      <DialogActions>
        <Button onClick={onClose} color="primary">
          Cancel
        </Button>
        <Button
          onClick={() => {
            mutate({
              project_id: project_id,
              record_id: record_id,
              note: noteState,
            });
          }}
          color="primary"
        >
          Save
        </Button>
      </DialogActions>
    </Dialog>
  );
};

const RecordCardLabeler = ({
  project_id,
  record_id,
  label,
  labelFromDataset = null,
  tagsForm,
  tagValues = null,
  note = null,
  showNotes = true,
  labelTime = null,
  user = null,
  decisionCallback,
  hotkeys = false,
  landscape = false,
  retrainAfterDecision = true,
  changeDecision = true,
}) => {
  const queryClient = useQueryClient();

  const [editState] = useToggle(!(label === 1 || label === 0));
  const [showNotesDialog, toggleShowNotesDialog] = useToggle(false);
  const [tagValuesState, setTagValuesState] = React.useState(
    tagValues ? tagValues : structuredClone(tagsForm),
  );

  const { error, isError, isLoading, mutate, isSuccess } = useMutation(
    ProjectAPI.mutateClassification,
    {
      onSuccess: () => {
        // invalidate queries
        queryClient.invalidateQueries("fetchLabeledRecord", project_id);

        decisionCallback();
      },
    },
  );

  const handleTagValueChange = (isChecked, groupId, tagId) => {
    let groupI = tagValuesState.findIndex((group) => group.id === groupId);
    let tagI = tagValuesState[groupI].values.findIndex(
      (tag) => tag.id === tagId,
    );

    let tagValuesCopy = structuredClone(tagValuesState);
    tagValuesCopy[groupI].values[tagI]["checked"] = isChecked;

    setTagValuesState(tagValuesCopy);
  };

  const makeDecision = (label) => {
    mutate({
      project_id: project_id,
      record_id: record_id,
      label: label,
      tagValues: tagValuesState,
      retrain_model: retrainAfterDecision,
    });
  };

  const [anchorEl, setAnchorEl] = React.useState(null);
  const openMenu = Boolean(anchorEl);
  const handleClick = (event) => {
    setAnchorEl(event.currentTarget);
  };
  const handleMenuClose = () => {
    setAnchorEl(null);
  };

  useHotkeys("v", () => hotkeys && makeDecision(1));
  useHotkeys("x", () => hotkeys && makeDecision(0));
  useHotkeys("n", () => hotkeys && toggleShowNotesDialog(), { keyup: true });

  return (
    <Stack
      sx={(theme) => ({
        bgcolor: alpha(
          theme.palette.secondary.light,
          theme.palette.action.selectedOpacity * 2,
        ),
        justifyContent: "space-between",
        alignItems: "stretch",
        height: "100%",
      })}
    >
      <Box>
        {Array.isArray(tagsForm) && tagsForm.length > 0 && (
          <CardContent>
            <Grid container spacing={2} columns={2}>
              {tagsForm &&
                tagsForm.map((group, i) => (
                  <Grid size={landscape ? 2 : { xs: 2, sm: 1 }} key={group.id}>
                    <Stack direction="column" spacing={1}>
                      <Typography variant="h6">{group.name}</Typography>
                      <FormGroup row={false}>
                        {group.values.map((tag, j) => (
                          <FormControlLabel
                            key={`${group.id}:${tag.id}`}
                            control={
                              <Checkbox
                                checked={
                                  tagValuesState[i]?.values[j]?.checked || false
                                }
                                onChange={(e) => {
                                  handleTagValueChange(
                                    e.target.checked,
                                    group.id,
                                    tag.id,
                                  );
                                }}
                                disabled={
                                  !editState ||
                                  !changeDecision ||
                                  isLoading ||
                                  isSuccess
                                }
                              />
                            }
                            label={tag.name}
                          />
                        ))}
                      </FormGroup>
                    </Stack>
                  </Grid>
                ))}
            </Grid>
          </CardContent>
        )}

        {note !== null && (
          <Box
            sx={(theme) => ({
              bgcolor: alpha(
                theme.palette.secondary.light,
                theme.palette.action.selectedOpacity,
              ),
            })}
          >
            <Divider />
            <CardContent>{note}</CardContent>
          </Box>
        )}
      </Box>

      <Box>
        {labelFromDataset !== null && (
          <CardContent>
            {labelFromDataset === -1 && (
              <Alert severity="info">No label in dataset</Alert>
            )}
            {labelFromDataset === 0 && (
              <Alert severity="info">Label in dataset is irrelevant</Alert>
            )}
            {labelFromDataset === 1 && (
              <Alert severity="info">Label in dataset is relevant</Alert>
            )}
          </CardContent>
        )}

        {isError && (
          <CardContent>
            <Alert severity="error">
              Failed to label record. {error?.message}
            </Alert>
          </CardContent>
        )}
        <CardActions
          sx={(theme) => ({
            bgcolor: theme.palette.secondary.dark,
            display: "block",
            color: theme.palette.getContrastText(theme.palette.secondary.dark),
          })}
        >
          {editState && (
            <>
              <Tooltip
                title="Add to relevant records (V)"
                enterDelay={800}
                leaveDelay={200}
              >
                <Button
                  id="relevant"
                  onClick={() => makeDecision(1)}
                  variant="contained"
                  startIcon={<LibraryAddOutlinedIcon />}
                  disabled={isLoading || isSuccess}
                  sx={(theme) => ({
                    color: theme.palette.getContrastText(
                      theme.palette.tertiary.main,
                    ),
                    bgcolor: theme.palette.tertiary.main,
                  })}
                >
                  Add
                </Button>
              </Tooltip>
              <Tooltip
                title="Mark as not relevant (X)"
                enterDelay={800}
                leaveDelay={200}
              >
                <Button
                  id="irrelevant"
                  onClick={() => makeDecision(0)}
                  startIcon={<NotInterestedOutlinedIcon />}
                  disabled={isLoading || isSuccess}
                  sx={(theme) => ({
                    color: theme.palette.getContrastText(
                      theme.palette.secondary.dark,
                    ),
                  })}
                >
                  Not relevant
                </Button>
              </Tooltip>
            </>
          )}

          {editState && showNotes && (
            <>
              <Tooltip title="Add note">
                <IconButton
                  onClick={toggleShowNotesDialog}
                  aria-label="add note"
                  disabled={isLoading || isSuccess}
                  sx={(theme) => ({
                    float: "right",
                    color: theme.palette.getContrastText(
                      theme.palette.secondary.dark,
                    ),
                  })}
                >
                  <NoteAltOutlinedIcon />
                </IconButton>
              </Tooltip>
            </>
          )}
          <NoteDialog
            project_id={project_id}
            record_id={record_id}
            open={showNotesDialog}
            onClose={toggleShowNotesDialog}
            note={note}
          />
          {(label === 1 || label === 0) && (
            <>
              {!landscape && (
                <Typography variant="secondary">Added to</Typography>
              )}
              {label === 1 && <Chip label="My collection" color="primary" />}
              {label === 0 && <Chip label="Not relevant" color="primary" />}
              <Typography variant="secondary">
<<<<<<< HEAD
                {timeAgo.format(new Date(labelTime * 1000))}{" "}
                {user && "by " + user}
=======
                {timeAgo.format(new Date(labelDatetime))}{" "}
                {user && formatUser(user)}
>>>>>>> 8c200b9a
              </Typography>
            </>
          )}

          {(label === 1 || label === 0) && changeDecision && (
            <>
              <Tooltip title="Options">
                <IconButton
                  id="card-positioned-button"
                  aria-controls={openMenu ? "card-positioned-menu" : undefined}
                  aria-haspopup="true"
                  aria-expanded={openMenu ? "true" : undefined}
                  onClick={handleClick}
                  sx={(theme) => ({
                    float: "right",
                    color: theme.palette.getContrastText(
                      theme.palette.secondary.dark,
                    ),
                  })}
                >
                  <MoreVert />
                </IconButton>
              </Tooltip>

              <Menu
                id="card-positioned-menu"
                aria-labelledby="card-positioned-button"
                anchorEl={anchorEl}
                open={openMenu}
                onClose={handleMenuClose}
                anchorOrigin={{
                  vertical: "bottom",
                  horizontal: "right",
                }}
                transformOrigin={{
                  vertical: "bottom",
                  horizontal: "right",
                }}
              >
                {/* toggle label */}
                {(label === 1 || label === 0) && (
                  <MenuItem onClick={() => makeDecision(label === 1 ? 0 : 1)}>
                    <ListItemIcon>
                      {label === 1 ? (
                        <NotInterestedOutlinedIcon />
                      ) : (
                        <LibraryAddOutlinedIcon />
                      )}
                    </ListItemIcon>
                    <ListItemText
                      primary={
                        label === 1
                          ? "Change to irrelevant"
                          : "Add to collection"
                      }
                    />
                  </MenuItem>
                )}
                <MenuItem
                  onClick={() => {
                    toggleShowNotesDialog();
                    setAnchorEl(null);
                  }}
                >
                  <ListItemIcon>
                    <NoteAltOutlinedIcon />
                  </ListItemIcon>
                  <ListItemText primary={note ? "Change note" : "Add note"} />
                </MenuItem>
                <MenuItem onClick={() => {}} disabled>
                  <ListItemIcon>
                    <DeleteOutline />
                  </ListItemIcon>
                  <ListItemText
                    primary={"Remove my label"}
                    secondary={"Coming soon"}
                  />
                </MenuItem>
              </Menu>
            </>
          )}
        </CardActions>
      </Box>
    </Stack>
  );
};

export default RecordCardLabeler;<|MERGE_RESOLUTION|>--- conflicted
+++ resolved
@@ -367,13 +367,8 @@
               {label === 1 && <Chip label="My collection" color="primary" />}
               {label === 0 && <Chip label="Not relevant" color="primary" />}
               <Typography variant="secondary">
-<<<<<<< HEAD
                 {timeAgo.format(new Date(labelTime * 1000))}{" "}
-                {user && "by " + user}
-=======
-                {timeAgo.format(new Date(labelDatetime))}{" "}
                 {user && formatUser(user)}
->>>>>>> 8c200b9a
               </Typography>
             </>
           )}
