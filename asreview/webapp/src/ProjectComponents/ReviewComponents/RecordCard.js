import { Link as LinkIcon } from "@mui/icons-material";
import {
  Box,
  Card,
  CardContent,
  Collapse,
  Fade,
  Grid2 as Grid,
  Link,
  Stack,
  Tooltip,
  Typography,
} from "@mui/material";
import React from "react";

import { StyledIconButton } from "StyledComponents/StyledButton";
import { useToggle } from "hooks/useToggle";
import { DOIIcon } from "icons";
import { RecordCardLabeler, RecordCardModelTraining } from ".";

import { fontSizeOptions } from "globals.js";

const RecordCardContent = ({ record, fontSize, collapseAbstract }) => {
  const [readMoreOpen, toggleReadMore] = useToggle();

  return (
    <CardContent aria-label="record title abstract" sx={{ m: 1 }}>
      <Stack spacing={2}>
        <Box sx={{ borderBottom: "1px solid", borderColor: "divider", pb: 2 }}>
          {/* Show the title */}
          <Typography
            variant={"h5"}
            sx={(theme) => ({
              fontWeight: theme.typography.fontWeightMedium,
              lineHeight: 1.4,
            })}
          >
            {/* No title, inplace text */}
            {(record.title === "" || record.title === null) && (
              <Box
                className={"fontSize" + fontSizeOptions[fontSize]}
                fontStyle="italic"
              >
                No title available
              </Box>
            )}

            {!(record.title === "" || record.title === null) && (
              <Box className={"fontSize" + fontSizeOptions[fontSize]}>
                {record.title}
              </Box>
            )}
          </Typography>
        </Box>
        <Stack direction="row" spacing={1}>
          {!(record.doi === undefined || record.doi === null) && (
            <Tooltip title="Open DOI">
              <StyledIconButton
                className="record-card-icon"
                href={"https://doi.org/" + record.doi}
                target="_blank"
                rel="noreferrer"
              >
                <DOIIcon />
              </StyledIconButton>
            </Tooltip>
          )}

          {!(record.url === undefined || record.url === null) && (
            <Tooltip title="Open URL">
              <StyledIconButton
                className="record-card-icon"
                href={record.url}
                target="_blank"
                rel="noreferrer"
              >
                <LinkIcon />
              </StyledIconButton>
            </Tooltip>
          )}
        </Stack>

        <Box>
          {(record.abstract === "" || record.abstract === null) && (
            <Typography
              className={"fontSize" + fontSize}
              variant="body1"
              sx={{
                color: "text.secondary",
                fontStyle: "italic",
                textAlign: "justify",
              }}
            >
              No abstract available
            </Typography>
          )}

          <Typography
<<<<<<< HEAD
            className={"fontSize" + fontSizeOptions[fontSize]}
            variant="body1"
            sx={{
              color: "text.secondary",
              whiteSpace: "pre-line",
              textAlign: "justify",
              hyphens: "auto",
              lineHeight: 1.6,
            }}
=======
            className={"fontSize" + fontSize}
            variant="body2"
            sx={{ whiteSpace: "pre-line" }}
            fontStyle={"italic"}
>>>>>>> e961ef3d
          >
            {!(record.abstract === "" || record.abstract === null) &&
            collapseAbstract &&
            !readMoreOpen &&
            record.abstract.length > 500 ? (
              <>
                {record.abstract.substring(0, 500)}...
                <Link
                  component="button"
                  underline="none"
                  onClick={toggleReadMore}
                >
                  expand
                </Link>
              </>
            ) : (
              record.abstract
            )}
          </Typography>
<<<<<<< HEAD
        </Box>
        {record.keywords && (
          <Box sx={{ pt: 1 }}>
            <Typography sx={{ color: "text.secondary", fontWeight: "bold" }}>
              {record.keywords.map((keyword, index) => (
                <span key={index}>
                  {index > 0 && " • "}
                  {keyword}
                </span>
              ))}
            </Typography>
          </Box>
=======
        )}

        <Typography
          className={"fontSize" + fontSizeOptions[fontSize]}
          variant="body2"
          sx={{ whiteSpace: "pre-line" }}
        >
          {!(record.abstract === "" || record.abstract === null) &&
          collapseAbstract &&
          !readMoreOpen &&
          record.abstract.length > 500 ? (
            <>
              {record.abstract.substring(0, 500)}...
              <Link
                component="button"
                underline="none"
                onClick={toggleReadMore}
              >
                expand
              </Link>
            </>
          ) : (
            record.abstract
          )}
        </Typography>

        {record.keywords && (
          <Typography sx={{ fontWeight: "bold" }}>
            {record.keywords.map((keyword, index) => (
              <span key={index}>
                {index > 0 && " • "}
                {keyword}
              </span>
            ))}
          </Typography>
>>>>>>> e961ef3d
        )}
      </Stack>
    </CardContent>
  );
};

const RecordCard = ({
  project_id,
  record,
  afterDecision = null,
  retrainAfterDecision = true,
  showBorder = true,
  fontSize = 1,
  modelLogLevel = "warning",
  showNotes = true,
  collapseAbstract = false,
  hotkeys = false,
  transitionType = "fade",
  transitionSpeed = { enter: 500, exit: 100 },
  landscape = false,
  changeDecision = true,
}) => {
  const [open, setOpen] = React.useState(true);

  const styledRepoCard = (
    <Box>
      <RecordCardModelTraining
        record={record}
        modelLogLevel={modelLogLevel}
        sx={{ mb: 3, mx: 4 }}
      />
      <Card
        elevation={showBorder ? 4 : 0}
        sx={(theme) => ({
          bgcolor: theme.palette.background.record,
          borderRadius: !showBorder ? 0 : undefined,
        })}
      >
        <Grid
          container
          columns={5}
          sx={{ alignItems: "stretch" }}
          // divider={<Divider orientation="vertical" flexItem />}
        >
          <Grid size={landscape ? 3 : 5}>
            <RecordCardContent
              record={record}
              fontSize={fontSize}
              collapseAbstract={collapseAbstract}
            />
          </Grid>
          <Grid size={landscape ? 2 : 5}>
            <RecordCardLabeler
              key={
                "record-card-labeler-" +
                project_id +
                "-" +
                record?.record_id +
                "-" +
                record?.state?.note
              }
              project_id={project_id}
              record_id={record.record_id}
              label={record.state?.label}
              labelFromDataset={record.included}
              onDecisionClose={
                transitionType ? () => setOpen(false) : afterDecision
              }
              retrainAfterDecision={retrainAfterDecision}
              note={record.state?.note}
              labelTime={record.state?.time}
              user={record.state?.user}
              showNotes={showNotes}
              tagsForm={record.tags_form}
              tagValues={record.state?.tags}
              landscape={landscape}
              hotkeys={hotkeys}
              changeDecision={changeDecision}
            />
          </Grid>
        </Grid>
      </Card>
    </Box>
  );

  if (transitionType === "fade") {
    return (
      <Fade
        in={open}
        timeout={transitionSpeed}
        onExited={afterDecision}
        unmountOnExit
      >
        {styledRepoCard}
      </Fade>
    );
  } else if (transitionType === "collapse") {
    return (
      <Collapse
        in={open}
        timeout={transitionSpeed}
        onExited={afterDecision}
        unmountOnExit
      >
        {styledRepoCard}
      </Collapse>
    );
  } else {
    return styledRepoCard;
  }
};

export default RecordCard;<|MERGE_RESOLUTION|>--- conflicted
+++ resolved
@@ -79,7 +79,6 @@
             </Tooltip>
           )}
         </Stack>
-
         <Box>
           {(record.abstract === "" || record.abstract === null) && (
             <Typography
@@ -96,7 +95,6 @@
           )}
 
           <Typography
-<<<<<<< HEAD
             className={"fontSize" + fontSizeOptions[fontSize]}
             variant="body1"
             sx={{
@@ -106,12 +104,6 @@
               hyphens: "auto",
               lineHeight: 1.6,
             }}
-=======
-            className={"fontSize" + fontSize}
-            variant="body2"
-            sx={{ whiteSpace: "pre-line" }}
-            fontStyle={"italic"}
->>>>>>> e961ef3d
           >
             {!(record.abstract === "" || record.abstract === null) &&
             collapseAbstract &&
@@ -131,7 +123,6 @@
               record.abstract
             )}
           </Typography>
-<<<<<<< HEAD
         </Box>
         {record.keywords && (
           <Box sx={{ pt: 1 }}>
@@ -144,43 +135,6 @@
               ))}
             </Typography>
           </Box>
-=======
-        )}
-
-        <Typography
-          className={"fontSize" + fontSizeOptions[fontSize]}
-          variant="body2"
-          sx={{ whiteSpace: "pre-line" }}
-        >
-          {!(record.abstract === "" || record.abstract === null) &&
-          collapseAbstract &&
-          !readMoreOpen &&
-          record.abstract.length > 500 ? (
-            <>
-              {record.abstract.substring(0, 500)}...
-              <Link
-                component="button"
-                underline="none"
-                onClick={toggleReadMore}
-              >
-                expand
-              </Link>
-            </>
-          ) : (
-            record.abstract
-          )}
-        </Typography>
-
-        {record.keywords && (
-          <Typography sx={{ fontWeight: "bold" }}>
-            {record.keywords.map((keyword, index) => (
-              <span key={index}>
-                {index > 0 && " • "}
-                {keyword}
-              </span>
-            ))}
-          </Typography>
->>>>>>> e961ef3d
         )}
       </Stack>
     </CardContent>
