--- conflicted
+++ resolved
@@ -147,16 +147,11 @@
               </Typography>
             </Stack>
           )}
-
-<<<<<<< HEAD
-          {data?.result === null && data?.pool_empty && <ReviewPageFinished />}
-
           <StoppingReachedDialog
             open={showStoppingDialog}
             onClose={handleCloseDialog}
             project_id={project_id}
           />
-=======
           {data?.status === "finished" && (
             <Stack spacing={1} sx={{ alignItems: "center" }}>
               <img
@@ -173,7 +168,6 @@
               </Typography>
             </Stack>
           )}
->>>>>>> 347ce713
         </>
       )}
 
