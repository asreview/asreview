import React from "react";

import {
  Alert,
  Box,
  Button,
  Card,
  CardContent,
  CardHeader,
  Chip,
  Dialog,
  DialogActions,
  DialogContent,
  DialogTitle,
  Divider,
  IconButton,
  Popover,
  Skeleton,
  Stack,
  TextField,
  Tooltip,
  Typography,
} from "@mui/material";
import { ProjectContext } from "context/ProjectContext";
import { useContext } from "react";
import { LoadingCardHeader } from "StyledComponents/LoadingCardheader";

import { ProjectAPI } from "api";
import { useMutation, useQuery, useQueryClient } from "react-query";

import { Add } from "@mui/icons-material";
import AnalyticsIcon from "@mui/icons-material/Analytics";
import BookmarksIcon from "@mui/icons-material/Bookmarks";
import FolderOpenIcon from "@mui/icons-material/FolderOpen";
import StyleIcon from "@mui/icons-material/Style";
import Grid from "@mui/material/Grid2";
import { StyledLightBulb } from "StyledComponents/StyledLightBulb";
import { TypographySubtitle1Medium } from "StyledComponents/StyledTypography";

import EditIcon from "@mui/icons-material/Edit";
import { useTheme } from "@mui/material/styles";
import useMediaQuery from "@mui/material/useMediaQuery";

import { useToggle } from "hooks/useToggle";

const InfoPopover = ({ anchorEl, handlePopoverClose }) => {
  return (
    <Popover
      open={Boolean(anchorEl)}
      anchorEl={anchorEl}
      onClose={handlePopoverClose}
      anchorOrigin={{
        vertical: "bottom",
        horizontal: "right",
      }}
      transformOrigin={{
        vertical: "top",
        horizontal: "right",
      }}
      PaperProps={{
        sx: {
          borderRadius: 3,
          maxWidth: 320,
        },
      }}
    >
      <Box
        sx={(theme) => ({
          p: 3,
          maxHeight: "80vh",
          overflow: "auto",
          "&::-webkit-scrollbar": {
            width: "8px",
            background: "transparent",
          },
          "&::-webkit-scrollbar-thumb": {
            background: theme.palette.grey[300],
            borderRadius: "4px",
            "&:hover": {
              background: theme.palette.grey[400],
            },
          },
          "&::-webkit-scrollbar-track": {
            background: "transparent",
            borderRadius: "4px",
          },
          scrollbarWidth: "thin",
          scrollbarColor: `${theme.palette.grey[300]} transparent`,
        })}
      >
        <Stack spacing={3}>
          <Box>
            <Typography variant="h6" sx={{ mb: 1 }}>
              Organizing with Tags
            </Typography>
            <Typography variant="body2" align="justify">
              Tags help you categorize and analyze your records systematically.
              Create meaningful groups and labels to track important aspects of
              your review.
            </Typography>
          </Box>

          <Divider />

          <Box>
            <Typography variant="subtitle1" fontWeight="bold" sx={{ mb: 2 }}>
              Tag Structure
            </Typography>
            <Grid container spacing={2}>
              <Grid xs={6}>
                <Box
                  sx={(theme) => ({
                    p: 2,
                    border: 1,
                    borderColor: "divider",
                    borderRadius: 2,
                    height: "100%",
                    bgcolor:
                      theme.palette.mode === "light"
                        ? "background.paper"
                        : "transparent",
                  })}
                >
                  <Stack spacing={1}>
                    <Box sx={{ display: "flex", alignItems: "center", gap: 1 }}>
                      <FolderOpenIcon sx={{ color: "text.secondary" }} />
                      <Typography variant="subtitle2">Tag Groups</Typography>
                    </Box>
                    <Typography variant="body2" color="text.secondary">
                      Create categories like "Study Design" or "Population Type"
                    </Typography>
                  </Stack>
                </Box>
              </Grid>
              <Grid xs={6}>
                <Box
                  sx={(theme) => ({
                    p: 2,
                    border: 1,
                    borderColor: "divider",
                    borderRadius: 2,
                    height: "100%",
                    bgcolor:
                      theme.palette.mode === "light"
                        ? "background.paper"
                        : "transparent",
                  })}
                >
                  <Stack spacing={1}>
                    <Box sx={{ display: "flex", alignItems: "center", gap: 1 }}>
                      <BookmarksIcon sx={{ color: "text.secondary" }} />
                      <Typography variant="subtitle2">Tags</Typography>
                    </Box>
                    <Typography variant="body2" color="text.secondary">
                      Add specific labels like "RCT" or "Adult Population"
                    </Typography>
                  </Stack>
                </Box>
              </Grid>
              <Grid xs={6}>
                <Box
                  sx={(theme) => ({
                    p: 2,
                    border: 1,
                    borderColor: "divider",
                    borderRadius: 2,
                    height: "100%",
                    bgcolor:
                      theme.palette.mode === "light"
                        ? "background.paper"
                        : "transparent",
                  })}
                >
                  <Stack spacing={1}>
                    <Box sx={{ display: "flex", alignItems: "center", gap: 1 }}>
                      <StyleIcon sx={{ color: "text.secondary" }} />
                      <Typography variant="subtitle2">Organization</Typography>
                    </Box>
                    <Typography variant="body2" color="text.secondary">
                      Group related concepts together for better overview
                    </Typography>
                  </Stack>
                </Box>
              </Grid>
              <Grid xs={6}>
                <Box
                  sx={(theme) => ({
                    p: 2,
                    border: 1,
                    borderColor: "divider",
                    borderRadius: 2,
                    height: "100%",
                    bgcolor:
                      theme.palette.mode === "light"
                        ? "background.paper"
                        : "transparent",
                  })}
                >
                  <Stack spacing={1}>
                    <Box sx={{ display: "flex", alignItems: "center", gap: 1 }}>
                      <AnalyticsIcon sx={{ color: "text.secondary" }} />
                      <Typography variant="subtitle2">Analysis</Typography>
                    </Box>
                    <Typography variant="body2" color="text.secondary">
                      Use consistent naming for easier data analysis later
                    </Typography>
                  </Stack>
                </Box>
              </Grid>
            </Grid>
          </Box>

          <Button
            href="https://asreview.readthedocs.io/en/latest/guides/tagging.html"
            target="_blank"
            rel="noopener noreferrer"
            variant="text"
            size="small"
            sx={{ textTransform: "none", p: 0 }}
          >
            Learn more →
          </Button>
        </Stack>
      </Box>
    </Popover>
  );
};

function labelToExport(label) {
  // Generate a suggested ID based on label
  // since Ids may be used later in data analysis code we suggest simple ascii
  // with no spaces but this is not required
  return label
    .toLowerCase()
    .replaceAll(/\s+/g, "_")
    .replaceAll(/[^a-z0-9_]/g, "");
}

const MutateGroupDialog = ({ project_id, open, onClose, group = null }) => {
  const theme = useTheme();
  const queryClient = useQueryClient();
  const smallScreen = useMediaQuery(theme.breakpoints.down("sm"));

  const [state, setState] = React.useState(
    group || {
      label: "",
      export: "",
      values: [
        {
          label: "",
          export: "",
        },
        {
          label: "",
          export: "",
        },
        {
          label: "",
          export: "",
        },
      ],
    },
  );

  const { mutate: createTagGroup, error: createError } = useMutation(
    ProjectAPI.createTagGroup,
    {
      mutationKey: ["createTagGroup"],
      onSuccess: () => {
        queryClient.invalidateQueries(["fetchTagGroups", { project_id }]);
        closeDialog();
      },
      onError: (error) => {
        console.error("An error occurred while saving the tag group:", error);
      },
    },
  );

  const { mutate: mutateTagGroup, error: mutateError } = useMutation(
    ProjectAPI.mutateTagGroup,
    {
      mutationKey: ["mutateTagGroup"],
      onSuccess: () => {
        queryClient.invalidateQueries(["fetchTagGroups", { project_id }]);
        closeDialog();
      },
      onError: (error) => {
        console.error("An error occurred while saving the tag group:", error);
      },
    },
  );

  const handleGroupLabelChange = (e) => {
    setState((prev) => ({
      ...prev,
      label: e.target.value,
      export: labelToExport(e.target.value),
    }));
  };

  const handleGroupExportChange = (e) => {
    setState((prev) => ({
      ...prev,
      export: e.target.value,
    }));
  };

  const handleTagLabelChange = (index, e) => {
    setState((prev) => ({
      ...prev,
      values: prev.values.map((tag, i) =>
        i === index
          ? {
              ...tag,
              label: e.target.value,
              export: labelToExport(e.target.value),
            }
          : tag,
      ),
    }));
  };

  const handleTagExportChange = (index, e) => {
    setState((prev) => ({
      ...prev,
      values: prev.values.map((tag, i) =>
        i === index ? { ...tag, export: e.target.value } : tag,
      ),
    }));
  };

  const addTag = () => {
    setState((prev) => ({
      ...prev,
      values: [
        ...prev.values,
        {
          label: "",
          export: "",
        },
      ],
    }));
  };

  const closeDialog = () => {
    if (group == null) {
      setState({
        label: "",
        export: "",
        values: [
          {
            label: "",
            export: "",
          },
          {
            label: "",
            export: "",
          },
          {
            label: "",
            export: "",
          },
        ],
      });
    }
    onClose();
  };

  const onSave = () => {
    if (group !== null) {
      mutateTagGroup({
        project_id,
        group: {
          ...state,
          values: state.values.filter((tag) => tag.label && tag.export),
        },
      });
    } else {
      createTagGroup({
        project_id,
        group: {
          ...state,
          values: state.values.filter((tag) => tag.label && tag.export),
        },
      });
    }
  };

  return (
    <Dialog
      open={open}
      onClose={closeDialog}
      fullScreen={smallScreen}
      fullWidth
      maxWidth="md"
    >
      <DialogTitle>
        {group !== null ? "Edit group of tags" : "Add group of tags"}
      </DialogTitle>
      <DialogContent>
        <Stack spacing={3}>
          <TypographySubtitle1Medium>Group</TypographySubtitle1Medium>
          <Stack direction="row" spacing={3}>
            <TextField
              fullWidth
              id="group-label"
              label="Label"
              value={state.label}
              onChange={handleGroupLabelChange}
              helperText=" "
            />
            <TextField
              fullWidth
              id="group-id"
              label="Export name"
              value={state.export}
              onChange={handleGroupExportChange}
            />
          </Stack>
        </Stack>
        <Stack spacing={3}>
          <TypographySubtitle1Medium>Tags</TypographySubtitle1Medium>
          {state.values.map((tag, index) => (
            <Stack direction="row" spacing={3} key={index}>
              <TextField
                fullWidth
                id={`tag-label-${index}`}
                label="Label"
                value={tag.label}
                onChange={(e) => handleTagLabelChange(index, e)}
              />
              <TextField
                fullWidth
                id={`tag-id-${index}`}
                label="Export name"
                value={tag.export}
                onChange={(e) => handleTagExportChange(index, e)}
              />
            </Stack>
          ))}
        </Stack>
        <Stack
          direction="row"
          justifyContent="flex-end"
          alignItems="baseline"
          spacing={2}
        >
          <Tooltip title="Add tag">
            <IconButton aria-label="add tag" onClick={addTag}>
              <Add />
            </IconButton>
          </Tooltip>
        </Stack>

        {mutateError && (
          <Alert severity="error" sx={{ mt: 2 }}>
            {mutateError?.message}
          </Alert>
        )}
        {createError && (
          <Alert severity="error" sx={{ mt: 2 }}>
            {createError?.message}
          </Alert>
        )}
      </DialogContent>
      <DialogActions>
        <Button onClick={closeDialog}>Cancel</Button>
        <Button
          onClick={onSave}
          disabled={
            !state.label ||
            !state.export ||
            state.values.filter((tag) => tag.label && tag.export).length === 0
          }
        >
          {group !== null ? "Save" : "Create Group"}
        </Button>
      </DialogActions>
    </Dialog>
  );
};

const Group = ({ project_id, group }) => {
  const [dialogOpen, toggleDialogOpen] = useToggle();

  return (
    <Card sx={{ mb: 2, bgcolor: "background.default" }}>
      <CardHeader
        title={group.label}
        action={
          <Tooltip title="Edit Group">
            <IconButton onClick={toggleDialogOpen}>
              <EditIcon />
            </IconButton>
          </Tooltip>
        }
      />
      <CardContent>
        <Stack direction="row" spacing={1} flexWrap="wrap">
          {group.values.map((t, index) => (
            <Chip key={index} label={`${t.label} (${t.export})`} />
          ))}
        </Stack>
      </CardContent>
      <MutateGroupDialog
        key={group.id}
        project_id={project_id}
        open={dialogOpen}
        onClose={toggleDialogOpen}
        group={group}
      />
    </Card>
  );
};

const TagCard = () => {
  const project_id = useContext(ProjectContext);
  const [dialogOpen, toggleDialogOpen] = useToggle();
  const [anchorEl, setAnchorEl] = React.useState(null);

  const { data, isLoading } = useQuery(
    ["fetchTagGroups", { project_id: project_id }],
    ProjectAPI.fetchTagGroups,
    {
      refetchOnWindowFocus: false,
    },
  );

  return (
    <Card>
      <LoadingCardHeader
        title="Labeling tags"
        subheader="Tags and tag groups are used to label records with additional information"
        isLoading={isLoading}
        action={
          <IconButton
            onClick={(event) => {
              setAnchorEl(event.currentTarget);
            }}
          >
            <StyledLightBulb />
          </IconButton>
        }
      />

      <InfoPopover
        anchorEl={anchorEl}
        handlePopoverClose={() => {
          setAnchorEl(null);
        }}
<<<<<<< HEAD
      />
=======
        transformOrigin={{
          vertical: "top",
          horizontal: "right",
        }}
        PaperProps={{
          sx: {
            borderRadius: 3,
            maxWidth: 320,
          },
        }}
      >
        <Box
          sx={(theme) => ({
            p: 3,
            maxHeight: "80vh",
            overflow: "auto",
            "&::-webkit-scrollbar": {
              width: "8px",
              background: "transparent",
            },
            "&::-webkit-scrollbar-thumb": {
              background: (theme) => theme.palette.grey[300],
              borderRadius: "4px",
              "&:hover": {
                background: (theme) => theme.palette.grey[400],
              },
            },
            "&::-webkit-scrollbar-track": {
              background: "transparent",
              borderRadius: "4px",
            },
            scrollbarWidth: "thin",
            scrollbarColor: (theme) => `${theme.palette.grey[300]} transparent`,
          })}
        >
          <Stack spacing={3}>
            <Box>
              <Typography variant="h6" sx={{ mb: 1 }}>
                Organizing with Tags
              </Typography>
              <Typography variant="body2" align="justify">
                Tags help you categorize and analyze your records
                systematically. Create meaningful groups and labels to track
                important aspects of your review.
              </Typography>
            </Box>

            <Divider />

            <Box>
              <Typography variant="subtitle1" fontWeight="bold" sx={{ mb: 2 }}>
                Tag Structure
              </Typography>
              <Grid container spacing={2}>
                <Grid xs={6}>
                  <Box
                    sx={(theme) => ({
                      p: 2,
                      border: 1,
                      borderColor: "divider",
                      borderRadius: 2,
                      height: "100%",
                      bgcolor:
                        theme.palette.mode === "light"
                          ? "background.paper"
                          : "transparent",
                    })}
                  >
                    <Stack spacing={1}>
                      <Box
                        sx={{ display: "flex", alignItems: "center", gap: 1 }}
                      >
                        <FolderOpenIcon sx={{ color: "text.secondary" }} />
                        <Typography variant="subtitle2">Tag Groups</Typography>
                      </Box>
                      <Typography variant="body2" color="text.secondary">
                        Create categories like "Study Design" or "Population
                        Type"
                      </Typography>
                    </Stack>
                  </Box>
                </Grid>
                <Grid xs={6}>
                  <Box
                    sx={(theme) => ({
                      p: 2,
                      border: 1,
                      borderColor: "divider",
                      borderRadius: 2,
                      height: "100%",
                      bgcolor:
                        theme.palette.mode === "light"
                          ? "background.paper"
                          : "transparent",
                    })}
                  >
                    <Stack spacing={1}>
                      <Box
                        sx={{ display: "flex", alignItems: "center", gap: 1 }}
                      >
                        <BookmarksIcon sx={{ color: "text.secondary" }} />
                        <Typography variant="subtitle2">Tags</Typography>
                      </Box>
                      <Typography variant="body2" color="text.secondary">
                        Add specific labels like "RCT" or "Adult Population"
                      </Typography>
                    </Stack>
                  </Box>
                </Grid>
                <Grid xs={6}>
                  <Box
                    sx={(theme) => ({
                      p: 2,
                      border: 1,
                      borderColor: "divider",
                      borderRadius: 2,
                      height: "100%",
                      bgcolor:
                        theme.palette.mode === "light"
                          ? "background.paper"
                          : "transparent",
                    })}
                  >
                    <Stack spacing={1}>
                      <Box
                        sx={{ display: "flex", alignItems: "center", gap: 1 }}
                      >
                        <StyleIcon sx={{ color: "text.secondary" }} />
                        <Typography variant="subtitle2">
                          Organization
                        </Typography>
                      </Box>
                      <Typography variant="body2" color="text.secondary">
                        Group related concepts together for better overview
                      </Typography>
                    </Stack>
                  </Box>
                </Grid>
                <Grid xs={6}>
                  <Box
                    sx={(theme) => ({
                      p: 2,
                      border: 1,
                      borderColor: "divider",
                      borderRadius: 2,
                      height: "100%",
                      bgcolor:
                        theme.palette.mode === "light"
                          ? "background.paper"
                          : "transparent",
                    })}
                  >
                    <Stack spacing={1}>
                      <Box
                        sx={{ display: "flex", alignItems: "center", gap: 1 }}
                      >
                        <AnalyticsIcon sx={{ color: "text.secondary" }} />
                        <Typography variant="subtitle2">Analysis</Typography>
                      </Box>
                      <Typography variant="body2" color="text.secondary">
                        Use consistent naming for easier data analysis later
                      </Typography>
                    </Stack>
                  </Box>
                </Grid>
              </Grid>
            </Box>

            <Box>
              <Button
                href="https://asreview.readthedocs.io/en/latest/guides/tagging.html"
                target="_blank"
                rel="noopener noreferrer"
              >
                Learn more
              </Button>
            </Box>
          </Stack>
        </Box>
      </Popover>
>>>>>>> 5149421b

      <CardContent>
        {isLoading ? (
          <Skeleton variant="rectangular" height={56} />
        ) : (
          data.map((c, index) => (
            <Group key={index} group={c} project_id={project_id} />
          ))
        )}
      </CardContent>

      <CardContent>
        {isLoading ? (
          <Skeleton variant="rectangular" width={100} height={36} />
        ) : (
          <>
            <MutateGroupDialog
              project_id={project_id}
              open={dialogOpen}
              onClose={toggleDialogOpen}
            />
            <Button onClick={toggleDialogOpen} variant="contained">
              Add tags
            </Button>
          </>
        )}
      </CardContent>
    </Card>
  );
};

export default TagCard;<|MERGE_RESOLUTION|>--- conflicted
+++ resolved
@@ -210,16 +210,15 @@
             </Grid>
           </Box>
 
-          <Button
-            href="https://asreview.readthedocs.io/en/latest/guides/tagging.html"
-            target="_blank"
-            rel="noopener noreferrer"
-            variant="text"
-            size="small"
-            sx={{ textTransform: "none", p: 0 }}
-          >
-            Learn more →
-          </Button>
+          <Box>
+            <Button
+              href="https://asreview.readthedocs.io/en/latest/guides/tagging.html"
+              target="_blank"
+              rel="noopener noreferrer"
+            >
+              Learn more
+            </Button>
+          </Box>
         </Stack>
       </Box>
     </Popover>
@@ -548,190 +547,7 @@
         handlePopoverClose={() => {
           setAnchorEl(null);
         }}
-<<<<<<< HEAD
       />
-=======
-        transformOrigin={{
-          vertical: "top",
-          horizontal: "right",
-        }}
-        PaperProps={{
-          sx: {
-            borderRadius: 3,
-            maxWidth: 320,
-          },
-        }}
-      >
-        <Box
-          sx={(theme) => ({
-            p: 3,
-            maxHeight: "80vh",
-            overflow: "auto",
-            "&::-webkit-scrollbar": {
-              width: "8px",
-              background: "transparent",
-            },
-            "&::-webkit-scrollbar-thumb": {
-              background: (theme) => theme.palette.grey[300],
-              borderRadius: "4px",
-              "&:hover": {
-                background: (theme) => theme.palette.grey[400],
-              },
-            },
-            "&::-webkit-scrollbar-track": {
-              background: "transparent",
-              borderRadius: "4px",
-            },
-            scrollbarWidth: "thin",
-            scrollbarColor: (theme) => `${theme.palette.grey[300]} transparent`,
-          })}
-        >
-          <Stack spacing={3}>
-            <Box>
-              <Typography variant="h6" sx={{ mb: 1 }}>
-                Organizing with Tags
-              </Typography>
-              <Typography variant="body2" align="justify">
-                Tags help you categorize and analyze your records
-                systematically. Create meaningful groups and labels to track
-                important aspects of your review.
-              </Typography>
-            </Box>
-
-            <Divider />
-
-            <Box>
-              <Typography variant="subtitle1" fontWeight="bold" sx={{ mb: 2 }}>
-                Tag Structure
-              </Typography>
-              <Grid container spacing={2}>
-                <Grid xs={6}>
-                  <Box
-                    sx={(theme) => ({
-                      p: 2,
-                      border: 1,
-                      borderColor: "divider",
-                      borderRadius: 2,
-                      height: "100%",
-                      bgcolor:
-                        theme.palette.mode === "light"
-                          ? "background.paper"
-                          : "transparent",
-                    })}
-                  >
-                    <Stack spacing={1}>
-                      <Box
-                        sx={{ display: "flex", alignItems: "center", gap: 1 }}
-                      >
-                        <FolderOpenIcon sx={{ color: "text.secondary" }} />
-                        <Typography variant="subtitle2">Tag Groups</Typography>
-                      </Box>
-                      <Typography variant="body2" color="text.secondary">
-                        Create categories like "Study Design" or "Population
-                        Type"
-                      </Typography>
-                    </Stack>
-                  </Box>
-                </Grid>
-                <Grid xs={6}>
-                  <Box
-                    sx={(theme) => ({
-                      p: 2,
-                      border: 1,
-                      borderColor: "divider",
-                      borderRadius: 2,
-                      height: "100%",
-                      bgcolor:
-                        theme.palette.mode === "light"
-                          ? "background.paper"
-                          : "transparent",
-                    })}
-                  >
-                    <Stack spacing={1}>
-                      <Box
-                        sx={{ display: "flex", alignItems: "center", gap: 1 }}
-                      >
-                        <BookmarksIcon sx={{ color: "text.secondary" }} />
-                        <Typography variant="subtitle2">Tags</Typography>
-                      </Box>
-                      <Typography variant="body2" color="text.secondary">
-                        Add specific labels like "RCT" or "Adult Population"
-                      </Typography>
-                    </Stack>
-                  </Box>
-                </Grid>
-                <Grid xs={6}>
-                  <Box
-                    sx={(theme) => ({
-                      p: 2,
-                      border: 1,
-                      borderColor: "divider",
-                      borderRadius: 2,
-                      height: "100%",
-                      bgcolor:
-                        theme.palette.mode === "light"
-                          ? "background.paper"
-                          : "transparent",
-                    })}
-                  >
-                    <Stack spacing={1}>
-                      <Box
-                        sx={{ display: "flex", alignItems: "center", gap: 1 }}
-                      >
-                        <StyleIcon sx={{ color: "text.secondary" }} />
-                        <Typography variant="subtitle2">
-                          Organization
-                        </Typography>
-                      </Box>
-                      <Typography variant="body2" color="text.secondary">
-                        Group related concepts together for better overview
-                      </Typography>
-                    </Stack>
-                  </Box>
-                </Grid>
-                <Grid xs={6}>
-                  <Box
-                    sx={(theme) => ({
-                      p: 2,
-                      border: 1,
-                      borderColor: "divider",
-                      borderRadius: 2,
-                      height: "100%",
-                      bgcolor:
-                        theme.palette.mode === "light"
-                          ? "background.paper"
-                          : "transparent",
-                    })}
-                  >
-                    <Stack spacing={1}>
-                      <Box
-                        sx={{ display: "flex", alignItems: "center", gap: 1 }}
-                      >
-                        <AnalyticsIcon sx={{ color: "text.secondary" }} />
-                        <Typography variant="subtitle2">Analysis</Typography>
-                      </Box>
-                      <Typography variant="body2" color="text.secondary">
-                        Use consistent naming for easier data analysis later
-                      </Typography>
-                    </Stack>
-                  </Box>
-                </Grid>
-              </Grid>
-            </Box>
-
-            <Box>
-              <Button
-                href="https://asreview.readthedocs.io/en/latest/guides/tagging.html"
-                target="_blank"
-                rel="noopener noreferrer"
-              >
-                Learn more
-              </Button>
-            </Box>
-          </Stack>
-        </Box>
-      </Popover>
->>>>>>> 5149421b
 
       <CardContent>
         {isLoading ? (
