import * as React from "react";
import ReactLoading from "react-loading";
import { useMutation, useQuery, useQueryClient } from "react-query";
import { connect } from "react-redux";
import { useNavigate } from "react-router-dom";
import YouTube from "react-youtube";

import { Box, Button, Stack, Typography } from "@mui/material";
import { styled, useTheme } from "@mui/material/styles";

import { InlineErrorHandler } from "../../Components";
import { TypographySubtitle1Medium } from "../../StyledComponents/StyledTypography";
import { ProjectAPI } from "../../api";
import {
  mapStateToProps,
  mapDispatchToProps,
  projectModes,
  projectStatuses,
} from "../../globals.js";

let width = window.screen.width;

const YouTubeVideoID = "k-a2SCq-LtA";

const PREFIX = "FinishSetup";

const classes = {
  root: `${PREFIX}-root`,
};

const Root = styled("div")(({ theme }) => ({
  display: "flex",
  [`& .${classes.root}`]: {
    alignItems: "center",
  },
}));

const FinishSetup = (props) => {
  const navigate = useNavigate();
  const queryClient = useQueryClient();
  const theme = useTheme();

  // State finish setup
  const [training, setTraining] = React.useState(false);

  const info = queryClient.getQueryData([
    "fetchInfo",
    { project_id: props.project_id },
  ]);

  const {
    error: trainError,
    isError: isTrainError,
    isLoading: isTraining,
    mutate: train,
    reset,
  } = useMutation(ProjectAPI.mutateStartTraining, {
    onSuccess: () => {
      setTraining(true);
    },
  });

  const {
    // error: statusError,
    isError: isStatusError,
    isFetching: isFetchingStatus,
  } = useQuery(
    ["fetchProjectStatus", { project_id: props.project_id }],
    ProjectAPI.fetchProjectStatus,
    {
      enabled: isTraining,
      onSuccess: (data) => {
        if (data["status"] !== projectStatuses.SETUP) {
          // model ready
          console.log("Model ready");
          setTraining(false);
        } else {
          console.log("Not ready yet");
          // not ready yet
          setTimeout(
            () => queryClient.refetchQueries("fetchProjectStatus"),
            12000,
          );
        }
      },
      refetchOnWindowFocus: false,
      retry: false,
    },
  );

  const { error, isError, mutate } = useMutation(
    ProjectAPI.mutateProjectStatus,
    {
      onSuccess: () => {
        props.handleBack();
        queryClient.resetQueries("fetchProjectStatus");
      },
    }
  );

  const onClickCloseSetup = async () => {
    props.toggleProjectSetup();
    console.log("Opening existing project " + props.project_id);
    await queryClient.prefetchQuery(
      ["fetchInfo", { project_id: props.project_id }],
      ProjectAPI.fetchInfo
    );
    if (info?.mode !== projectModes.SIMULATION) {
      navigate(`/projects/${props.project_id}/review`);
    } else {
      navigate(`/projects/${props.project_id}`);
    }
    props.setProjectId(null);
  };

  const onClickClearError = () => {
    mutate({
      project_id: props.project_id,
      status: projectStatuses.SETUP,
    });
  };

  React.useEffect(() => {
    train({ project_id: props.project_id });
  }, [props.project_id, train]);

  return (
    <Root>
      <Stack spacing={3}>
        {isTrainError && (
          <InlineErrorHandler
            message={trainError?.message}
            refetch={reset}
            button={true}
          />
        )}
        {!isFetchingStatus && isStatusError && (
          <Stack className={classes.root} spacing={3}>
            <InlineErrorHandler message={isStatusError?.message} />
            <Button onClick={onClickClearError}>Return to previous step</Button>
          </Stack>
        )}
        {isError && (
          <InlineErrorHandler
            message={error?.message}
            refetch={onClickClearError}
            button={true}
          />
        )}
      </Stack>
      <Stack spacing={3} className={classes.root}>
        {!isTrainError && !isStatusError && (
          <YouTube
            videoId={YouTubeVideoID}
            opts={{
              height: "315",
              width: width < 560 ? width - 48 : "560",
              playerVars: {
                rel: 0,
              },
            }}
          />
        )}
        {!isTrainError && !isStatusError && training && (
          <Stack className={classes.root} spacing={1}>
            <Stack className={classes.root}>
              <TypographySubtitle1Medium>
                Warming up the AI
              </TypographySubtitle1Medium>
              <Typography
                variant="body2"
                sx={{
                  color: "text.secondary",
                  width: width < 560 ? "90%" : "65%",
                }}
              >
                ASReview LAB is extracting features from the text and training
                the classifier with selected prior knowledge. Learn more by
                watching the video.
              </Typography>
            </Stack>
            <ReactLoading
              type="bubbles"
              color={theme.palette.primary.main}
              height={60}
              width={60}
            />
          </Stack>
        )}
        {!training && (
          <Stack spacing={3}>
            {info?.mode !== projectModes.SIMULATION && (
              <Stack className={classes.root} spacing={3}>
                <TypographySubtitle1Medium>
                  AI is ready to assist you
                </TypographySubtitle1Medium>
                <Box>
                  <Button onClick={onClickCloseSetup}>Start Reviewing</Button>
                </Box>
              </Stack>
            )}
            {info?.mode === projectModes.SIMULATION && (
              <Stack className={classes.root} spacing={3}>
                <Stack>
                  <TypographySubtitle1Medium>
                    Your simulation project has been initiated
                  </TypographySubtitle1Medium>
<<<<<<< HEAD
                  <Typography variant="body2" sx={{ color: "text.secondary" }}>
                    It will take some time to complete the simulation
                  </Typography>
=======
                  <Button id="start-reviewing" onClick={onClickCloseSetup}>
                    Start Reviewing
                  </Button>
>>>>>>> beb7cd6a
                </Stack>
                <Box>
                  <Button onClick={onClickCloseSetup}>Got it</Button>
                </Box>
              </Stack>
            )}
          </Stack>
        )}
      </Stack>
    </Root>
  );
};

export default connect(mapStateToProps, mapDispatchToProps)(FinishSetup);<|MERGE_RESOLUTION|>--- conflicted
+++ resolved
@@ -205,18 +205,12 @@
                   <TypographySubtitle1Medium>
                     Your simulation project has been initiated
                   </TypographySubtitle1Medium>
-<<<<<<< HEAD
                   <Typography variant="body2" sx={{ color: "text.secondary" }}>
                     It will take some time to complete the simulation
                   </Typography>
-=======
-                  <Button id="start-reviewing" onClick={onClickCloseSetup}>
-                    Start Reviewing
-                  </Button>
->>>>>>> beb7cd6a
                 </Stack>
                 <Box>
-                  <Button onClick={onClickCloseSetup}>Got it</Button>
+                  <Button id="start-reviewing" onClick={onClickCloseSetup}>Got it</Button>
                 </Box>
               </Stack>
             )}
