import * as React from "react";
import { useMutation, useQuery, useQueryClient } from "react-query";
import { connect } from "react-redux";
import { useNavigate } from "react-router-dom";
import clsx from "clsx";
import {
  Box,
  Button,
  DialogTitle,
  DialogContent,
  DialogActions,
  Dialog,
  Fade,
  Stack,
  Step,
  StepLabel,
  Stepper,
  Tooltip,
} from "@mui/material";
import { styled } from "@mui/material/styles";
import { Close } from "@mui/icons-material";

import { AppBarWithinDialog } from "../../Components";
import { FinishSetup, SavingStateBox } from "../SetupComponents";
import { DataForm } from "../SetupComponents/DataComponents";
import { ModelForm } from "../SetupComponents/ModelComponents";
import { ProjectInfoForm } from "../../ProjectComponents";
import { StyledIconButton } from "../../StyledComponents/StyledButton.js";

import { ProjectAPI } from "../../api/index.js";
import {
  mapStateToProps,
  mapDispatchToProps,
  projectModes,
  projectStatuses,
} from "../../globals.js";

const PREFIX = "SetupDialog";

const classes = {
  content: `${PREFIX}-content`,
  stepper: `${PREFIX}-stepper`,
  form: `${PREFIX}-form`,
  formWarmup: `${PREFIX}-form-warmup`,
};

const StyledDialog = styled(Dialog)(({ theme }) => ({
  [`& .${classes.content}`]: {
    paddingLeft: 0,
    paddingRight: 0,
    overflowY: "hidden",
  },

  [`& .${classes.stepper}`]: {
    padding: 8,
  },

  [`& .${classes.form}`]: {
    height: "calc(100% - 60px)",
    overflowY: "scroll",
    padding: "32px 48px 48px 48px",
    [theme.breakpoints.down("md")]: {
      padding: "32px 24px 48px 24px",
    },
  },

  [`& .${classes.formWarmup}`]: {
    alignItems: "center",
    display: "flex",
    justifyContent: "center",
  },
}));

const SetupDialog = (props) => {
  const steps = ["Project information", "Data", "Model", "Warm up"];

  const navigate = useNavigate();
  const queryClient = useQueryClient();
  const descriptionElementRef = React.useRef(null);
  const [activeStep, setActiveStep] = React.useState(0);

  // State Step 1: Project information
  const [info, setInfo] = React.useState({
    mode: projectModes.ORACLE,
    title: "",
    authors: "",
    description: "",
    dataset_path: undefined,
  });
  const [disableFetchInfo, setDisableFetchInfo] = React.useState(false); // disable fetch when init a project
  const [exTitle, setExTitle] = React.useState(""); // for comparison to decide on mutate project id
  const [textFiledFocused, setTextFieldFocused] = React.useState(null); // for autosave on blur

  // State Step 2: Data

  // State Step 3: Model
  const [model, setModel] = React.useState({
    classifier: null,
    query_strategy: null,
    balance_strategy: null,
    feature_extraction: null,
  });

  // State finish setup
  const [trainingStarted, setTrainingStarted] = React.useState(false);
  const [trainingFinished, setTrainingFinished] = React.useState(false);

  /**
   * Step 1: Project information
   */
  const handleInfoChange = (event) => {
    if (isMutateInfoError && event.target.name === "title") {
      resetMutateInfo();
    }
    setInfo({
      ...info,
      [event.target.name]: event.target.value,
    });
  };

  const {
    error: mutateInfoError,
    isError: isMutateInfoError,
    isLoading: isMutatingInfo,
    mutate: mutateInfo,
    reset: resetMutateInfo,
  } = useMutation(ProjectAPI.mutateInfo, {
    onSuccess: (data, variables) => {
      // mutate project id when typed title is different from existing title/empty string
      if (variables.title !== exTitle) {
        props.setProjectId(data["id"]);
      }
      setTextFieldFocused(null);
    },
  });

  const {
    error: fetchInfoError,
    isError: isFetchInfoError,
    isFetching: isFetchingInfo,
  } = useQuery(
    ["fetchInfo", { project_id: props.project_id }],
    ProjectAPI.fetchInfo,
    {
      enabled: props.project_id !== null && props.open && !disableFetchInfo,
      onSuccess: (data) => {
        setInfo({
          mode: data["mode"],
          title: data["name"],
          authors: data["authors"] ? data["authors"] : "",
          description: data["description"] ? data["description"] : "",
          dataset_path: data["dataset_path"],
        });
        setExTitle(data["name"]);
        setDisableFetchInfo(true); // avoid getting all the time
      },
      refetchOnWindowFocus: false,
    },
  );

  // auto mutate info when text field is not focused
  React.useEffect(() => {
    if (
      props.open &&
      textFiledFocused !== null &&
      !textFiledFocused &&
<<<<<<< HEAD
      !(info.title.length < 3) &&
=======
      !(info.title.length < 1) &&
      !isInitError &&
>>>>>>> f2b5e778
      !isMutateInfoError
    ) {
      if (props.project_id) {
        mutateInfo({
          project_id: props.project_id,
          mode: info.mode,
          title: info.title,
          authors: info.authors,
          description: info.description,
        });
      }
    }
  }, [
    props.open,
    info,
    isMutateInfoError,
    mutateInfo,
    props.project_id,
    textFiledFocused,
  ]);

  /**
   * Step 2: Data
   */
<<<<<<< HEAD
  const labeledStats = queryClient.getQueryData([
    "fetchLabeledStats",
    { project_id: props.project_id },
  ]);
=======
  const {
    data: labeledStats,
    error: fetchLabeledStatsError,
    isError: isFetchLabeledStatsError,
    isFetching: isFetchingLabeledStats,
  } = useQuery(
    ["fetchLabeledStats", { project_id: props.project_id }],
    ProjectAPI.fetchLabeledStats,
    {
      enabled:
        props.project_id !== null && activeStep === 1 && projectHasDataset(),
      refetchOnWindowFocus: false,
    },
  );
>>>>>>> f2b5e778

  /**
   * Step3: Model
   */
  const {
    error: mutateModelConfigError,
    isError: isMutateModelConfigError,
    isLoading: isMutatingModelConfig,
    isSuccess: isMutateModelConfigSuccess,
    mutate: mutateModelConfig,
    reset: resetMutateModelConfig,
  } = useMutation(ProjectAPI.mutateModelConfig);

  // auto mutate model selection
  React.useEffect(() => {
    if (
      props.project_id &&
      model.classifier &&
      model.query_strategy &&
      model.balance_strategy &&
      model.feature_extraction
    ) {
      mutateModelConfig({
        project_id: props.project_id,
        classifier: model["classifier"],
        query_strategy: model["query_strategy"],
        balance_strategy: model["balance_strategy"],
        feature_extraction: model["feature_extraction"],
      });
    }
  }, [model, mutateModelConfig, props.project_id]);

  /**
   * Finish setup
   */
  const {
    error: startTrainingError,
    isError: isStartTrainingError,
    mutate: startTraining,
    reset: resetStartTraining,
  } = useMutation(ProjectAPI.mutateStartTraining, {
    onSuccess: () => {
      setTrainingStarted(true);
    },
  });

  const {
    error: projectReadyError,
    isError: isProjectReadyError,
    isFetching: isPreparingProject,
  } = useQuery(
    ["fetchProjectStatus", { project_id: props.project_id }],
    ProjectAPI.fetchProjectStatus,
    {
      enabled: trainingStarted,
      onError: () => {
        setTrainingStarted(false);
      },
      onSuccess: (data) => {
        if (data["status"] !== projectStatuses.SETUP) {
          // model ready
          setTrainingStarted(false);
          setTrainingFinished(true);
        } else {
          // not ready yet
          setTimeout(
            () => queryClient.invalidateQueries("fetchProjectStatus"),
            12000,
          );
        }
      },
      refetchOnWindowFocus: false,
      retry: false,
    },
  );

  const restartTraining = () => {
    resetStartTraining();
    startTraining({ project_id: props.project_id });
  };

  /**
   * Dialog actions
   */
  const handleClose = () => {
    if (activeStep !== 3) {
      setTextFieldFocused(null);
      setExTitle("");
      props.onClose();
      if (props.project_id) {
        props.setFeedbackBar({
          open: true,
          message: `Your project ${info.title} has been saved as draft`,
        });
        queryClient.invalidateQueries("fetchProjects");
        navigate("/projects");
      }
    } else {
      console.log("Cannot close when training is in progress");
    }
  };

  const exitedSetup = () => {
    props.setProjectId(null);
    setActiveStep(0);
    setInfo({
      mode: projectModes.ORACLE,
      title: "",
      authors: "",
      description: "",
      dataset_path: undefined,
    });
    setModel({
      classifier: null,
      query_strategy: null,
      feature_extraction: null,
    });
    setDisableFetchInfo(false);
    setTrainingStarted(false);
    setTrainingFinished(false);
    if (isMutateInfoError) {
      resetMutateInfo();
    }
    if (isMutateModelConfigError) {
      resetMutateModelConfig();
    }
  };

  const disableNextButton = () => {
    if (activeStep === 0) {
<<<<<<< HEAD
      return isMutateInfoError || info.title.length < 3;
=======
      return isInitError || isMutateInfoError || info.title.length < 1;
>>>>>>> f2b5e778
    }
    if (activeStep === 1) {
      return (
        !labeledStats?.n_prior_inclusions || !labeledStats?.n_prior_exclusions
      );
    }
    if (activeStep === 2) {
      return (
        !isMutateModelConfigSuccess ||
        isMutatingModelConfig ||
        isMutateModelConfigError
      );
    }
  };

  const handleNext = () => {
    if (activeStep === 0 && !isMutateInfoError) {
      setActiveStep((prevActiveStep) => prevActiveStep + 1);
    }
    if (activeStep === 1) {
      setActiveStep((prevActiveStep) => prevActiveStep + 1);
    }
    if (activeStep === 2) {
      startTraining({ project_id: props.project_id });
      setActiveStep((prevActiveStep) => prevActiveStep + 1);
    }
  };

  const handleBack = () => {
    setActiveStep((prevActiveStep) => prevActiveStep - 1);
  };

  // saving state box in step 1 & 3
  const isSaving = () => {
    return isMutatingInfo || isMutatingModelConfig;
  };

  const isStepFailed = (step) => {
    return step === 0 && info?.title.length < 3;
  };

  const isTitleValidated = () => {
    return info.title.length >= 3;
  };

  React.useEffect(() => {
    if (activeStep === 1 && isMutateInfoError) {
      handleBack();
    }
  }, [activeStep, isMutateInfoError]);

  React.useEffect(() => {
    if (props.open) {
      const { current: descriptionElement } = descriptionElementRef;
      if (descriptionElement !== null) {
        descriptionElement.focus();
      }
    }
  }, [props.open]);

  return (
    <StyledDialog
      aria-label="project setup"
      open={props.open}
      fullScreen={props.mobileScreen}
      fullWidth
      maxWidth="md"
      PaperProps={{
        sx: { height: !props.mobileScreen ? "calc(100% - 96px)" : "100%" },
      }}
      TransitionProps={{
        onExited: () => exitedSetup(),
      }}
    >
      {props.mobileScreen && (
        <AppBarWithinDialog
          onClickStartIcon={handleClose}
          title={info?.title}
        />
      )}
      {!props.mobileScreen && (
        <Fade in>
          <Stack className="dialog-header" direction="row">
            <DialogTitle>{info?.title}</DialogTitle>
            <Stack direction="row" spacing={1} sx={{ alignItems: "center" }}>
              {props.project_id && (activeStep === 0 || activeStep === 2) && (
                <SavingStateBox isSaving={isSaving()} />
              )}
              <Stack
                className="dialog-header-button right"
                direction="row"
                spacing={1}
              >
                {activeStep !== 3 && (
                  <Tooltip
                    title={
                      isTitleValidated()
                        ? "Save and close"
                        : "Disabled as some form fields have errors"
                    }
                  >
                    <span>
                      <StyledIconButton
                        disabled={!isTitleValidated()}
                        onClick={handleClose}
                      >
                        <Close />
                      </StyledIconButton>
                    </span>
                  </Tooltip>
                )}
              </Stack>
            </Stack>
          </Stack>
        </Fade>
      )}
      <Fade in>
        <DialogContent className={classes.content} dividers>
          <Box className={classes.stepper}>
            <Stepper alternativeLabel activeStep={activeStep}>
              {steps.map((label, index) => {
                const labelProps = {};
                if (
                  !isFetchingInfo &&
                  !isFetchInfoError &&
                  isStepFailed(index)
                ) {
                  labelProps.error = true;
                }
                return (
                  <Step key={label}>
                    <StepLabel {...labelProps}>{label}</StepLabel>
                  </Step>
                );
              })}
            </Stepper>
          </Box>
          <Box
            className={clsx({
              [classes.form]: true,
              [classes.formWarmup]: activeStep === 3,
            })}
          >
            {activeStep === 0 && (
              <ProjectInfoForm
                info={info}
                mutateInfoError={mutateInfoError}
                isMutateInfoError={isMutateInfoError}
                isTitleValidated={isTitleValidated()}
                handleInfoChange={handleInfoChange}
                resetMutateInfo={resetMutateInfo}
                setTextFieldFocused={setTextFieldFocused}
              />
            )}
            {activeStep === 1 && (
              <DataForm
                fetchInfoError={fetchInfoError}
                isFetchInfoError={isFetchInfoError}
                toggleAddPrior={props.toggleAddPrior}
              />
            )}
            {activeStep === 2 && (
              <ModelForm
                model={model}
                setModel={setModel}
                isMutateModelConfigError={isMutateModelConfigError}
                mutateModelConfigError={mutateModelConfigError}
                reset={resetMutateModelConfig}
              />
            )}
            {activeStep === 3 && (
              <FinishSetup
                handleBack={handleBack}
                isPreparingProject={isPreparingProject}
                isProjectReadyError={isProjectReadyError}
                isStartTrainingError={isStartTrainingError}
                mode={info.mode}
                projectReadyError={projectReadyError}
                restartTraining={restartTraining}
                startTrainingError={startTrainingError}
                trainingFinished={trainingFinished}
                toggleProjectSetup={props.onClose}
              />
            )}
          </Box>
        </DialogContent>
      </Fade>
      {activeStep !== 3 && (
        <Fade in>
          <DialogActions>
            {activeStep !== 0 && (
              <Button disabled={activeStep === 0} onClick={handleBack}>
                Back
              </Button>
            )}
            <Button
              disabled={disableNextButton()}
              variant="contained"
              onClick={handleNext}
            >
              {activeStep === steps.length - 1 ? "Finish" : "Next"}
            </Button>
          </DialogActions>
        </Fade>
      )}
    </StyledDialog>
  );
};

export default connect(mapStateToProps, mapDispatchToProps)(SetupDialog);<|MERGE_RESOLUTION|>--- conflicted
+++ resolved
@@ -164,12 +164,8 @@
       props.open &&
       textFiledFocused !== null &&
       !textFiledFocused &&
-<<<<<<< HEAD
-      !(info.title.length < 3) &&
-=======
       !(info.title.length < 1) &&
       !isInitError &&
->>>>>>> f2b5e778
       !isMutateInfoError
     ) {
       if (props.project_id) {
@@ -194,12 +190,6 @@
   /**
    * Step 2: Data
    */
-<<<<<<< HEAD
-  const labeledStats = queryClient.getQueryData([
-    "fetchLabeledStats",
-    { project_id: props.project_id },
-  ]);
-=======
   const {
     data: labeledStats,
     error: fetchLabeledStatsError,
@@ -214,7 +204,6 @@
       refetchOnWindowFocus: false,
     },
   );
->>>>>>> f2b5e778
 
   /**
    * Step3: Model
@@ -345,11 +334,7 @@
 
   const disableNextButton = () => {
     if (activeStep === 0) {
-<<<<<<< HEAD
-      return isMutateInfoError || info.title.length < 3;
-=======
       return isInitError || isMutateInfoError || info.title.length < 1;
->>>>>>> f2b5e778
     }
     if (activeStep === 1) {
       return (
