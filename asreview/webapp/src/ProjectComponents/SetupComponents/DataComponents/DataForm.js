import * as React from "react";
import { useQuery, useQueryClient } from "react-query";
import { connect } from "react-redux";
import { Box, CircularProgress, Stack, Typography } from "@mui/material";
import { styled } from "@mui/material/styles";

import { InlineErrorHandler } from "../../../Components";
import { DataFormCard } from "../DataComponents";
import { ProjectAPI } from "../../../api/index.js";
import { mapStateToProps } from "../../../globals.js";

const PREFIX = "DataForm";

const classes = {
  title: `${PREFIX}-title`,
  loading: `${PREFIX}-loading`,
};

const Root = styled("div")(({ theme }) => ({
  [`& .${classes.title}`]: {
    paddingBottom: 24,
  },

  [`& .${classes.loading}`]: {
    display: "flex",
    justifyContent: "center",
  },
}));

const DataForm = (props) => {
  const queryClient = useQueryClient();

  const { data, error, isError, isFetching, refetch } = useQuery(
    ["fetchLabeledStats", { project_id: props.project_id }],
    ProjectAPI.fetchLabeledStats,
    {
      enabled: props.project_id !== null,
      refetchOnWindowFocus: false,
    },
  );

  const priorAdded = () => {
    return data?.n_inclusions !== 0 && data?.n_exclusions !== 0;
  };

  const refetchInfo = () => {
    queryClient.prefetchQuery(
      ["fetchInfo", { project_id: props.project_id }],
      ProjectAPI.fetchInfo,
    );
  };

  return (
    <Root>
      <Box className={classes.title}>
        <Typography variant="h6">Data</Typography>
        <Typography variant="body2" sx={{ color: "text.secondary" }}>
          A dataset contains textual records (e.g., abstracts of scientific
          papers, newspaper articles) that you want to label in interaction with
          the AI. Prior knowledge is required to warm up the AI.
        </Typography>
      </Box>
<<<<<<< HEAD
      {!props.isFetchInfoError && isFetching && (
        <Box className={classes.loading}>
          <CircularProgress />
        </Box>
=======
      {!props.isFetchInfoError &&
        (isFetching || props.isFetchingLabeledStats) && (
          <Box className={classes.loading}>
            <CircularProgress />
          </Box>
        )}
      {!isFetching && isError && (
        <InlineErrorHandler
          message={error?.message}
          refetch={refetchData}
          button={true}
        />
>>>>>>> f2b5e778
      )}
      {props.isFetchInfoError && (
        <InlineErrorHandler
          message={props.fetchInfoError?.message}
          refetch={refetchInfo}
          button={true}
        />
      )}
      {!isFetching && isError && (
        <InlineErrorHandler message={error?.message} refetch={refetch} button />
      )}
      {!isFetching && !isError && (
        <Stack direction="column" spacing={3}>
          <DataFormCard
            added={priorAdded()}
            primaryDefault="Add prior knowledge"
            primaryAdded="Prior knowledge added"
            secondaryDefault="Label at least 1 relevant and 1 irrelevant record to warm up the AI"
            secondaryAdded={`${data?.n_prior_inclusions} relevant and ${data?.n_prior_exclusions} irrelevant records`}
            toggleAddCard={props.toggleAddPrior}
          />
        </Stack>
      )}
    </Root>
  );
};

export default connect(mapStateToProps)(DataForm);<|MERGE_RESOLUTION|>--- conflicted
+++ resolved
@@ -60,12 +60,6 @@
           the AI. Prior knowledge is required to warm up the AI.
         </Typography>
       </Box>
-<<<<<<< HEAD
-      {!props.isFetchInfoError && isFetching && (
-        <Box className={classes.loading}>
-          <CircularProgress />
-        </Box>
-=======
       {!props.isFetchInfoError &&
         (isFetching || props.isFetchingLabeledStats) && (
           <Box className={classes.loading}>
@@ -78,7 +72,6 @@
           refetch={refetchData}
           button={true}
         />
->>>>>>> f2b5e778
       )}
       {props.isFetchInfoError && (
         <InlineErrorHandler
