import * as React from "react";
import {
  Box,
  Button,
  Card,
  CardContent,
  Stack,
  Typography,
} from "@mui/material";
import { Check } from "@mui/icons-material";
import { styled } from "@mui/material/styles";

const PREFIX = "DataFormCard";

const classes = {
  cardContent: `${PREFIX}-card-content`,
  cardOverlay: `${PREFIX}-card-overlay`,
  singleLine: `${PREFIX}-single-line`,
};

const Root = styled("div")(({ theme }) => ({
  [`& .${classes.cardContent}`]: {
    display: "flex",
    alignItems: "center",
    justifyContent: "space-between",
    padding: 24,
    paddingRight: 8,
    position: "relative",
  },

  [`& .${classes.cardOverlay}`]: {
    height: "100%",
    width: "100%",
    left: 0,
    pointerEvents: "none",
    position: "absolute",
    zIndex: 1,
  },

  [`& .${classes.singleLine}`]: {
    display: "-webkit-box",
    WebkitBoxOrient: "vertical",
    WebkitLineClamp: 2,
    whiteSpace: "pre-line",
    overflow: "hidden",
  },
}));

const DataFormCard = (props) => {
  return (
    <Root>
      <Card
        elevation={0}
        sx={{
          bgcolor: (theme) =>
            theme.palette.mode === "dark" ? "background.paper" : "grey.100",
        }}
      >
        <CardContent className={classes.cardContent}>
          <Box
            className={classes.cardOverlay}
            sx={{
              bgcolor: (theme) => {
                return "transparent";
              },
            }}
          />
          <Stack spacing={1}>
            <Typography
              variant="subtitle1"
              className={classes.singleLine}
              sx={{
                fontWeight: (theme) => theme.typography.fontWeightMedium,
              }}
            >
              {props.primaryDefault}
            </Typography>
            {!props.added && (
              <Typography
                variant="body2"
                className={classes.singleLine}
                sx={{ color: "text.secondary" }}
              >
                {props.secondaryDefault}
              </Typography>
            )}
            {props.added && (
              <Typography
                variant="body2"
                className={classes.singleLine}
                sx={{ color: "text.secondary" }}
              >
                {props.secondaryAdded}
              </Typography>
            )}
          </Stack>
          <Stack direction="row" sx={{ alignItems: "center" }}>
            {props.added && <Check color="success" sx={{ mr: 1 }} />}
<<<<<<< HEAD
            <Button onClick={props.toggleAddCard}>
=======
            <Button
              id={(props.primaryDefault || "add").toLowerCase().replace(/\s+/g, "-")}
              disabled={props.datasetAdded !== undefined && !props.datasetAdded}
              onClick={props.toggleAddCard}
            >
>>>>>>> beb7cd6a
              {!props.added ? "Add" : "Edit"}
            </Button>
          </Stack>
        </CardContent>
      </Card>
    </Root>
  );
};

export default DataFormCard;<|MERGE_RESOLUTION|>--- conflicted
+++ resolved
@@ -96,15 +96,11 @@
           </Stack>
           <Stack direction="row" sx={{ alignItems: "center" }}>
             {props.added && <Check color="success" sx={{ mr: 1 }} />}
-<<<<<<< HEAD
-            <Button onClick={props.toggleAddCard}>
-=======
             <Button
               id={(props.primaryDefault || "add").toLowerCase().replace(/\s+/g, "-")}
               disabled={props.datasetAdded !== undefined && !props.datasetAdded}
               onClick={props.toggleAddCard}
             >
->>>>>>> beb7cd6a
               {!props.added ? "Add" : "Edit"}
             </Button>
           </Stack>
