--- conflicted
+++ resolved
@@ -130,13 +130,9 @@
       ProjectAPI.init(bodyFormData)
         .then((result) => {
           props.setProjectId(result.data["id"]);
-<<<<<<< HEAD
-          props.handleAppState("project-page");
-=======
           // set newProject state to false
           props.onClose();
           props.handleAppState("project-page-old");
->>>>>>> 2cc6a80e
         })
         .catch((error) => {
           setError({
