--- conflicted
+++ resolved
@@ -548,19 +548,6 @@
           <Typography variant="subtitle2" >
             From file/URL:
             <Typography variant="body2" gutterBottom>
-<<<<<<< HEAD
-              Select a file from your computer or fill in a link to a file from the Internet.
-              The accepted file formats are CSV, Excel, and RIS.
-              The selected dataset should contain the title and/or abstract of each record.
-              For example:
-              <Link
-                className={classes.link}
-                target="_blank"
-                rel="noreferrer"
-                href="https://raw.githubusercontent.com/asreview/asreview/master/datasets/ACEInhibitors.csv"
-              >ACEInhibitors.csv
-              </Link>
-=======
               Select a file from your computer or fill in a link to a file from the Internet. 
               The accepted file formats are CSV, Excel, and RIS. 
               The selected dataset should contain the title and abstract of each record.
@@ -571,7 +558,6 @@
                 target="_blank" 
               >dataset requirements
               </Link>.
->>>>>>> 84816901
             </Typography>
           </Typography>
 
@@ -592,15 +578,9 @@
           <Typography variant="subtitle2" >
             Example datasets:
             <Typography variant="body2" gutterBottom>
-<<<<<<< HEAD
-              Select an example dataset for testing machine learning models.
-              The datasets are fully labeled into relevant and irrelevant.
-              The relevant records are displayed in red during the review process. Read more about
-=======
               Select an example dataset for testing active learning models. 
               The datasets are fully labeled into relevant and irrelevant. 
               The relevant records are displayed in red during the review process. Read more about 
->>>>>>> 84816901
               <Link
                 className={classes.link}
                 href="https://asreview.readthedocs.io/en/latest/user_testing_algorithms.html"
