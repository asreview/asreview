--- conflicted
+++ resolved
@@ -64,11 +64,6 @@
         onNavDrawer={props.onNavDrawer}
         toggleNavDrawer={props.toggleNavDrawer}
         toggleSettings={props.toggleSettings}
-<<<<<<< HEAD
-        toggleHelp={props.toggleHelp}
-=======
-        toggleExit={props.toggleExit}
->>>>>>> 6bc3ef9e
       />
     </div>
   );
