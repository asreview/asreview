--- conflicted
+++ resolved
@@ -1,6 +1,5 @@
-import { useEffect, useState } from "react";
-
-import { Grid, Paper, Stack, Box } from "@mui/material";
+import React, { useEffect, useState, useCallback } from "react";
+import { Grid, Paper, Stack, Box, Switch, FormControlLabel } from "@mui/material";
 import { styled } from "@mui/material/styles";
 
 import ElasBalloons from "../images/ElasBalloons.svg";
@@ -13,7 +12,6 @@
 import ElasFireMan from "../images/ElasFireMan.svg";
 import ElasWelcome from "../images/ElasWelcome.svg";
 import ElasFinished from "../images/ElasFinished.svg";
-import ElasLion from "../images/ElasLion.svg";
 import ElasPublished from "../images/FinishSetup_5_OpenScience.svg";
 import ElasRelevanceRanking from "../images/ElasRelevanceRanking.svg";
 import ElasConstructionWorkerYellow from "../images/ElasConstructionWorkerYellow.svg";
@@ -21,8 +19,9 @@
 import SantaElas from "../images/SantaElas.svg";
 import ElasPlayingRugby from "../images/ElasPlayingRugby.svg";
 import ElasPlayingTennis from "../images/ElasPlayingTennis.svg";
+import ElasasSuperHero from "../images/ElasasSuperHero.svg";
+import ElasLion from "../images/ElasLion.svg";
 import ElasLollypop from "../images/ElasLollypop.svg";
-import ElasasSuperHero from "../images/ElasasSuperHero.svg";
 
 import ElasIcon from "../icons/ElasIcon";
 
@@ -37,16 +36,16 @@
   ElasArrowLeft,
   ElasWelcome,
   ElasFinished,
-  ElasLion,
   ElasPublished,
   ElasRelevanceRanking,
   ElasConstructionWorkerYellow,
   ElasPlayingRugby,
   ElasPlayingTennis,
-  ElasLollypop,
   ElasasSuperHero,
   Elasiscold,
   SantaElas,
+  ElasLion,
+  ElasLollypop
 ];
 
 const PREFIX = "Game";
@@ -75,19 +74,20 @@
 }));
 
 const ElasGame = (props) => {
+  const [mode, setMode] = useState('simple');
+  const [cheatMode, setCheatMode] = useState(false);
   const [imagesArray, setImagesArray] = useState([]);
   const [paperSelected, setPaperSelected] = useState([]);
   const [paperSelectedIds, setPaperSelectedIds] = useState([]);
-<<<<<<< HEAD
   const [openCards, setOpenCards] = useState([]);
   const [showingCheatCards, setShowingCheatCards] = useState(false);
   const [shuffledOnce, setShuffledOnce] = useState(false);
-=======
->>>>>>> 7af92fd7
-
-  const [openCards, setOpenCards] = useState([]);
-
-<<<<<<< HEAD
+
+  const toggleMode = () => {
+    setMode(prevMode => prevMode === 'simple' ? 'expert' : 'simple');
+    setShuffledOnce(false)
+  };
+
   // const handleKeyPress = useCallback((event) => {
   //   if (event.key === "c") {
   //     setCheatMode((prevCheatMode) => !prevCheatMode);
@@ -100,13 +100,6 @@
       setShuffledOnce(true)
     }
   }, [cheatMode]);
-=======
-  // function createElasGrid() {
-  //   const imagesGenerated = images?.concat(...images);
-  //   const shuffledImages = shuffle(imagesGenerated);
-  //   setImagesArray(shuffledImages);
-  // }
->>>>>>> 7af92fd7
 
   function flipImage(image, index) {
     if (paperSelectedIds?.length === 1 && paperSelectedIds[0] === index) {
@@ -147,7 +140,6 @@
   }
 
   useEffect(() => {
-<<<<<<< HEAD
     const imagesToUse = mode === 'simple' ? images.slice(0, 8) : images;
     const imagesGenerated = imagesToUse.concat(...imagesToUse);
     if  (!shuffledOnce) {
@@ -175,15 +167,20 @@
       };
     }
   }, [cheatMode]);
-=======
-    const imagesGenerated = images?.concat(...images);
-    const shuffledImages = shuffle(imagesGenerated);
-    setImagesArray(shuffledImages);
-  }, []);
->>>>>>> 7af92fd7
 
   return (
     <GameStyle>
+      <FormControlLabel
+        control={
+          <Switch
+            checked={mode === 'expert'}
+            onChange={toggleMode}
+            name="mode"
+            color="primary"
+          />
+        }
+        label="Expert Mode"
+      />
       <Grid container justifyContent="center" spacing={2}>
         {imagesArray?.map((image, index) => (
           <Grid key={index} item>
@@ -195,7 +192,7 @@
               direction="column"
               justifyContent="center"
             >
-              {isCardChosen(image, index) ? (
+              {isCardChosen(image, index) || (showingCheatCards && !openCards.includes(image)) ? (
                 <img src={image} alt="" className={classes.image} />
               ) : (
                 <ElasIcon sx={{ fontSize: 100 }} className={classes.icon} />
@@ -207,4 +204,5 @@
     </GameStyle>
   );
 };
+
 export default ElasGame;