import {
  Close,
  DarkMode,
  LightMode,
  SettingsBrightness,
} from "@mui/icons-material";
import {
  Box,
  Button,
  Dialog,
  DialogActions,
  DialogContent,
  DialogTitle,
  Divider,
  Grid2 as Grid,
  IconButton,
  List,
  ListItem,
  ListItemButton,
  ListItemText,
  Slider,
  RadioGroup,
  Radio,
  FormControl,
  FormControlLabel,
  Stack,
  Typography,
} from "@mui/material";
import { styled, useColorScheme } from "@mui/material/styles";
import React from "react";

import { OpenInNewIconStyled } from "Components";

import { fontSizeOptions } from "globals.js";
import { useToggle } from "hooks/useToggle";

const PREFIX = "SettingsDialog";

const classes = {
  content: `${PREFIX}-content`,
};

const StyledDialog = styled(Dialog)(({ theme }) => ({
  [`& .${classes.content}`]: {
    height: 388,
  },
}));

const SettingsDialog = (props) => {
  const descriptionElementRef = React.useRef(null);

  const { mode, setMode } = useColorScheme();

  // second layer state
  const [fontSizeSetting, toggleFontSizeSetting] = useToggle();
  const [fontSize, setFontSize] = React.useState(props.fontSize);

  const toggleBackMainSettings = () => {
    if (fontSizeSetting) {
      toggleFontSizeSetting();
    }
  };

  React.useEffect(() => {
    if (props.onSettings) {
      const { current: descriptionElement } = descriptionElementRef;
      if (descriptionElement !== null) {
        descriptionElement.focus();
      }
    }
  }, [props.onSettings]);

  return (
    <StyledDialog
      fullScreen={props.mobileScreen}
      open={props.onSettings}
      onClose={props.toggleSettings}
      scroll="paper"
      fullWidth
      maxWidth="sm"
      aria-labelledby="scroll-dialog-title"
      aria-describedby="scroll-dialog-description"
      TransitionProps={{
        onExited: toggleBackMainSettings,
      }}
    >
      {!props.mobileScreen && (
        <DialogTitle>Customize your ASReview LAB</DialogTitle>
      )}
      {props.mobileScreen && (
        <DialogTitle>
          <Grid
            container
            direction="row"
            justify="space-between"
            alignItems="center"
          >
            <IconButton onClick={props.toggleSettings}>
              <Close />
            </IconButton>
            Customize
          </Grid>
        </DialogTitle>
      )}
      <DialogContent dividers className={classes.content}>
        <List>
          <ListItem>
            <Typography
              color="textSecondary"
              display="block"
              variant="subtitle2"
            >
              DISPLAY
            </Typography>
          </ListItem>
<<<<<<< HEAD
          <ListItem onClick={props.toggleDarkMode}>
            <ListItemText id="switch-list-label-dark" primary="Dark mode" />
            <ListItemSecondaryAction sx={{ right: 24 }}>
              <Switch
                edge="end"
                onChange={props.toggleDarkMode}
                checked={props.onDark === "dark"} // Check if mode is "dark"
                inputProps={{ "aria-labelledby": "switch-list-label-dark" }}
              />
            </ListItemSecondaryAction>
=======
          <ListItem>
            <FormControl sx={{ margin: "auto" }}>
              <RadioGroup
                row
                name="theme-mode"
                defaultValue={mode}
                onChange={(event) => setMode(event.target.value)}
              >
                <FormControlLabel
                  value="system"
                  control={<Radio />}
                  label={
                    <Stack
                      direction="column"
                      spacing={1}
                      sx={{ alignItems: "center" }}
                    >
                      <SettingsBrightness />
                      <Typography>System</Typography>
                    </Stack>
                  }
                  labelPlacement="top"
                  sx={{ px: 1 }}
                />
                <FormControlLabel
                  value="light"
                  control={<Radio />}
                  label={
                    <Stack
                      direction="column"
                      spacing={1}
                      sx={{ alignItems: "center" }}
                    >
                      <LightMode />
                      <Typography>Light</Typography>
                    </Stack>
                  }
                  labelPlacement="top"
                  sx={{ px: 1 }}
                />
                <FormControlLabel
                  value="dark"
                  control={<Radio />}
                  label={
                    <Stack
                      direction="column"
                      spacing={1}
                      sx={{ alignItems: "center" }}
                    >
                      <DarkMode />
                      <Typography>Dark</Typography>
                    </Stack>
                  }
                  labelPlacement="top"
                  sx={{ px: 1 }}
                />
              </RadioGroup>
            </FormControl>
>>>>>>> a47cbf8d
          </ListItem>
          <Divider sx={{ my: "8px" }} />
          <ListItem>
            <Typography
              color="textSecondary"
              display="block"
              variant="subtitle2"
            >
              REVIEW
            </Typography>
          </ListItem>
          <ListItem onClick={toggleFontSizeSetting}>
            <ListItemText
              id="change-text-size"
              primary="Font size"
              secondary={fontSizeOptions[fontSize]}
            />
          </ListItem>
          <Divider sx={{ my: "8px" }} />
          <ListItem>
            <Typography
              color="textSecondary"
              display="block"
              variant="subtitle2"
            >
              OTHER
            </Typography>
          </ListItem>
          <ListItem>
            <ListItemButton
              component={"a"}
              href="https://asreview.readthedocs.io/en/latest/"
              target="_blank"
              rel="noopener noreferrer"
            >
              <ListItemText
                id="switch-list-label-about"
                primary={
                  <React.Fragment>
                    About ASReview LAB <OpenInNewIconStyled />
                  </React.Fragment>
                }
                secondary={`Version ${window.asreviewVersion}`}
              />
            </ListItemButton>
          </ListItem>
        </List>
      </DialogContent>
      {!props.mobileScreen && (
        <DialogActions>
          <Button onClick={props.toggleSettings}>Close</Button>
        </DialogActions>
      )}
      <Dialog open={fontSizeSetting} onClose={toggleFontSizeSetting}>
        <DialogTitle>Font size</DialogTitle>
        <DialogContent>
          <Box sx={{ pb: "20px" }}>
            <Typography>
              Make the text on the review screen smaller or larger.
            </Typography>
          </Box>
          <>
            <Typography
              align="center"
              gutterBottom
              className={"fontSize" + fontSizeOptions[fontSize]}
            >
              {fontSizeOptions[fontSize].charAt(0).toUpperCase() +
                fontSizeOptions[fontSize].slice(1)}
            </Typography>
          </>
          <>
            <Grid container sx={{ alignItems: "flex-end" }}>
              <Grid size="grow">
                <Typography align="center" variant="h6">
                  A
                </Typography>
              </Grid>
              <Grid size={8}>
                <Slider
                  value={fontSize}
                  marks={true}
                  step={1}
                  min={0}
                  max={3}
                  onChange={(event) => {
                    setFontSize(event.target.value);
                  }}
                />
              </Grid>
              <Grid size="grow">
                <Typography align="center" variant="h4">
                  A
                </Typography>
              </Grid>
            </Grid>
          </>
        </DialogContent>
        <DialogActions>
          <Button onClick={toggleFontSizeSetting}>Cancel</Button>
          <Button
            onClick={() => {
              props.handleFontSizeChange(fontSize);
              toggleFontSizeSetting();
            }}
          >
            Save
          </Button>
        </DialogActions>
      </Dialog>
    </StyledDialog>
  );
};

export default SettingsDialog;<|MERGE_RESOLUTION|>--- conflicted
+++ resolved
@@ -113,18 +113,6 @@
               DISPLAY
             </Typography>
           </ListItem>
-<<<<<<< HEAD
-          <ListItem onClick={props.toggleDarkMode}>
-            <ListItemText id="switch-list-label-dark" primary="Dark mode" />
-            <ListItemSecondaryAction sx={{ right: 24 }}>
-              <Switch
-                edge="end"
-                onChange={props.toggleDarkMode}
-                checked={props.onDark === "dark"} // Check if mode is "dark"
-                inputProps={{ "aria-labelledby": "switch-list-label-dark" }}
-              />
-            </ListItemSecondaryAction>
-=======
           <ListItem>
             <FormControl sx={{ margin: "auto" }}>
               <RadioGroup
@@ -183,7 +171,6 @@
                 />
               </RadioGroup>
             </FormControl>
->>>>>>> a47cbf8d
           </ListItem>
           <Divider sx={{ my: "8px" }} />
           <ListItem>
