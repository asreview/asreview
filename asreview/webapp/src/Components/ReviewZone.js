import React, { useState, useEffect } from 'react'
import clsx from 'clsx';
import { makeStyles } from '@material-ui/core/styles'
import {
  Box,
  Link,
  Typography,
} from '@material-ui/core'
import { Alert, AlertTitle } from '@material-ui/lab'

import ReviewDrawer from './ReviewDrawer'
import ArticlePanel from './ArticlePanel'
import DecisionBar from './DecisionBar'
import DecisionUndoBar from './DecisionUndoBar'
import { useKeyPress } from '../hooks/useKeyPress'

import { connect } from "react-redux";

import axios from 'axios'
import { api_url, reviewDrawerWidth } from '../globals.js';

// redux config
import { toggleReviewDrawer } from '../redux/actions'


const useStyles = makeStyles(theme => ({
  box: {
    paddingBottom: 30,
    overflowY: 'auto',
  },
  content: {
    flexGrow: 1,
    transition: theme.transitions.create('margin', {
      easing: theme.transitions.easing.sharp,
      duration: theme.transitions.duration.leavingScreen,
    }),
    marginRight: 0,
  },
  contentShift: {
    transition: theme.transitions.create('margin', {
      easing: theme.transitions.easing.easeOut,
      duration: theme.transitions.duration.enteringScreen,
    }),
    marginRight: reviewDrawerWidth,
  },
}));

const useStylesAlert = makeStyles(theme => ({
  alertFullWidth: {
    width: '100%',
    overflowY: 'auto',
  },
  alertWithDrawer: {
    width: '100%',
    overflowY: 'auto',
    paddingRight: reviewDrawerWidth,
  },
  link: {
    paddingLeft: "3px",
  },
}));



const mapStateToProps = state => {
  return {
    project_id: state.project_id,
    reviewDrawerOpen: state.reviewDrawerOpen,
  };
};


function mapDispatchToProps(dispatch) {
    return({
        toggleReviewDrawer: () => {dispatch(toggleReviewDrawer())}
    })
}



const ExplorationAlert = (props) => {
  const classes = useStylesAlert();

  return (
    <div className={classes.alertFullWidth}>
      <Alert severity="warning">
        <AlertTitle>You are screening through a manually pre-labeled dataset</AlertTitle>
        <div>
          Relevant documents are displayed in green. Read more about
          <Link
            className={classes.link}
            href="https://asreview.readthedocs.io/en/latest/lab/exploration.html"
            target="_blank"
          >
            <strong>Exploration Mode</strong>
          </Link>.
        </div>
      </Alert>
    </div>
  )
}

const ReviewZone = (props) => {
  const classes = useStyles();

  const [undoState, setUndoState] = useState({
    'open': false,
    'message': null,
  })

<<<<<<< HEAD
=======
  const [recordState, setRecordState] = useState({
    // is loaded
    'isloaded': false,
    // record object with metadata
    'record': null,
    // ...
    'selection': null,
    // error loading record
    'error': null,
  })

>>>>>>> bd9b6b7d
  const [previousRecordState, setPreviousRecordState] = useState({
      'record': null,
      'decision': null,
  })

  const [statistics, setStatistics] = useState({
    "name": null,
    "authors": null,
    "decsription": null,
    "n_included": null,
    "n_excluded": null,
    "n_since_last_inclusion": null,
    "n_papers": null,
    "n_pool": null,
  });

  const [history, setHistory] = useState([]);

  const relevantPress = useKeyPress("r");
  const irrelevantPress = useKeyPress("i");
  const undoPress = useKeyPress("u");

  const storeRecordState = (label) => {
    setPreviousRecordState({
      'record': props.recordState.record,
      'decision': label,
    })
  }

  const resetPreviousRecordState = () => {
    setPreviousRecordState({
      'record': null,
      'decision': null,
    });
  }

  const loadPreviousRecordState = () => {
    props.setRecordState({
      'isloaded': true,
      'record': previousRecordState.record,
      'selection': previousRecordState.decision,
      'error': null,
    });
}

  const startLoadingNewDocument = () => {
    props.setRecordState({
      'isloaded': false,
      'record': null,
      'selection': null,
      'error': null,
    });
  }

  const showUndoBarIfNeeded = (label, initial) => {
    if (props.undoEnabled) {
      const mark = label === 0 ? "irrelevant" : "relevant"
      const message = `${initial ? 'Marked as' : 'Converted to'} ${mark}`
      showUndoBar(message)
    }
  }

  const showUndoBar = (message) => {
    setUndoState({
      'open': true,
      'message': message,
    })
  }

  const closeUndoBar = () => {
    setUndoState({
      'open': false,
      'message': null,
    })
  }

  const isUndoModeActive = () => {
    return props.recordState.record.doc_id === previousRecordState['record']?.doc_id
  }

  const needsClassification = (label) => {
    if (!isUndoModeActive()) {
        return true
    }
    return label !== previousRecordState.decision
  }

  const skipClassification = () => {
    resetPreviousRecordState()
    startLoadingNewDocument()
  }

  const makeDecision = (label) => {
    closeUndoBar() // hide potentially active undo bar
    if (!needsClassification(label)) {
      skipClassification()
    } else {
      classifyInstance(label, !isUndoModeActive());
    }
    storeRecordState(label)
  }

  const undoDecision = () => {
    closeUndoBar()
    loadPreviousRecordState()
  }

  /**
   * Include (accept) or exclude (reject) current article
   *
   * @param label  1=include, 0=exclude
   * @param initial   true=initial classification, false=update previous classification
   */
  const classifyInstance = (label, initial) => {

    const url = api_url + `project/${props.project_id}/record/${props.recordState['record'].doc_id}`;

    // set up the form
    let body = new FormData();
    body.set('doc_id', props.recordState['record'].doc_id);
    body.set('label', label);

    return axios({
      method: initial ? 'post' : 'put',
      url: url,
      data: body,
      headers: { 'Content-Type': 'application/json' }
    })
    .then((response) => {
      console.log(`${props.project_id} - add item ${props.recordState['record'].doc_id} to ${label?"inclusions":"exclusions"}`);
      startLoadingNewDocument()
      showUndoBarIfNeeded(label, initial);
    })
    .catch((error) => {
      console.log(error);
    });
  }

  useEffect(() => {

    /**
     * Get summary statistics
     */
    const getProgressInfo = () => {

      const url = api_url + `project/${props.project_id}/progress`;

      return axios.get(url)
        .then((result) => {
            setStatistics(result.data)
        })
        .catch((err) => {
            console.log(err)
        })
    }

    const getProgressHistory = () => {

      const url = api_url + `project/${props.project_id}/progress_history`;

      return axios.get(url)
        .then((result) => {
          setHistory(result.data)
        })
        .catch((err) => {
          console.log(err)
        })
    }

    /**
     * Get next article
     */
    const getDocument = () => {

      const url = api_url + `project/${props.project_id}/get_document`;

      return axios.get(url)
      .then((result) => {

        /* Check for last paper */
        if (result.data["pool_empty"]){
          props.handleAppState('review-complete');
        } else {

          /* New article found and set */
          props.setRecordState({
            'record':result.data["result"],
            'isloaded': true,
            'selection': null,
            'error': null,
          });
        }

      })
      .catch((error) => {
        console.log(error);
        setRecordState({
          'record':null,
          'isloaded': true,
          'selection': null,
          'error': error["message"],
        });
      });
    }

    getProgressInfo();

    getProgressHistory();

    if (!props.recordState['isloaded']) {

      getDocument();

    }
  },[props.project_id, props.recordState, props]);

  useEffect(() => {

    /**
     * Use keyboard shortcut
     */
    if (props.keyPressEnabled) {

      if (relevantPress && props.recordState.isloaded) {
        makeDecision(1);
      }
      if (irrelevantPress && props.recordState.isloaded) {
        makeDecision(0);
      }
      if (undoPress && undoState.open && props.undoEnabled) {
        undoDecision();
      }
    }
    // eslint-disable-next-line react-hooks/exhaustive-deps
  }, [relevantPress, irrelevantPress, undoPress]);

  return (
    <Box
      className={classes.box}
    >

      <Box
        id="main-content-item"
        className={clsx(classes.content, {
          [classes.contentShift]: props.reviewDrawerOpen,
        })}
      >

        {/* Alert Exploration Mode */}
        {props.recordState.record !== null && props.recordState.record._debug_label !== null  &&
          <ExplorationAlert/>
        }

        {/* Article panel */}
<<<<<<< HEAD
        {props.recordState['isloaded'] &&
=======
        {recordState.error === null && recordState['isloaded'] &&
>>>>>>> bd9b6b7d
          <ArticlePanel
            record={props.recordState['record']}
            showAuthors={props.showAuthors}
            textSize={props.textSize}
          />
        }

        {/* Article panel */}
        {recordState.error !== null &&
          <Typography
            variant="h5"
            color="textSecondary"
          >
            Unexpected error: {recordState.error}
          </Typography>
        }

        {/* Decision bar */}
        <DecisionBar
          reviewDrawerOpen={props.reviewDrawerOpen}
          makeDecision={makeDecision}
<<<<<<< HEAD
          block={!props.recordState['isloaded']}
          recordState={props.recordState}
=======
          block={(!recordState['isloaded']) || (recordState.error !== null)}
          recordState={recordState}
>>>>>>> bd9b6b7d
        />

      {/* Decision undo bar */}
      <DecisionUndoBar
          state={undoState}
          undo={undoDecision}
          close={closeUndoBar}
        />
    </Box>

    {/* Statistics drawer */}
      <ReviewDrawer
        state={props.reviewDrawerOpen}
        handle={props.toggleReviewDrawer}
        statistics={statistics}
        history={history}
      />

    </Box>
  )
}

export default connect(
  mapStateToProps,
  mapDispatchToProps
)(ReviewZone);<|MERGE_RESOLUTION|>--- conflicted
+++ resolved
@@ -108,8 +108,6 @@
     'message': null,
   })
 
-<<<<<<< HEAD
-=======
   const [recordState, setRecordState] = useState({
     // is loaded
     'isloaded': false,
@@ -121,7 +119,6 @@
     'error': null,
   })
 
->>>>>>> bd9b6b7d
   const [previousRecordState, setPreviousRecordState] = useState({
       'record': null,
       'decision': null,
@@ -376,11 +373,7 @@
         }
 
         {/* Article panel */}
-<<<<<<< HEAD
-        {props.recordState['isloaded'] &&
-=======
         {recordState.error === null && recordState['isloaded'] &&
->>>>>>> bd9b6b7d
           <ArticlePanel
             record={props.recordState['record']}
             showAuthors={props.showAuthors}
@@ -402,13 +395,8 @@
         <DecisionBar
           reviewDrawerOpen={props.reviewDrawerOpen}
           makeDecision={makeDecision}
-<<<<<<< HEAD
-          block={!props.recordState['isloaded']}
-          recordState={props.recordState}
-=======
           block={(!recordState['isloaded']) || (recordState.error !== null)}
           recordState={recordState}
->>>>>>> bd9b6b7d
         />
 
       {/* Decision undo bar */}
