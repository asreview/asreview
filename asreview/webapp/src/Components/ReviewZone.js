--- conflicted
+++ resolved
@@ -338,45 +338,7 @@
     <Box
       className={classes.box}
     >
-<<<<<<< HEAD
-      
-      {/* Alert Exploration Mode */}
-      {props.recordState.record !== null && props.recordState.record._debug_label !== null  &&
-        <div className={props.reviewDrawerOpen ? classes.alertWithDrawer : classes.alertFullWidth}>
-          <Alert severity="warning">
-            <AlertTitle>You are screening through a manually pre-labeled dataset</AlertTitle>
-            <div>
-              Relevant documents are displayed in green. Read more about
-              <Link
-                className={classes.link}
-                href="https://asreview.readthedocs.io/en/latest/user_testing_algorithms.html#exploration-mode"
-                target="_blank"
-              >
-                <strong>Exploration Mode</strong>
-              </Link>.
-            </div>
-          </Alert>
-        </div>
-      }
-
-      {/* Article panel */}
-      {props.recordState['isloaded'] &&
-        <ArticlePanel
-          record={props.recordState['record']}
-          reviewDrawerState={props.reviewDrawerOpen}
-          showAuthors={props.showAuthors}
-          textSize={props.textSize}
-        />
-      }
-
-    {/* Decision bar */}
-      <DecisionBar
-        reviewDrawerState={props.reviewDrawerOpen}
-        makeDecision={makeDecision}
-        block={!props.recordState['isloaded']}
-        recordState={props.recordState}
-      />
-=======
+
       <Box
         id="main-content-item"
         className={clsx(classes.content, {
@@ -385,14 +347,14 @@
       >
 
         {/* Alert Exploration Mode */}
-        {recordState.record !== null && recordState.record._debug_label !== null  &&
+        {props.recordState.record !== null && props.recordState.record._debug_label !== null  &&
           <ExplorationAlert/>
         }
 
         {/* Article panel */}
-        {recordState['isloaded'] &&
+        {props.recordState['isloaded'] &&
           <ArticlePanel
-            record={recordState['record']}
+            record={props.recordState['record']}
             showAuthors={props.showAuthors}
             textSize={props.textSize}
           />
@@ -402,10 +364,9 @@
         <DecisionBar
           reviewDrawerOpen={props.reviewDrawerOpen}
           makeDecision={makeDecision}
-          block={!recordState['isloaded']}
-          recordState={recordState}
+          block={!props.recordState['isloaded']}
+          recordState={props.recordState}
         />
->>>>>>> 4277e965
 
       {/* Decision undo bar */}
       <DecisionUndoBar
