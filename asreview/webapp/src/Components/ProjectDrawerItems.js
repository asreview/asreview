--- conflicted
+++ resolved
@@ -21,16 +21,8 @@
   useHotkeys("d", () => navigate(""));
   useHotkeys("r", () => navigate("reviewer"));
   useHotkeys("c", () => navigate("collection"));
-<<<<<<< HEAD
-  useHotkeys(
-    "t",
-    () => window.authentication && window.allowTeams && navigate("team"),
-  );
+  useHotkeys("t", () => window.authentication && navigate("team"));
   useHotkeys("s", () => navigate("setup"));
-=======
-  useHotkeys("t", () => window.authentication && navigate("team"));
-  useHotkeys("s", () => navigate("settings"));
->>>>>>> d160d91b
 
   return (
     <Box
