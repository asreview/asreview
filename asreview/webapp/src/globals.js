// When you're running the development server, the javascript code is always
// pointing to localhost:5000. In all other configurations, the api url point to
// the host domain.
export const base_url =
  (window.location.hostname === "localhost" ||
    window.location.hostname === "127.0.0.1") &&
  window.location.port === "3000"
    ? "http://localhost:5000/"
    : "/";
export const api_url = base_url + "api/";

export const donateURL = "https://asreview.nl/donate";

// review drawer configs
export const reviewDrawerWidth = 250;

// review screen configs
export const decisionUndoBarDuration = 6000;
export const decisionUndoBarMarginBottom = 56;

// functions
export const mapStateToProps = (state) => {
  return { project_id: state.project_id };
<<<<<<< HEAD
};

// enums
export const projectModes = {
  ORACLE: 'oracle',
  SIMULATION: 'simulate',
  EXPLORATION: 'explore',
}
=======
};
>>>>>>> 46e37d87
<|MERGE_RESOLUTION|>--- conflicted
+++ resolved
@@ -21,7 +21,6 @@
 // functions
 export const mapStateToProps = (state) => {
   return { project_id: state.project_id };
-<<<<<<< HEAD
 };
 
 // enums
@@ -29,7 +28,4 @@
   ORACLE: 'oracle',
   SIMULATION: 'simulate',
   EXPLORATION: 'explore',
-}
-=======
-};
->>>>>>> 46e37d87
+}