--- conflicted
+++ resolved
@@ -1,12 +1,10 @@
 // When you're running the development server, the javascript code is always
 // pointing to localhost:5000. In all other configurations, the api url point to
 // the host domain.
-<<<<<<< HEAD
-import { setProject } from "./redux/actions";
-=======
 import brown from "@material-ui/core/colors/brown";
 import red from "@material-ui/core/colors/red";
->>>>>>> 2cc6a80e
+
+import { setProject } from "./redux/actions";
 
 export const base_url =
   (window.location.hostname === "localhost" ||
