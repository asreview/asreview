--- conflicted
+++ resolved
@@ -112,13 +112,8 @@
     <div>
       <Dialog
         fullScreen={props.mobileScreen}
-<<<<<<< HEAD
-        open={props.onHelp}
-        onClose={props.toggleHelp}
-=======
         open={props.onHelpDialog}
         onClose={props.toggleHelpDialog}
->>>>>>> 6bc3ef9e
         scroll="paper"
         fullWidth={true}
         maxWidth={"sm"}
