--- conflicted
+++ resolved
@@ -35,13 +35,6 @@
   static mutateInitProject(variables) {
     let body = new FormData();
     body.set("mode", variables.mode);
-<<<<<<< HEAD
-=======
-    body.set("name", variables.title);
-    body.set("authors", variables.authors);
-    body.set("description", variables.description);
-    body.set("tags", JSON.stringify(variables.tags));
->>>>>>> d678ef95
 
     const url = api_url + `projects/info`;
     return new Promise((resolve, reject) => {
@@ -95,7 +88,10 @@
     body.set("name", variables.title);
     body.set("authors", variables.authors);
     body.set("description", variables.description);
-    body.set("tags", JSON.stringify(variables.tags));
+
+    if (variables.tags !== undefined){
+      body.set("tags", JSON.stringify(variables.tags));
+    }
 
     const url = api_url + `projects/${variables.project_id}/info`;
     return new Promise((resolve, reject) => {
