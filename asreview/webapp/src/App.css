--- conflicted
+++ resolved
@@ -31,7 +31,6 @@
   font-size: 140% !important;
 }
 
-<<<<<<< HEAD
 .navDrawerSelected::after {
   top: 0;
   left: 0;
@@ -40,7 +39,8 @@
   content: " ";
   position: absolute;
   background-color: #91620b;
-=======
+}
+
 .paperProjectsInReview {
   background-color: #fff7cd !important;
 }
@@ -98,5 +98,4 @@
 }
 .textRelevantRecords {
   color: #7a0c2e;
->>>>>>> f7a4614a
 }