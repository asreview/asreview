import React, { useState, useEffect } from "react";
import { Backdrop, Box, Container, Typography } from "@material-ui/core";
import { makeStyles } from "@material-ui/core/styles";
import { SpeedDial, SpeedDialIcon, SpeedDialAction } from "@material-ui/lab";
import { AddOutlined, CreateNewFolderOutlined } from "@material-ui/icons";

import ErrorHandler from "./ErrorHandler";
<<<<<<< HEAD
import ProjectStatusGraphic from "./ProjectStatusGraphic";

import {
  ProjectImportDialog,
  ProjectTable,
  QuickTourDialog,
} from "./Components";
=======
import ProjectTable from "./ProjectTable";

import {
  DashboardStatsPaper,
  ImportDialog,
  QuickTourDialog,
} from "./Components";

>>>>>>> f7a4614a
import { ProjectInfo } from "./PreReviewComponents";

import { ProjectAPI } from "./api/index.js";

const useStyles = makeStyles((theme) => ({
  root: {
    paddingTop: "24px",
  },
  fab: {
    position: "fixed",
    right: theme.spacing(3),
    bottom: theme.spacing(3),
  },
  noProjects: {
    opacity: 0.5,
  },
  backdropZ: {
    zIndex: 1000,
  },
}));

const Projects = (props) => {
  const classes = useStyles();

  const [open, setOpen] = useState({
    dial: false,
    newProject: false,
    importProject: false,
  });

  const [projects, setProjects] = useState({
    projects: [],
    loaded: false,
  });

  const [error, setError] = useState({
    code: null,
    message: null,
  });

  useEffect(() => {
    refreshProjects();
  }, [error.message]);

  const refreshProjects = () => {
    ProjectAPI.projects()
      .then((result) => {
        setProjects({
          projects: result.data["result"],
          loaded: true,
        });
      })
      .catch((error) => {
        setError({
          code: error.code,
          message: error.message,
        });
      });
  };

  const handleOpen = () => {
    setOpen({
      ...open,
      dial: true,
    });
  };

  const handleClose = () => {
    setOpen({
      ...open,
      dial: false,
    });
  };

  const handleCloseNewProject = () => {
    setOpen({
      ...open,
      newProject: false,
    });
  };

  const handleCloseProjectImport = () => {
    setOpen({
      ...open,
      importProject: false,
    });
  };

  const handleClickAdd = (event, operation) => {
    event.preventDefault();
    if (operation === "newProject") {
      setOpen({
        ...open,
        dial: false,
        newProject: true,
      });
    } else if (operation === "importProject") {
      setOpen({
        ...open,
        dial: false,
        importProject: true,
      });
    }
  };

  return (
    <Box>
      <Container maxWidth="md" className={classes.root}>
        <DashboardStatsPaper />
      </Container>
      <Container maxWidth="md" className={classes.root}>
        {error["message"] !== null && (
          <ErrorHandler error={error} setError={setError} />
        )}

        {/* Project loaded, but no projects found */}
        {error["message"] === null &&
          projects["loaded"] &&
          projects["projects"].length === 0 && (
            <Box className={classes.noProjects}>
              <Typography variant="h5" align="center">
                You don't have any projects yet.
              </Typography>
              <Box fontStyle="italic">
                <Typography align="center">
                  Start a review by clicking on the red button in the bottom
                  right corner.
                </Typography>
              </Box>
            </Box>
          )}

        {/* Project loaded and projects found */}
        {error["message"] === null &&
          projects["loaded"] &&
          projects["projects"].length !== 0 && (
            <ProjectTable
              handleAppState={props.handleAppState}
              onCreateProject={open.newProject}
              projects={projects}
            />
          )}
      </Container>

      {open.newProject && (
        <ProjectInfo
          handleAppState={props.handleAppState}
          open={open.newProject}
          onClose={handleCloseNewProject}
        />
      )}

      {open.importProject && (
        <ProjectImportDialog
          onProjectImport={open.importProject}
          handleCloseProjectImport={handleCloseProjectImport}
        />
      )}

      {/* Add button for new or importing project */}
      <Backdrop open={open.dial} className={classes.backdropZ} />
      <SpeedDial
        ariaLabel="add"
        className={classes.fab}
        FabProps={{ color: "secondary" }}
        icon={<SpeedDialIcon />}
        onClose={handleClose}
        onOpen={handleOpen}
        open={open.dial}
      >
        <SpeedDialAction
          key={"Import\u00A0project"}
          icon=<CreateNewFolderOutlined />
          tooltipTitle={"Import\u00A0project"}
          tooltipOpen
          onClick={(event) => {
            handleClickAdd(event, "importProject");
          }}
        />
        <SpeedDialAction
          key={"New\u00A0project"}
          icon=<AddOutlined />
          tooltipTitle={"New\u00A0project"}
          tooltipOpen
          onClick={(event) => {
            handleClickAdd(event, "newProject");
          }}
        />
      </SpeedDial>

      <QuickTourDialog />
    </Box>
  );
};

export default Projects;<|MERGE_RESOLUTION|>--- conflicted
+++ resolved
@@ -5,15 +5,6 @@
 import { AddOutlined, CreateNewFolderOutlined } from "@material-ui/icons";
 
 import ErrorHandler from "./ErrorHandler";
-<<<<<<< HEAD
-import ProjectStatusGraphic from "./ProjectStatusGraphic";
-
-import {
-  ProjectImportDialog,
-  ProjectTable,
-  QuickTourDialog,
-} from "./Components";
-=======
 import ProjectTable from "./ProjectTable";
 
 import {
@@ -22,7 +13,6 @@
   QuickTourDialog,
 } from "./Components";
 
->>>>>>> f7a4614a
 import { ProjectInfo } from "./PreReviewComponents";
 
 import { ProjectAPI } from "./api/index.js";
