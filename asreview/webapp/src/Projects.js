import React, {useState, useEffect} from 'react';
import {
  Backdrop,
  Box,
  Container,
  Grid,
  Typography,
} from '@material-ui/core';
import { makeStyles } from '@material-ui/core/styles';
import {
  SpeedDial,
  SpeedDialIcon,
  SpeedDialAction,
} from '@material-ui/lab';
import {
  AddOutlined,
  CreateNewFolderOutlined,
} from '@material-ui/icons';

import ProjectCard from './ProjectCard';

import { api_url } from './globals.js';

import axios from 'axios';

const useStyles = makeStyles(theme => ({
  root: {
    paddingTop: '24px',
  },
  fab: {
    position: 'fixed',
    right: theme.spacing(3),
    bottom: theme.spacing(3),
  },
  noProjects: {
    opacity: 0.5,
  },
  backdropZ: {
    zIndex: 1000,
  }
}));

const Projects = (props) => {

    const classes = useStyles();

    const [open, setOpen] = useState(false);
    const [projects, setProjects] = useState({
      "projects": [],
      "loaded": false,
    });

    const actions = [
      {icon: <CreateNewFolderOutlined />, name: 'Add\u00A0project', operation: "importProject"},
      {icon: <AddOutlined />, name: 'New\u00A0project', operation: "newProject"},
    ];

    useEffect(() => {

      refreshProjects();

    }, []);

    const refreshProjects = () => {

      const url = api_url + "projects";

      axios.get(url)
        .then((result) => {
          setProjects({
            "projects": result.data['result'],
            "loaded": true,
          });
        })
        .catch((error) => {
          console.log(error);
        });
    };

    const handleOpen = () => {
      setOpen(true);
    };

    const handleClose = () => {
      setOpen(false);
    };

    const handleClickAdd = (event, operation) => {
      event.preventDefault();
      if (operation === "newProject") {
        props.handleAppState("review-init");
      } else if (operation === "importProject") {
        props.handleAppState("review-import");
        props.toggleImportProject();
      };
    }


    return (

      <Box>
          <Container maxWidth='md' className={classes.root}>

          {/* Project loaded, but no projects found */}
          {(projects['loaded'] && projects['projects'].length === 0) &&
                <Box className={classes.noProjects}>
                  <Typography variant="h5" align="center">
                    You don't have any projects yet.
                  </Typography>
                  <Box fontStyle="italic">
                    <Typography align="center">
                      Start a review by clicking on the red button in the bottom right corner.
                    </Typography>
                  </Box>
                </Box>
<<<<<<< HEAD
              </Box>
        }

        {/* Project loaded and projects found */}
        {(projects['loaded'] && projects['projects'].length !== 0) &&
          <Grid container spacing={3}>
              {projects['projects'].map(project => (
                  <Grid item xs={12} sm={6} key={project.id}>
                    <ProjectCard
                      className={classes.paper}
                      id={project.id}
                      name={project.name}
                      description={project.description}
                      handleAppState={props.handleAppState}
                      refreshProjects={refreshProjects}
                    />
                </Grid>
=======
          }

          {/* Project loaded and projects found */}
          {(projects['loaded'] && projects['projects'].length !== 0) &&
            <Grid container spacing={3}>
                {projects['projects'].map(project => (
                    <Grid item sm={4} key={project.id}>
                      <ProjectCard
                        className={classes.paper}
                        id={project.id}
                        name={project.name}
                        description={project.description}
                        handleAppState={props.handleAppState}
                        refreshProjects={refreshProjects}
                      />
                  </Grid>
                ))}
            </Grid>
          }

          </Container>

          {/* Add button for new or importing project */}
            <Backdrop open={open} className={classes.backdropZ}/>
            <SpeedDial
              ariaLabel="add"
              className={classes.fab}
              FabProps={{color: "secondary"}}
              icon={<SpeedDialIcon />}
              onClose={handleClose}
              onOpen={handleOpen}
              open={open}
            >
              {actions.map((action) => (
                <SpeedDialAction
                  key={action.name}
                  icon={action.icon}
                  tooltipTitle={action.name}
                  tooltipOpen
                  onClick={event => {handleClickAdd(event, action.operation)}}
                />
>>>>>>> 3fd35390
              ))}
            </SpeedDial>
      </Box>
    );
}

export default Projects;<|MERGE_RESOLUTION|>--- conflicted
+++ resolved
@@ -113,32 +113,13 @@
                     </Typography>
                   </Box>
                 </Box>
-<<<<<<< HEAD
-              </Box>
-        }
-
-        {/* Project loaded and projects found */}
-        {(projects['loaded'] && projects['projects'].length !== 0) &&
-          <Grid container spacing={3}>
-              {projects['projects'].map(project => (
-                  <Grid item xs={12} sm={6} key={project.id}>
-                    <ProjectCard
-                      className={classes.paper}
-                      id={project.id}
-                      name={project.name}
-                      description={project.description}
-                      handleAppState={props.handleAppState}
-                      refreshProjects={refreshProjects}
-                    />
-                </Grid>
-=======
           }
 
           {/* Project loaded and projects found */}
           {(projects['loaded'] && projects['projects'].length !== 0) &&
             <Grid container spacing={3}>
                 {projects['projects'].map(project => (
-                    <Grid item sm={4} key={project.id}>
+                    <Grid item xs={12} sm={6} key={project.id}>
                       <ProjectCard
                         className={classes.paper}
                         id={project.id}
@@ -173,7 +154,6 @@
                   tooltipOpen
                   onClick={event => {handleClickAdd(event, action.operation)}}
                 />
->>>>>>> 3fd35390
               ))}
             </SpeedDial>
       </Box>
