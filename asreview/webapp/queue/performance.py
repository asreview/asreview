import json
import zmq
import random
import time
import pandas as pd

from asreview.webapp.queue import ZMQ_CONTEXT

if __name__ == "__main__":
    socket = ZMQ_CONTEXT.socket(zmq.PUSH)  # REQ socket sends requests
    socket.connect("tcp://localhost:5555")

    deltas = []

    for i in range(200):
        project_id = random.randint(1, 40)
        print(f"{i}: {project_id}")
        t1 = time.time()
<<<<<<< HEAD
        payload = {"action": "insert", "project_id": project_id, "simulation": (project_id%2==0)}
=======
        payload = {
            "action": "insert",
            "project_id": project_id,
            "simulation": (i % 2 == 0),
        }
>>>>>>> 0e7a0393
        # Send a request to the background process
        socket.send(json.dumps(payload).encode("utf-8"))
        t2 = time.time()

        deltas.append(t2 - t1)

    series = pd.Series(deltas)
    print(f"average: {series.mean()}, std: {series.std()}")


# with 2 secs tick
# Poller: average: 2.647001668214798, std: 1.4939340268091752
# Exception: average: 2.5638748526573183, std: 1.416522791868476

# without 2 secs tick<|MERGE_RESOLUTION|>--- conflicted
+++ resolved
@@ -16,15 +16,11 @@
         project_id = random.randint(1, 40)
         print(f"{i}: {project_id}")
         t1 = time.time()
-<<<<<<< HEAD
-        payload = {"action": "insert", "project_id": project_id, "simulation": (project_id%2==0)}
-=======
         payload = {
             "action": "insert",
             "project_id": project_id,
             "simulation": (i % 2 == 0),
         }
->>>>>>> 0e7a0393
         # Send a request to the background process
         socket.send(json.dumps(payload).encode("utf-8"))
         t2 = time.time()
