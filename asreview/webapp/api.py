--- conflicted
+++ resolved
@@ -230,14 +230,14 @@
     project_description = request.form['description']
     project_authors = request.form['authors']
 
-<<<<<<< HEAD
-    project_id_new = re.sub('[^A-Za-z0-9]+', '-', project_name).lower()
-
-    try:
-
-        # read the file with project info
-        with open(get_project_file_path(project_id), "r") as fp:
-            project_info = json.load(fp)
+    project_id_new = update_project_info(
+        project_id,
+        project_name=project_name,
+        project_description=project_description,
+        project_authors=project_authors)
+
+    return jsonify(id=project_id_new)
+
 
         project_info["id"] = project_id_new
         project_info["name"] = project_name
@@ -262,15 +262,8 @@
         response = jsonify(message="project-update-failure")
 
         return response, 500
-=======
-    project_id_new = update_project_info(
-        project_id,
-        project_name=project_name,
-        project_description=project_description,
-        project_authors=project_authors)
->>>>>>> 4a103771
-
-    return jsonify(id=project_id_new)
+
+    return api_get_project_info(project_id_new)
 
 
 @bp.route('/datasets', methods=["GET"])
@@ -736,7 +729,6 @@
     """Start training of first model or simulation.
     """
 
-<<<<<<< HEAD
     project_config = get_project_config(project_id)
 
     if project_config["mode"] == "simulate":
@@ -781,15 +773,6 @@
         except Exception as err:
             logging.error(err)
             return jsonify(message="Failed to train the model."), 500
-=======
-    # start training the model
-    py_exe = _get_executable()
-    run_command = [
-        py_exe, "-m", "asreview", "web_run_model", project_id,
-        "--label_method", "prior"
-    ]
-    subprocess.Popen(run_command)
->>>>>>> 4a103771
 
     response = jsonify({'success': True})
     response.headers.add('Access-Control-Allow-Origin', '*')
@@ -801,7 +784,6 @@
     """Check if trained model is available
     """
 
-<<<<<<< HEAD
     project_config = get_project_config(project_id)
 
     if project_config["mode"] == "simulate":
@@ -812,24 +794,19 @@
         if get_simulation_ready_path(project_id, simulation_id).exists():
             logging.info("simulation ready")
             update_simulation_in_project(project_id, simulation_id, "ready")
-=======
-    error_path = get_project_path(project_id) / "error.json"
-    if error_path.exists():
-        logging.error("Error on training.")
-        with open(error_path, "r") as f:
-            error = json.load(f)
-        return jsonify(message=error["message"]), 400
-
-    if get_proba_path(project_id).exists():
->>>>>>> 4a103771
-
-        # read the file with project info
-        with open(get_project_file_path(project_id), "r") as fp:
-            project_info = json.load(fp)
-
-        project_info["projectInitReady"] = True
-
-<<<<<<< HEAD
+
+            # read the file with project info
+            with open(get_project_file_path(project_id), "r") as fp:
+                project_info = json.load(fp)
+
+        # update the file with project info
+        with open(get_project_file_path(project_id), "w") as fp:
+            json.dump(project_info, fp)
+
+        response = jsonify({'status': 1})
+    else:
+        response = jsonify({'status': 0})
+
             response = jsonify({'status': 1})
         else:
             logging.info("simulation not ready")
@@ -864,15 +841,6 @@
         except Exception as err:
             logging.error(err)
             return jsonify(message="Failed to initiate the project."), 500
-=======
-        # update the file with project info
-        with open(get_project_file_path(project_id), "w") as fp:
-            json.dump(project_info, fp)
-
-        response = jsonify({'status': 1})
-    else:
-        response = jsonify({'status': 0})
->>>>>>> 4a103771
 
     response.headers.add('Access-Control-Allow-Origin', '*')
     return response
