# Copyright 2019-2020 The ASReview Authors. All Rights Reserved.
#
# Licensed under the Apache License, Version 2.0 (the "License");
# you may not use this file except in compliance with the License.
# You may obtain a copy of the License at
#
#     http://www.apache.org/licenses/LICENSE-2.0
#
# Unless required by applicable law or agreed to in writing, software
# distributed under the License is distributed on an "AS IS" BASIS,
# WITHOUT WARRANTIES OR CONDITIONS OF ANY KIND, either express or implied.
# See the License for the specific language governing permissions and
# limitations under the License.

from collections import Counter
import json
import logging
import os
import re
import shutil
import tempfile
import subprocess
import urllib.parse
import uuid
from copy import deepcopy
from pathlib import Path
from urllib.request import urlretrieve

import numpy as np
import pandas as pd
from flask import Blueprint
from flask import current_app as app
from flask import request
from flask import Response
from flask import send_file
from flask import jsonify
from flask_cors import CORS
from werkzeug.utils import secure_filename
from werkzeug.exceptions import InternalServerError

from asreview import __version__ as asreview_version
from asreview.models.balance import list_balance_strategies
from asreview.models.classifiers import list_classifiers
from asreview.models.feature_extraction import list_feature_extraction
from asreview.models.query import list_query_strategies
from asreview.datasets import DatasetManager
from asreview.data import ASReviewData
from asreview.exceptions import BadFileFormatError
from asreview.webapp.sqlock import SQLiteLock
from asreview.webapp.types import is_project
from asreview.webapp.utils.datasets import get_data_statistics
from asreview.webapp.utils.datasets import get_dataset_metadata
from asreview.webapp.utils.datasets import search_data
from asreview.webapp.utils.io import read_label_history
from asreview.webapp.utils.io import read_pool
<<<<<<< HEAD
from asreview.webapp.utils.project_path import asreview_path
from asreview.webapp.utils.project_path import list_asreview_project_paths
from asreview.webapp.utils.project_path import get_project_path
from asreview.settings import ASReviewSettings
from asreview.state.paths import get_data_path
from asreview.state.paths import get_lock_path
from asreview.state.paths import get_proba_path
from asreview.state.paths import get_project_file_path
from asreview.state.paths import get_simulation_ready_path
from asreview.state.paths import get_tmp_path
from asreview.state.paths import get_data_file_path
from asreview.state.paths import get_state_path
from asreview.state.paths import get_settings_metadata_path
from asreview.state.sql_converter import upgrade_asreview_project_file
from asreview.state.errors import StateNotFoundError
from asreview.state.utils import open_state
from asreview.webapp.utils.project import _get_executable
from asreview.webapp.utils.project import import_project_file
from asreview.webapp.utils.project import add_dataset_to_project
from asreview.webapp.utils.project import add_review_to_project
=======
from asreview.webapp.utils.paths import asreview_path
from asreview.webapp.utils.paths import get_data_path
from asreview.webapp.utils.paths import get_lock_path
from asreview.webapp.utils.paths import get_proba_path
from asreview.webapp.utils.paths import get_project_file_path
from asreview.webapp.utils.paths import get_project_path
from asreview.webapp.utils.paths import get_simulation_ready_path
from asreview.webapp.utils.paths import get_tmp_path
from asreview.webapp.utils.paths import list_asreview_project_paths
from asreview.webapp.utils.paths import get_data_file_path
from asreview.webapp.utils.paths import get_state_path
from asreview.webapp.utils.project import _get_executable
from asreview.webapp.utils.project import import_project_file
from asreview.webapp.utils.project import add_dataset_to_project
from asreview.webapp.utils.project import add_simulation_to_project
from asreview.webapp.utils.project import create_project_id
>>>>>>> 6bc3ef9e
from asreview.webapp.utils.project import export_to_string
from asreview.webapp.utils.project import get_instance
from asreview.webapp.utils.project import get_paper_data
from asreview.webapp.utils.project import get_statistics
from asreview.webapp.utils.project import init_project
from asreview.webapp.utils.project import update_project_info
from asreview.webapp.utils.project import label_instance
from asreview.webapp.utils.project import read_data
from asreview.webapp.utils.project import move_label_from_labeled_to_pool
<<<<<<< HEAD
from asreview.webapp.utils.project import update_review_in_project
=======
from asreview.webapp.utils.project import update_simulation_in_project
>>>>>>> 6bc3ef9e
from asreview.webapp.utils.project import get_project_config
from asreview.webapp.utils.project import ProjectNotFoundError
from asreview.webapp.utils.validation import check_dataset

from asreview.config import DEFAULT_MODEL, DEFAULT_FEATURE_EXTRACTION
from asreview.config import DEFAULT_QUERY_STRATEGY
from asreview.config import DEFAULT_BALANCE_STRATEGY
from asreview.config import DEFAULT_N_INSTANCES
from asreview.config import PROJECT_MODE_EXPLORE
from asreview.config import PROJECT_MODE_SIMULATE

bp = Blueprint('api', __name__, url_prefix='/api')
CORS(bp, resources={r"*": {"origins": "*"}})

# error handlers


@bp.errorhandler(ProjectNotFoundError)
def project_not_found(e):

    message = str(e) if str(e) else "Project not found."
    logging.error(message)
    return jsonify(message=message), 400


@bp.errorhandler(InternalServerError)
def error_500(e):
    original = getattr(e, "original_exception", None)

    if original is None or str(e.original_exception) == "":
        # direct 500 error, such as abort(500)
        logging.error(e)
        return jsonify(message="Whoops, something went wrong."), 500

    # wrapped unhandled error
    logging.error(e.original_exception)
    return jsonify(message=str(e.original_exception)), 500


# routes


@bp.route('/projects', methods=["GET"])
def api_get_projects():  # noqa: F401
    """Get info on the article"""

    projects = list_asreview_project_paths()

    project_info = []
    for proj in projects:

        try:
            with open(proj / "project.json", "r") as f:
                res = json.load(f)

            # backwards support <0.10
            if "projectInitReady" not in res:
                res["projectInitReady"] = True

            # if time is not available (<0.14)
            if "created_at_unix" not in res:
                res["created_at_unix"] = None

            logging.info("Project found: {}".format(res["id"]))
            project_info.append(res)

        except Exception as err:
            logging.error(err)

    # sort the projects based on created_at_unix
    project_info = sorted(
        project_info,
        key=lambda y: (y["created_at_unix"] is not None, y["created_at_unix"]),
        reverse=True)

    response = jsonify({"result": project_info})
    response.headers.add('Access-Control-Allow-Origin', '*')

    return response


@bp.route('/project/info', methods=["POST"])
def api_init_project():  # noqa: F401
    """Get info on the article"""

    project_mode = request.form['mode']
    project_name = request.form['name']
    project_description = request.form['description']
    project_authors = request.form['authors']

    project_id = create_project_id(project_name)

    project_config = init_project(project_id,
                                  project_mode=project_mode,
                                  project_name=project_name,
                                  project_description=project_description,
                                  project_authors=project_authors)

    response = jsonify(project_config)

    return response, 201


@bp.route('/project/<project_id>/convert_if_old', methods=["GET"])
def api_convert_project_if_old(project_id):
    """Get if project is converted"""

    project_path = get_project_path(project_id)

<<<<<<< HEAD
    try:
        upgrade_asreview_project_file(project_path)

    except ValueError:
        pass

    except Exception as err:
        logging.error(err)
        message = "Failed to open the project in this version of ASReview LAB."
        return jsonify(message=message), 500

    response = jsonify({'success': True})
    response.headers.add('Access-Control-Allow-Origin', '*')
    return response


@bp.route('/project/<project_id>/info', methods=["GET"])
def api_get_project_info(project_id):  # noqa: F401
    """Get info on the article"""
    project_path = get_project_path(project_id)
=======
>>>>>>> 6bc3ef9e
    project_info = get_project_config(project_id)

    try:

        # check if there is a dataset
        try:
            get_data_file_path(project_path)
            project_info["projectHasDataset"] = True
        except Exception:
            project_info["projectHasDataset"] = False

        # backwards support <0.10
        if "projectInitReady" not in project_info:
            if "projectHasPriorKnowledge" not in project_info:
                pass
            else:
                if project_info["projectHasPriorKnowledge"]:
                    project_info["projectInitReady"] = True
                else:
                    project_info["projectInitReady"] = False

    except Exception as err:
        logging.error(err)
        return jsonify(message="Failed to retrieve project information."), 500

    return jsonify(project_info)


@bp.route('/project/<project_id>/info', methods=["PUT"])
def api_update_project_info(project_id):  # noqa: F401
    """Get info on the article"""

    project_name = request.form['name']
    project_mode = request.form['mode']
    project_description = request.form['description']
    project_authors = request.form['authors']

    project_id_new = update_project_info(
        project_id,
        project_mode=project_mode,
        project_name=project_name,
        project_description=project_description,
        project_authors=project_authors)

    return api_get_project_info(project_id_new)


@bp.route('/datasets', methods=["GET"])
def api_demo_data_project():  # noqa: F401
    """Get info on the article"""

    subset = request.args.get('subset', None)

    if subset == "plugin":

        try:
            result_datasets = get_dataset_metadata(
                exclude=["builtin", "benchmark"])

        except Exception as err:
            logging.error(err)
            return jsonify(message="Failed to load plugin datasets."), 500

    elif subset == "benchmark":

        try:
            # collect the datasets metadata
            result_datasets = get_dataset_metadata(include="benchmark")

            # mark the featured datasets
            featured_dataset_ids = [
                "van_de_Schoot_2017", "Hall_2012", "Cohen_2006_ACEInhibitors",
                "Kwok_2020"
            ]
            for featured_id in featured_dataset_ids:
                for i, dataset in enumerate(result_datasets):
                    if result_datasets[i][
                            "dataset_id"] == f"benchmark:{featured_id}":
                        result_datasets[i]["featured"] = True

        except Exception as err:
            logging.error(err)
            return jsonify(message="Failed to load benchmark datasets."), 500

    else:
        response = jsonify(message="demo-data-loading-failed")

        return response, 400

    payload = {"result": result_datasets}
    response = jsonify(payload)
    response.headers.add('Access-Control-Allow-Origin', '*')
    return response


@bp.route('/project/<project_id>/data', methods=["POST"])
def api_upload_data_to_project(project_id):  # noqa: F401
    """Get info on the article"""
    project_path = get_project_path(project_id)

    # get the project config to modify behavior of dataset
    project_config = get_project_config(project_id)

    if request.form.get('plugin', None):
        url = DatasetManager().find(request.form['plugin']).url

    if request.form.get('benchmark', None):
        url = DatasetManager().find(request.form['benchmark']).url

    if request.form.get('url', None):
        url = request.form['url']

    if request.form.get('plugin', None) or request.form.get(
            'benchmark', None) or request.form.get('url', None):
        try:
            url_parts = urllib.parse.urlparse(url)
            filename = secure_filename(url_parts.path.rsplit('/', 1)[-1])

<<<<<<< HEAD
            urlretrieve(url, get_data_path(project_path) / filename)
=======
            urlretrieve(url, get_data_path(project_id) / filename)
>>>>>>> 6bc3ef9e

        except ValueError as err:

            logging.error(err)
            message = f"Invalid URL '{url}'."

            if isinstance(url, str) and not url.startswith("http"):
                message += " Usually, the URL starts with 'http' or 'https'."

            return jsonify(message=message), 400

        except Exception as err:

            logging.error(err)
            message = f"Can't retrieve data from URL {url}."

            return jsonify(message=message), 400

    elif 'file' in request.files:

        data_file = request.files['file']

        # check the file is file is in a correct format
        check_dataset(data_file)
        try:

            filename = secure_filename(data_file.filename)
            fp_data = get_data_path(project_path) / filename

            # save the file
            data_file.save(str(fp_data))

        except Exception as err:

            logging.error(err)

            response = jsonify(
                message=f"Failed to upload file '{filename}'. {err}")

            return response, 400
    else:
        response = jsonify(message="No file or dataset found to upload.")
        return response, 400

    if project_config["mode"] == PROJECT_MODE_EXPLORE:
<<<<<<< HEAD

        data_path_raw = get_data_path(project_path) / filename
        data_path = data_path_raw.with_suffix('.csv')

        data = ASReviewData.from_file(data_path_raw)
        data.df.rename({data.column_spec["included"]: "debug_label"},
                       axis=1,
                       inplace=True)
        data.to_csv(data_path)
    else:
        data_path = get_data_path(project_path) / filename

=======

        data_path_raw = get_data_path(project_id) / filename
        data_path = data_path_raw.with_suffix('.csv')

        data = ASReviewData.from_file(data_path_raw)
        data.df.rename({data.column_spec["included"]: "debug_label"},
                       axis=1,
                       inplace=True)
        data.to_csv(data_path)
    else:
        data_path = get_data_path(project_id) / filename

>>>>>>> 6bc3ef9e
    try:
        # add the file to the project
        add_dataset_to_project(project_id, data_path.name)

    # Bad format. TODO{Jonathan} Return informative message with link.
    except BadFileFormatError as err:
        message = f"Failed to upload file '{filename}'. {err}"
        return jsonify(message=message), 400

    response = jsonify({'success': True})
    response.headers.add('Access-Control-Allow-Origin', '*')

    return response


@bp.route('/project/<project_id>/data', methods=["GET"])
def api_get_project_data(project_id):  # noqa: F401
    """Get info on the article"""
    project_path = get_project_path(project_id)

    if not is_project(project_id):
        response = jsonify(message="Project not found.")
        return response, 404

    try:

        filename = get_data_file_path(project_path).stem

        # get statistics of the dataset
        statistics = get_data_statistics(project_id)
        statistics["filename"] = filename

    except FileNotFoundError as err:
        logging.info(err)
        statistics = {"filename": None}

    except Exception as err:
        logging.error(err)
        message = f"Failed to get file. {err}"
        return jsonify(message=message), 400

    response = jsonify(statistics)
    response.headers.add('Access-Control-Allow-Origin', '*')
    return response


@bp.route('/project/<project_id>/search', methods=["GET"])
def api_search_data(project_id):  # noqa: F401
    """Search for papers
    """
    q = request.args.get('q', default=None, type=str)
    max_results = request.args.get('n_max', default=10, type=int)

    try:
        payload = {"result": []}
        if q:
            result_search = search_data(project_id, q=q, n_max=max_results)

            for paper in result_search:
                payload["result"].append({
                    "id": int(paper.record_id),
                    "title": paper.title,
                    "abstract": paper.abstract,
                    "authors": paper.authors,
                    "keywords": paper.keywords,
                    "included": int(paper.included)
                })

    except Exception as err:
        logging.error(err)
        return jsonify(message="Failed to load search results."), 500

    response = jsonify(payload)
    response.headers.add('Access-Control-Allow-Origin', '*')
    return response


@bp.route('/project/<project_id>/labelitem', methods=["POST"])
def api_label_item(project_id):  # noqa: F401
    """Label item

    This request handles the document identifier and the corresponding label.
    The result is stored in a temp location. If this storage exceeds a certain
    amount of values, then the model is triggered. The values of the location
    are passed to the model and the storaged is cleared. This model will run
    in the background.
    """
    # return the combination of document_id and label.
    doc_id = request.form.get('doc_id')
    label = request.form.get('label')
    is_prior = request.form.get('is_prior', default=False)

    retrain_model = False if is_prior == "1" else True

    # label_instance will create state file if none.
    # [TODO]project_id, paper_i, label, is_prior=None
    label_instance(project_id, doc_id, label, retrain_model=retrain_model)

    response = jsonify({'success': True})
    response.headers.add('Access-Control-Allow-Origin', '*')

    return response


@bp.route('/project/<project_id>/prior', methods=["GET"])
def api_get_prior(project_id):  # noqa: F401
    """Get all papers classified as prior documents
    """
    project_path = get_project_path(project_id)
    subset = request.args.get('subset', default=None, type=str)

    # check if the subset exists
    if subset is not None and subset not in ["included", "excluded"]:
        message = "Unkown subset parameter"
        return jsonify(message=message), 400

    try:

<<<<<<< HEAD
        lock_fp = get_lock_path(project_path)
=======
        lock_fp = get_lock_path(project_id)
>>>>>>> 6bc3ef9e
        with SQLiteLock(lock_fp,
                        blocking=True,
                        lock_name="active",
                        project_id=project_id):
            label_history = read_label_history(project_id, subset=subset)

        indices = [x[0] for x in label_history]

        records = read_data(project_id).record(indices, by_index=False)

        payload = {"result": []}
        for i, record in enumerate(records):

            payload["result"].append({
                "id": int(record.record_id),
                "title": record.title,
                "abstract": record.abstract,
                "authors": record.authors,
                "keywords": record.keywords,
                "included": int(label_history[i][1])
            })

    except Exception as err:
        logging.error(err)
        return jsonify(message="Failed to load labeled documents"), 500

    response = jsonify(payload)
    response.headers.add('Access-Control-Allow-Origin', '*')
    return response


@bp.route('/project/<project_id>/prior_stats', methods=["GET"])
def api_get_prior_stats(project_id):  # noqa: F401
    """Get all papers classified as prior documents
    """
    project_path = get_project_path(project_id)
    try:
<<<<<<< HEAD
        lock_fp = get_lock_path(project_path)
=======
        lock_fp = get_lock_path(project_id)
>>>>>>> 6bc3ef9e
        with SQLiteLock(lock_fp,
                        blocking=True,
                        lock_name="active",
                        project_id=project_id):
            label_history = read_label_history(project_id)

        counter_prior = Counter([x[1] for x in label_history])

    except Exception as err:
        logging.error(err)
        return jsonify(message="Failed to load prior information."), 500

    response = jsonify({
        "n_prior": len(label_history),
        "n_inclusions": counter_prior[1],
        "n_exclusions": counter_prior[0]
    })
    response.headers.add('Access-Control-Allow-Origin', '*')
    return response


@bp.route('/project/<project_id>/prior_random', methods=["GET"])
def api_random_prior_papers(project_id):  # noqa: F401
    """Get a selection of random papers to find exclusions.

    This set of papers is extracted from the pool, but without
    the already labeled items.
    """
<<<<<<< HEAD
    project_path = get_project_path(project_id)
    lock_fp = get_lock_path(project_path)
=======

    lock_fp = get_lock_path(project_id)
>>>>>>> 6bc3ef9e
    with SQLiteLock(lock_fp,
                    blocking=True,
                    lock_name="active",
                    project_id=project_id):
        pool = read_pool(project_id)

    #     with open(get_labeled_path(project_id, 0), "r") as f_label:
    #         prior_labeled = json.load(f_label)

    # excluded the already labeled items from our random selection.
    #     prior_labeled_index = [int(label) for label in prior_labeled.keys()]
    #     pool = [i for i in pool if i not in prior_labeled_index]

    # sample from the pool (this is already done atm of initializing
    # the pool. But doing it again because a double shuffle is always
    # best)

    try:
        pool_random = np.random.choice(pool, 1, replace=False)[0]
    except Exception:
        raise ValueError("Not enough random indices to sample from.")

    try:
        record = read_data(project_id).record(pool_random, by_index=False)

        payload = {"result": []}

        payload["result"].append({
            "id": int(record.record_id),
            "title": record.title,
            "abstract": record.abstract,
            "authors": record.authors,
            "keywords": record.keywords,
            "included": None
        })

    except Exception as err:
        logging.error(err)
        return jsonify(message="Failed to load random documents."), 500

    response = jsonify(payload)
    response.headers.add('Access-Control-Allow-Origin', '*')
    return response


@bp.route('/algorithms', methods=["GET"])
def api_list_algorithms():
    """List the names and labels of available algorithms"""

    try:
        classes = [
            list_balance_strategies(),
            list_classifiers(),
            list_feature_extraction(),
            list_query_strategies()
        ]

        payload = {
            "balance_strategy": [],
            "classifier": [],
            "feature_extraction": [],
            "query_strategy": [],
        }

        for c, key in zip(classes, payload.keys()):
            for method in c:
                if hasattr(method, "label"):
                    payload[key].append({
                        "name": method.name,
                        "label": method.label
                    })
                else:
                    payload[key].append({
                        "name": method.name,
                        "label": method.name
                    })

    except Exception as err:
        logging.error(err)
        return jsonify(message="Failed to retrieve algorithms."), 500

    response = jsonify(payload)
    response.headers.add('Access-Control-Allow-Origin', '*')
    return response


@bp.route('/project/<project_id>/algorithms', methods=["GET"])
def api_get_algorithms(project_id):  # noqa: F401

    default_payload = {
        "model": DEFAULT_MODEL,
        "feature_extraction": DEFAULT_FEATURE_EXTRACTION,
        "query_strategy": DEFAULT_QUERY_STRATEGY
    }

    # check if there were algorithms stored in the state file
    try:

<<<<<<< HEAD
        project_path = get_project_path(project_id)
        state_file = get_state_path(project_path)

        with open_state(state_file) as state:
            if state.settings is not None:
                payload = {
                    "model": state.settings.model,
                    "feature_extraction": state.settings.feature_extraction,
                    "query_strategy": state.settings.query_strategy
                }
            else:
                payload = default_payload
    except (StateNotFoundError):
        payload = default_payload

    response = jsonify(payload)
=======
        # TODO: load from state file or project file when returning to setup
        raise FileNotFoundError

    except FileNotFoundError:
        # set the kwargs dict to setup kwargs
        kwargs_dict = deepcopy(app.config['asr_kwargs'])
        kwargs_dict["model"] = DEFAULT_MODEL
        kwargs_dict["feature_extraction"] = DEFAULT_FEATURE_EXTRACTION
        kwargs_dict["query_strategy"] = DEFAULT_QUERY_STRATEGY
        kwargs_dict["balance_strategy"] = DEFAULT_BALANCE_STRATEGY
        kwargs_dict["n_instances"] = DEFAULT_N_INSTANCES

    response = jsonify(kwargs_dict)
>>>>>>> 6bc3ef9e
    response.headers.add('Access-Control-Allow-Origin', '*')
    return response


@bp.route('/project/<project_id>/algorithms', methods=["POST"])
def api_set_algorithms(project_id):  # noqa: F401

<<<<<<< HEAD
    # TODO@{Jonathan} validate model choice on server side
    ml_model = request.form.get("model", None)
    ml_query_strategy = request.form.get("query_strategy", None)
    ml_feature_extraction = request.form.get("feature_extraction", None)

    # create a new settings object from arguments
    # only used if state file is not present
    asreview_settings = ASReviewSettings(
        mode="minimal",
        model=ml_model,
        query_strategy=ml_query_strategy,
        balance_strategy=DEFAULT_BALANCE_STRATEGY,
        feature_extraction=ml_feature_extraction)

    project_path = get_project_path(project_id)
    state_file = get_state_path(project_path)

    # save the new settings to the state file
    with open_state(state_file, read_only=False) as state:
        state.settings = asreview_settings
=======
    # # check if there is a kwargs file
    # try:
    #     # open the projects file
    #     with open(get_kwargs_path(project_id), "r") as f_read:
    #         kwargs_dict = json.load(f_read)

    # except FileNotFoundError:
    #     # set the kwargs dict to setup kwargs
    #     kwargs_dict = deepcopy(app.config['asr_kwargs'])
    #     kwargs_dict = deepcopy(app.config['asr_kwargs'])
    #     kwargs_dict["model"] = DEFAULT_MODEL
    #     kwargs_dict["feature_extraction"] = DEFAULT_FEATURE_EXTRACTION
    #     kwargs_dict["query_strategy"] = DEFAULT_QUERY_STRATEGY
    #     kwargs_dict["balance_strategy"] = DEFAULT_BALANCE_STRATEGY
    #     kwargs_dict["n_instances"] = DEFAULT_N_INSTANCES

    # # add the machine learning model to the kwargs
    # # TODO@{Jonathan} validate model choice on server side
    # ml_model = request.form.get("model", None)
    # ml_query_strategy = request.form.get("query_strategy", None)
    # ml_feature_extraction = request.form.get("feature_extraction", None)
    # if ml_model:
    #     kwargs_dict["model"] = ml_model
    # if ml_query_strategy:
    #     kwargs_dict["query_strategy"] = ml_query_strategy
    # if ml_feature_extraction:
    #     kwargs_dict["feature_extraction"] = ml_feature_extraction

    # # write the kwargs to a file
    # with open(get_kwargs_path(project_id), "w") as f_write:
    #     json.dump(kwargs_dict, f_write)

    # TODO{statev3} store those settings in the project file or metadata file
    # TODO{state3} remove kwargs code
>>>>>>> 6bc3ef9e

    response = jsonify({'success': True})
    response.headers.add('Access-Control-Allow-Origin', '*')
    return response


@bp.route('/project/<project_id>/start', methods=["POST"])
def api_start(project_id):  # noqa: F401
    """Start training of first model or simulation.
    """
    project_path = get_project_path(project_id)
    project_config = get_project_config(project_id)

    # the project is a simulation project
    if project_config["mode"] == PROJECT_MODE_SIMULATE:

        logging.info("Starting simulation")

        try:
            simulation_id = uuid.uuid4().hex
            datafile = get_data_file_path(project_path)
            state_file = get_simulation_ready_path(project_path, simulation_id)

            logging.info("Project data file found: {}".format(datafile))

            add_review_to_project(project_id, simulation_id)

            # start simulation
            py_exe = _get_executable()
            run_command = [
                py_exe, "-m", "asreview", "simulate", datafile, "--state_file",
                state_file
            ]
            subprocess.Popen(run_command)

        except Exception as err:
            logging.error(err)
            message = f"Failed to get data file. {err}"
            return jsonify(message=message), 400

    # the project is an oracle or explore project
    else:

<<<<<<< HEAD
=======
    project_config = get_project_config(project_id)

    # the project is a simulation project
    if project_config["mode"] == PROJECT_MODE_SIMULATE:

        logging.info("Starting simulation")

        try:
            simulation_id = uuid.uuid4().hex
            datafile = get_data_file_path(project_id)
            state_file = get_simulation_ready_path(project_id, simulation_id)

            logging.info("Project data file found: {}".format(datafile))

            add_simulation_to_project(project_id, simulation_id)

            # start simulation
            py_exe = _get_executable()
            run_command = [
                py_exe, "-m", "asreview", "simulate", datafile, "--state_file",
                state_file
            ]
            subprocess.Popen(run_command)

        except Exception as err:
            logging.error(err)
            message = f"Failed to get data file. {err}"
            return jsonify(message=message), 400

    # the project is an oracle or explore project
    else:

>>>>>>> 6bc3ef9e
        logging.info("Train first iteration of model")
        try:
            # start training the model
            py_exe = _get_executable()
            run_command = [
                py_exe, "-m", "asreview", "web_run_model", project_id,
                "--label_method", "prior"
            ]
            subprocess.Popen(run_command)

        except Exception as err:
            logging.error(err)
            return jsonify(message="Failed to train the model."), 500

    response = jsonify({'success': True})
    response.headers.add('Access-Control-Allow-Origin', '*')
    return response


@bp.route('/project/<project_id>/ready', methods=["GET"])
def api_init_model_ready(project_id):  # noqa: F401
    """Check if trained model is available
    """
    project_path = get_project_path(project_id)

    project_config = get_project_config(project_id)

    if project_config["mode"] == PROJECT_MODE_SIMULATE:
        logging.info("checking if simulation is ready")

<<<<<<< HEAD
        simulation_id = project_config["reviews"][0]["id"]

        if get_simulation_ready_path(project_path, simulation_id).exists():
            logging.info("simulation ready")
            update_review_in_project(project_id, simulation_id, "ready")
=======
        simulation_id = project_config["simulations"][0]["id"]

        if get_simulation_ready_path(project_id, simulation_id).exists():
            logging.info("simulation ready")
            update_simulation_in_project(project_id, simulation_id, "ready")
>>>>>>> 6bc3ef9e

            response = jsonify({'status': 1})
        else:
            logging.info("simulation not ready")
            response = jsonify({'status': 0})

    else:
        error_path = get_project_path(project_id) / "error.json"
        if error_path.exists():
            logging.error("error on training")
            with open(error_path, "r") as f:
                error_message = json.load(f)
            return jsonify(message=error_message), 400

        try:

<<<<<<< HEAD
            if get_proba_path(project_path).exists():

                # read the file with project info
                with open(get_project_file_path(project_path), "r") as fp:
=======
            if get_proba_path(project_id).exists():

                # read the file with project info
                with open(get_project_file_path(project_id), "r") as fp:
>>>>>>> 6bc3ef9e
                    project_info = json.load(fp)

                project_info["projectInitReady"] = True

                # update the file with project info
<<<<<<< HEAD
                with open(get_project_file_path(project_path), "w") as fp:
=======
                with open(get_project_file_path(project_id), "w") as fp:
>>>>>>> 6bc3ef9e
                    json.dump(project_info, fp)

                response = jsonify({'status': 1})
            else:
                response = jsonify({'status': 0})

        except Exception as err:
            logging.error(err)
            return jsonify(message="Failed to initiate the project."), 500

    response.headers.add('Access-Control-Allow-Origin', '*')
    return response


# TODO(State): Does this delete everything in the project?
# TODO{Terry}: This may be deprecated when the new state file is in use.
# @bp.route('/project/<project_id>/model/clear_error', methods=["DELETE"])
# def api_clear_model_error(project_id):
#     """Clear model training error"""

#     error_path = get_project_path(project_id) / "error.json"
#     project_path = get_project_path(project_id)
#     state_path = get_state_path(project_path)

#     if error_path.exists() and state_path.exists():
#         os.remove(error_path)
#         os.remove(state_path)

#         response = jsonify({'success': True})
#         response.headers.add('Access-Control-Allow-Origin', '*')
#         return response

#     response = jsonify(message="Failed to clear model training error.")
#     return response, 500


@bp.route('/project/import_project', methods=["POST"])
def api_import_project():
    """Import uploaded project"""

    # raise error if file not given
    if 'file' not in request.files:
        response = jsonify(message="No file found to upload.")
        return response, 400

    # set the project file
    project_file = request.files['file']
    # import the project
    project_id = import_project_file(project_file)

    # return the project info in the same format as project_info
    return jsonify(id=project_id)


@bp.route('/project/<project_id>/export', methods=["GET"])
def export_results(project_id):
    project_path = get_project_path(project_id)

    # get the export args
    file_type = request.args.get('file_type', None)

    if file_type == "csv":
        dataset_str = export_to_string(project_id, export_type="csv")

        return Response(
            dataset_str,
            mimetype="text/csv",
            headers={
                "Content-disposition":
                f"attachment; filename=asreview_result_{project_id}.csv"
            })

    elif file_type == "tsv":
        dataset_str = export_to_string(project_id, export_type="tsv")

        return Response(
            dataset_str,
            mimetype="text/tab-separated-values",
            headers={
                "Content-disposition":
                f"attachment; filename=asreview_result_{project_id}.tsv"
            })
    else:  # excel

        dataset_str = export_to_string(project_id, export_type="excel")
        fp_tmp_export = Path(get_tmp_path(project_path), "export_result.xlsx")

        return send_file(
            fp_tmp_export,
            mimetype=   # noqa
            "application/vnd.openxmlformats-officedocument.spreadsheetml.sheet",  # noqa
            as_attachment=True,
            download_name=f"asreview_result_{project_id}.xlsx",
            max_age=0)


@bp.route('/project/<project_id>/export_project', methods=["GET"])
def export_project(project_id):
    """Export the project file.

    The ASReview project file is a file with .asreview extension.
    The ASReview project file is a zipped file and contains
    all information to continue working on the project as well
    as the orginal dataset.
    """

    # create a temp folder to zip
    tmpdir = tempfile.TemporaryDirectory()

    # copy the source tree, but ignore pickle files
    shutil.copytree(get_project_path(project_id),
                    Path(tmpdir.name, project_id),
                    ignore=shutil.ignore_patterns('*.pickle'))

    # create the archive
    shutil.make_archive(Path(tmpdir.name, project_id),
                        "zip",
                        root_dir=Path(tmpdir.name, project_id))

    # return the project file to the user
    return send_file(str(Path(tmpdir.name, f"{project_id}.zip")),
                     as_attachment=True,
                     download_name=f"{project_id}.asreview",
                     max_age=0)


@bp.route('/project/<project_id>/finish', methods=["GET"])
def api_finish_project(project_id):
    """Mark a project as finished or not"""
    project_path = get_project_path(project_id)

    # read the file with project info
    with open(get_project_file_path(project_path), "r") as fp:
        project_info = json.load(fp)

    try:
        project_info["reviewFinished"] = not project_info["reviewFinished"]
    except KeyError:
        # missing key in projects created in older versions
        project_info["reviewFinished"] = True

    # update the file with project info
    with open(get_project_file_path(project_path), "w") as fp:
        json.dump(project_info, fp)

    response = jsonify({'success': True})
    response.headers.add('Access-Control-Allow-Origin', '*')
    return response


# @bp.route('/project/<project_id>/document/<doc_id>/info', methods=["GET"])
# def api_get_article_info(project_id, doc_id=None):  # noqa: F401
#     """Get info on the article"""

#     data = get_paper_data(
#         project_id,
#         paper_id=doc_id,
#         return_debug_label=True
#     )

#     response = jsonify(data)
#     response.headers.add('Access-Control-Allow-Origin', '*')

#     return response


@bp.route('/project/<project_id>/progress', methods=["GET"])
def api_get_progress_info(project_id):  # noqa: F401
    """Get progress info on the article"""
    project_path = get_project_path(project_id)
    project_file_path = get_project_file_path(project_path)

    try:
        # open the projects file
        with open(project_file_path, "r") as f_read:
            project_dict = json.load(f_read)

        statistics = get_statistics(project_id)

    except Exception as err:
        logging.error(err)
        return jsonify(message="Failed to load pie chart."), 500

    response = jsonify({**project_dict, **statistics})
    response.headers.add('Access-Control-Allow-Origin', '*')

    # return a success response to the client.
    return response


@bp.route('/project/<project_id>/progress_history', methods=["GET"])
def api_get_progress_history(project_id):
    """Get progress history on the article"""

    try:
        # get label history
        labeled = read_label_history(project_id)
        data = []
        for [key, value] in labeled:
            data.append(value)

        # create a dataset with the rolling mean of every 10 papers
        df = pd.DataFrame(data,
                          columns=["Relevant"]).rolling(10,
                                                        min_periods=1).mean()
        df["Total"] = df.index + 1

        # transform mean(percentage) to number
        for i in range(0, len(df)):
            if df.loc[i, "Total"] < 10:
                df.loc[i, "Irrelevant"] = (
                    1 - df.loc[i, "Relevant"]) * df.loc[i, "Total"]
                df.loc[i,
                       "Relevant"] = df.loc[i, "Total"] - df.loc[i,
                                                                 "Irrelevant"]
            else:
                df.loc[i, "Irrelevant"] = (1 - df.loc[i, "Relevant"]) * 10
                df.loc[i, "Relevant"] = 10 - df.loc[i, "Irrelevant"]

        df = df.round(1).to_dict(orient="records")

    except Exception as err:
        logging.error(err)
        return jsonify(message="Failed to load progress plot."), 500

    response = jsonify(df)
    response.headers.add('Access-Control-Allow-Origin', '*')

    return response


@bp.route('/project/<project_id>/progress_efficiency', methods=["GET"])
def api_get_progress_efficiency(project_id):
    """Get cumulative number of inclusions by ASReview/at random"""

    try:
        statistics = get_data_statistics(project_id)
        labeled = read_label_history(project_id)
        data = []
        for [key, value] in labeled:
            data.append(value)

        # create a dataset with the cumulative number of inclusions
        df = pd.DataFrame(data, columns=["Relevant"]).cumsum()
        df["Total"] = df.index + 1
        df["Random"] = (
            df["Total"] *
            (df["Relevant"][-1:] / statistics["n_rows"]).values).round()

        df = df.round(1).to_dict(orient="records")

    except Exception as err:
        logging.error(err)
        return jsonify(message="Failed to load efficiency plot."), 500

    response = jsonify(df)
    response.headers.add('Access-Control-Allow-Origin', '*')

    return response


# I think we don't need this one
@bp.route('/project/<project_id>/record/<doc_id>', methods=["POST"])
def api_classify_instance(project_id, doc_id):  # noqa: F401
    """Retrieve classification result.

    This request handles the document identifier and the corresponding label.
    The result is stored in a temp location. If this storage exceeds a certain
    amount of values, then the model is triggered. The values of the location
    are passed to the model and the storaged is cleared. This model will run
    in the background.
    """
    # return the combination of document_id and label.
    doc_id = request.form['doc_id']
    label = request.form['label']

    label_instance(project_id, doc_id, label, retrain_model=True)

    response = jsonify({'success': True})
    response.headers.add('Access-Control-Allow-Origin', '*')

    return response


@bp.route('/project/<project_id>/record/<doc_id>', methods=["PUT"])
def api_update_classify_instance(project_id, doc_id):
    """Update classification result."""

    doc_id = request.form['doc_id']
    label = request.form['label']

    move_label_from_labeled_to_pool(project_id, doc_id)
    label_instance(project_id, doc_id, label, retrain_model=True)

    response = jsonify({'success': True})
    response.headers.add('Access-Control-Allow-Origin', '*')
    return response


@bp.route('/project/<project_id>/get_document', methods=["GET"])
def api_get_document(project_id):  # noqa: F401
    """Retrieve documents in order of review.

    After these documents were retrieved, the queue on the client side is
    updated.
    This resuest can get triggered after each document classification.
    Although it might be better to call this function after 20 requests on the
    client side.
    """
    new_instance = get_instance(project_id)

    try:
        if new_instance is None:  # don't use 'if not new_instance:'

            item = None
            pool_empty = True
        else:

            item = get_paper_data(project_id,
                                  new_instance,
                                  return_debug_label=True)
            item["doc_id"] = new_instance
            pool_empty = False

    except Exception as err:
        logging.error(err)
        return jsonify(message="Failed to retrieve new documents."), 500

    response = jsonify({"result": item, "pool_empty": pool_empty})
    response.headers.add('Access-Control-Allow-Origin', '*')
    return response


@bp.route('/project/<project_id>/delete', methods=["DELETE"])
def api_delete_project(project_id):  # noqa: F401
    """Get info on the article"""

    # some checks to check if there is a project to delete
    if project_id == "" or project_id is None:
        response = jsonify(message="project-delete-failure")
        return response, 500

    project_path = get_project_path(project_id)

    if project_path.exists() and project_path.is_dir():
        shutil.rmtree(project_path)

        response = jsonify({'success': True})
        response.headers.add('Access-Control-Allow-Origin', '*')
        return response

    response = jsonify(message="project-delete-failure")
    return response, 500<|MERGE_RESOLUTION|>--- conflicted
+++ resolved
@@ -53,7 +53,6 @@
 from asreview.webapp.utils.datasets import search_data
 from asreview.webapp.utils.io import read_label_history
 from asreview.webapp.utils.io import read_pool
-<<<<<<< HEAD
 from asreview.webapp.utils.project_path import asreview_path
 from asreview.webapp.utils.project_path import list_asreview_project_paths
 from asreview.webapp.utils.project_path import get_project_path
@@ -73,25 +72,9 @@
 from asreview.webapp.utils.project import _get_executable
 from asreview.webapp.utils.project import import_project_file
 from asreview.webapp.utils.project import add_dataset_to_project
-from asreview.webapp.utils.project import add_review_to_project
-=======
-from asreview.webapp.utils.paths import asreview_path
-from asreview.webapp.utils.paths import get_data_path
-from asreview.webapp.utils.paths import get_lock_path
-from asreview.webapp.utils.paths import get_proba_path
-from asreview.webapp.utils.paths import get_project_file_path
-from asreview.webapp.utils.paths import get_project_path
-from asreview.webapp.utils.paths import get_simulation_ready_path
-from asreview.webapp.utils.paths import get_tmp_path
-from asreview.webapp.utils.paths import list_asreview_project_paths
-from asreview.webapp.utils.paths import get_data_file_path
-from asreview.webapp.utils.paths import get_state_path
-from asreview.webapp.utils.project import _get_executable
-from asreview.webapp.utils.project import import_project_file
-from asreview.webapp.utils.project import add_dataset_to_project
 from asreview.webapp.utils.project import add_simulation_to_project
 from asreview.webapp.utils.project import create_project_id
->>>>>>> 6bc3ef9e
+from asreview.webapp.utils.project import add_review_to_project
 from asreview.webapp.utils.project import export_to_string
 from asreview.webapp.utils.project import get_instance
 from asreview.webapp.utils.project import get_paper_data
@@ -101,11 +84,7 @@
 from asreview.webapp.utils.project import label_instance
 from asreview.webapp.utils.project import read_data
 from asreview.webapp.utils.project import move_label_from_labeled_to_pool
-<<<<<<< HEAD
 from asreview.webapp.utils.project import update_review_in_project
-=======
-from asreview.webapp.utils.project import update_simulation_in_project
->>>>>>> 6bc3ef9e
 from asreview.webapp.utils.project import get_project_config
 from asreview.webapp.utils.project import ProjectNotFoundError
 from asreview.webapp.utils.validation import check_dataset
@@ -215,7 +194,6 @@
 
     project_path = get_project_path(project_id)
 
-<<<<<<< HEAD
     try:
         upgrade_asreview_project_file(project_path)
 
@@ -236,8 +214,6 @@
 def api_get_project_info(project_id):  # noqa: F401
     """Get info on the article"""
     project_path = get_project_path(project_id)
-=======
->>>>>>> 6bc3ef9e
     project_info = get_project_config(project_id)
 
     try:
@@ -356,11 +332,7 @@
             url_parts = urllib.parse.urlparse(url)
             filename = secure_filename(url_parts.path.rsplit('/', 1)[-1])
 
-<<<<<<< HEAD
             urlretrieve(url, get_data_path(project_path) / filename)
-=======
-            urlretrieve(url, get_data_path(project_id) / filename)
->>>>>>> 6bc3ef9e
 
         except ValueError as err:
 
@@ -406,7 +378,6 @@
         return response, 400
 
     if project_config["mode"] == PROJECT_MODE_EXPLORE:
-<<<<<<< HEAD
 
         data_path_raw = get_data_path(project_path) / filename
         data_path = data_path_raw.with_suffix('.csv')
@@ -419,20 +390,6 @@
     else:
         data_path = get_data_path(project_path) / filename
 
-=======
-
-        data_path_raw = get_data_path(project_id) / filename
-        data_path = data_path_raw.with_suffix('.csv')
-
-        data = ASReviewData.from_file(data_path_raw)
-        data.df.rename({data.column_spec["included"]: "debug_label"},
-                       axis=1,
-                       inplace=True)
-        data.to_csv(data_path)
-    else:
-        data_path = get_data_path(project_id) / filename
-
->>>>>>> 6bc3ef9e
     try:
         # add the file to the project
         add_dataset_to_project(project_id, data_path.name)
@@ -551,11 +508,7 @@
 
     try:
 
-<<<<<<< HEAD
         lock_fp = get_lock_path(project_path)
-=======
-        lock_fp = get_lock_path(project_id)
->>>>>>> 6bc3ef9e
         with SQLiteLock(lock_fp,
                         blocking=True,
                         lock_name="active",
@@ -593,11 +546,7 @@
     """
     project_path = get_project_path(project_id)
     try:
-<<<<<<< HEAD
         lock_fp = get_lock_path(project_path)
-=======
-        lock_fp = get_lock_path(project_id)
->>>>>>> 6bc3ef9e
         with SQLiteLock(lock_fp,
                         blocking=True,
                         lock_name="active",
@@ -626,13 +575,8 @@
     This set of papers is extracted from the pool, but without
     the already labeled items.
     """
-<<<<<<< HEAD
     project_path = get_project_path(project_id)
     lock_fp = get_lock_path(project_path)
-=======
-
-    lock_fp = get_lock_path(project_id)
->>>>>>> 6bc3ef9e
     with SQLiteLock(lock_fp,
                     blocking=True,
                     lock_name="active",
@@ -731,7 +675,6 @@
     # check if there were algorithms stored in the state file
     try:
 
-<<<<<<< HEAD
         project_path = get_project_path(project_id)
         state_file = get_state_path(project_path)
 
@@ -748,21 +691,6 @@
         payload = default_payload
 
     response = jsonify(payload)
-=======
-        # TODO: load from state file or project file when returning to setup
-        raise FileNotFoundError
-
-    except FileNotFoundError:
-        # set the kwargs dict to setup kwargs
-        kwargs_dict = deepcopy(app.config['asr_kwargs'])
-        kwargs_dict["model"] = DEFAULT_MODEL
-        kwargs_dict["feature_extraction"] = DEFAULT_FEATURE_EXTRACTION
-        kwargs_dict["query_strategy"] = DEFAULT_QUERY_STRATEGY
-        kwargs_dict["balance_strategy"] = DEFAULT_BALANCE_STRATEGY
-        kwargs_dict["n_instances"] = DEFAULT_N_INSTANCES
-
-    response = jsonify(kwargs_dict)
->>>>>>> 6bc3ef9e
     response.headers.add('Access-Control-Allow-Origin', '*')
     return response
 
@@ -770,7 +698,6 @@
 @bp.route('/project/<project_id>/algorithms', methods=["POST"])
 def api_set_algorithms(project_id):  # noqa: F401
 
-<<<<<<< HEAD
     # TODO@{Jonathan} validate model choice on server side
     ml_model = request.form.get("model", None)
     ml_query_strategy = request.form.get("query_strategy", None)
@@ -791,42 +718,6 @@
     # save the new settings to the state file
     with open_state(state_file, read_only=False) as state:
         state.settings = asreview_settings
-=======
-    # # check if there is a kwargs file
-    # try:
-    #     # open the projects file
-    #     with open(get_kwargs_path(project_id), "r") as f_read:
-    #         kwargs_dict = json.load(f_read)
-
-    # except FileNotFoundError:
-    #     # set the kwargs dict to setup kwargs
-    #     kwargs_dict = deepcopy(app.config['asr_kwargs'])
-    #     kwargs_dict = deepcopy(app.config['asr_kwargs'])
-    #     kwargs_dict["model"] = DEFAULT_MODEL
-    #     kwargs_dict["feature_extraction"] = DEFAULT_FEATURE_EXTRACTION
-    #     kwargs_dict["query_strategy"] = DEFAULT_QUERY_STRATEGY
-    #     kwargs_dict["balance_strategy"] = DEFAULT_BALANCE_STRATEGY
-    #     kwargs_dict["n_instances"] = DEFAULT_N_INSTANCES
-
-    # # add the machine learning model to the kwargs
-    # # TODO@{Jonathan} validate model choice on server side
-    # ml_model = request.form.get("model", None)
-    # ml_query_strategy = request.form.get("query_strategy", None)
-    # ml_feature_extraction = request.form.get("feature_extraction", None)
-    # if ml_model:
-    #     kwargs_dict["model"] = ml_model
-    # if ml_query_strategy:
-    #     kwargs_dict["query_strategy"] = ml_query_strategy
-    # if ml_feature_extraction:
-    #     kwargs_dict["feature_extraction"] = ml_feature_extraction
-
-    # # write the kwargs to a file
-    # with open(get_kwargs_path(project_id), "w") as f_write:
-    #     json.dump(kwargs_dict, f_write)
-
-    # TODO{statev3} store those settings in the project file or metadata file
-    # TODO{state3} remove kwargs code
->>>>>>> 6bc3ef9e
 
     response = jsonify({'success': True})
     response.headers.add('Access-Control-Allow-Origin', '*')
@@ -870,41 +761,6 @@
     # the project is an oracle or explore project
     else:
 
-<<<<<<< HEAD
-=======
-    project_config = get_project_config(project_id)
-
-    # the project is a simulation project
-    if project_config["mode"] == PROJECT_MODE_SIMULATE:
-
-        logging.info("Starting simulation")
-
-        try:
-            simulation_id = uuid.uuid4().hex
-            datafile = get_data_file_path(project_id)
-            state_file = get_simulation_ready_path(project_id, simulation_id)
-
-            logging.info("Project data file found: {}".format(datafile))
-
-            add_simulation_to_project(project_id, simulation_id)
-
-            # start simulation
-            py_exe = _get_executable()
-            run_command = [
-                py_exe, "-m", "asreview", "simulate", datafile, "--state_file",
-                state_file
-            ]
-            subprocess.Popen(run_command)
-
-        except Exception as err:
-            logging.error(err)
-            message = f"Failed to get data file. {err}"
-            return jsonify(message=message), 400
-
-    # the project is an oracle or explore project
-    else:
-
->>>>>>> 6bc3ef9e
         logging.info("Train first iteration of model")
         try:
             # start training the model
@@ -935,19 +791,11 @@
     if project_config["mode"] == PROJECT_MODE_SIMULATE:
         logging.info("checking if simulation is ready")
 
-<<<<<<< HEAD
         simulation_id = project_config["reviews"][0]["id"]
 
         if get_simulation_ready_path(project_path, simulation_id).exists():
             logging.info("simulation ready")
             update_review_in_project(project_id, simulation_id, "ready")
-=======
-        simulation_id = project_config["simulations"][0]["id"]
-
-        if get_simulation_ready_path(project_id, simulation_id).exists():
-            logging.info("simulation ready")
-            update_simulation_in_project(project_id, simulation_id, "ready")
->>>>>>> 6bc3ef9e
 
             response = jsonify({'status': 1})
         else:
@@ -964,27 +812,16 @@
 
         try:
 
-<<<<<<< HEAD
             if get_proba_path(project_path).exists():
 
                 # read the file with project info
                 with open(get_project_file_path(project_path), "r") as fp:
-=======
-            if get_proba_path(project_id).exists():
-
-                # read the file with project info
-                with open(get_project_file_path(project_id), "r") as fp:
->>>>>>> 6bc3ef9e
                     project_info = json.load(fp)
 
                 project_info["projectInitReady"] = True
 
                 # update the file with project info
-<<<<<<< HEAD
                 with open(get_project_file_path(project_path), "w") as fp:
-=======
-                with open(get_project_file_path(project_id), "w") as fp:
->>>>>>> 6bc3ef9e
                     json.dump(project_info, fp)
 
                 response = jsonify({'status': 1})
