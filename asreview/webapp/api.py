# Copyright 2019-2020 The ASReview Authors. All Rights Reserved.
#
# Licensed under the Apache License, Version 2.0 (the "License");
# you may not use this file except in compliance with the License.
# You may obtain a copy of the License at
#
#     http://www.apache.org/licenses/LICENSE-2.0
#
# Unless required by applicable law or agreed to in writing, software
# distributed under the License is distributed on an "AS IS" BASIS,
# WITHOUT WARRANTIES OR CONDITIONS OF ANY KIND, either express or implied.
# See the License for the specific language governing permissions and
# limitations under the License.

import json
import logging
import os
import re
import shutil
import subprocess
import tempfile
import urllib.parse
import uuid
from collections import Counter
from pathlib import Path
from urllib.request import urlretrieve

from flask import Blueprint
from flask import Response
from flask import jsonify
from flask import request
from flask import send_file
from flask_cors import CORS
import numpy as np
import pandas as pd
from werkzeug.exceptions import InternalServerError
from werkzeug.utils import secure_filename

from asreview.config import DEFAULT_BALANCE_STRATEGY
from asreview.config import DEFAULT_FEATURE_EXTRACTION
from asreview.config import DEFAULT_MODEL
from asreview.config import DEFAULT_QUERY_STRATEGY
from asreview.config import PROJECT_MODE_EXPLORE
from asreview.config import PROJECT_MODE_SIMULATE
from asreview.data import ASReviewData
from asreview.datasets import DatasetManager
from asreview.exceptions import BadFileFormatError
from asreview.models.balance import list_balance_strategies
from asreview.models.classifiers import list_classifiers
from asreview.models.feature_extraction import list_feature_extraction
from asreview.models.query import list_query_strategies
from asreview.search import fuzzy_find
from asreview.settings import ASReviewSettings
from asreview.state.errors import StateNotFoundError
from asreview.state.paths import get_data_file_path
from asreview.state.paths import get_data_path
from asreview.state.paths import get_lock_path
from asreview.state.paths import get_project_file_path
from asreview.state.paths import get_simulation_ready_path
from asreview.state.paths import get_state_path
from asreview.state.paths import get_tmp_path
from asreview.state.sql_converter import upgrade_asreview_project_file
from asreview.state.utils import open_state
from asreview.webapp.sqlock import SQLiteLock
from asreview.webapp.types import is_project
from asreview.webapp.utils.datasets import get_data_statistics
from asreview.webapp.utils.datasets import get_dataset_metadata
from asreview.webapp.utils.io import read_data
from asreview.webapp.utils.project import ProjectNotFoundError
from asreview.webapp.utils.project import _get_executable
from asreview.webapp.utils.project import add_dataset_to_project
from asreview.webapp.utils.project import add_review_to_project
from asreview.webapp.utils.project import create_project_id
from asreview.webapp.utils.project import export_to_string
from asreview.webapp.utils.project import get_instance
from asreview.webapp.utils.project import get_paper_data
from asreview.webapp.utils.project import get_project_config
from asreview.webapp.utils.project import get_statistics
from asreview.webapp.utils.project import import_project_file
from asreview.webapp.utils.project import init_project
from asreview.webapp.utils.project import label_instance
from asreview.webapp.utils.project import update_instance
from asreview.webapp.utils.project import update_project_info
from asreview.webapp.utils.project import update_review_in_project
from asreview.webapp.utils.project_path import get_project_path
from asreview.webapp.utils.project_path import list_asreview_project_paths
from asreview.webapp.utils.validation import check_dataset

bp = Blueprint('api', __name__, url_prefix='/api')
CORS(bp, resources={r"*": {"origins": "*"}})

# error handlers


@bp.errorhandler(ProjectNotFoundError)
def project_not_found(e):

    message = str(e) if str(e) else "Project not found."
    logging.error(message)
    return jsonify(message=message), 400


@bp.errorhandler(InternalServerError)
def error_500(e):
    original = getattr(e, "original_exception", None)

    if original is None or str(e.original_exception) == "":
        # direct 500 error, such as abort(500)
        logging.error(e)
        return jsonify(message="Whoops, something went wrong."), 500

    # wrapped unhandled error
    logging.error(e.original_exception)
    return jsonify(message=str(e.original_exception)), 500


# routes
@bp.route('/projects', methods=["GET"])
def api_get_projects():  # noqa: F401
    """Get info on the article"""

    projects = list_asreview_project_paths()

    project_info = []
    for proj in projects:

        try:
            with open(proj / "project.json", "r") as f:
                res = json.load(f)

            # backwards support <0.10
            if "projectInitReady" not in res:
                res["projectInitReady"] = True

            # if time is not available (<0.14)
            if "created_at_unix" not in res:
                res["created_at_unix"] = None

            logging.info("Project found: {}".format(res["id"]))
            project_info.append(res)

        except Exception as err:
            logging.error(err)

    # sort the projects based on created_at_unix
    project_info = sorted(
        project_info,
        key=lambda y: (y["created_at_unix"] is not None, y["created_at_unix"]),
        reverse=True)

    response = jsonify({"result": project_info})
    response.headers.add('Access-Control-Allow-Origin', '*')

    return response


@bp.route('/projects/stats', methods=["GET"])
def api_get_projects_stats():  # noqa: F401
    """Get dashboard statistics of all projects"""

    projects = list_asreview_project_paths()

    stats_counter = Counter()

    for proj in projects:

        try:
            with open(proj / "project.json", "r") as f:
                res = json.load(f)

            # backwards support <0.10
            if "projectInitReady" not in res:
                res["projectInitReady"] = True

            # get dashboard statistics
            statistics = get_statistics(res["id"])
            statistics["n_reviewed"] = statistics["n_included"] \
                + statistics["n_excluded"]

            if res["projectInitReady"] is not True:
                statistics["n_setup"] = 1
                statistics["n_in_review"] = 0
                statistics["n_finished"] = 0
            elif "reviewFinished" not in res or res[
                    "reviewFinished"] is not True:
                statistics["n_setup"] = 0
                statistics["n_in_review"] = 1
                statistics["n_finished"] = 0
            else:
                statistics["n_setup"] = 0
                statistics["n_in_review"] = 0
                statistics["n_finished"] = 1

            statistics = {
                x: statistics[x]
                for x in ("n_reviewed", "n_included", "n_setup", "n_in_review",
                          "n_finished")
            }
            stats_counter.update(statistics)

        except Exception as err:
            logging.error(err)
            return jsonify(message="Failed to load dashboard statistics."), 500

    project_stats = dict(stats_counter)

    response = jsonify({"result": project_stats})
    response.headers.add('Access-Control-Allow-Origin', '*')

    return response


@bp.route('/project/info', methods=["POST"])
def api_init_project():  # noqa: F401
    """Get info on the article"""

    project_mode = request.form['mode']
    project_name = request.form['name']
    project_description = request.form['description']
    project_authors = request.form['authors']

    project_id = create_project_id(project_name)

    project_config = init_project(project_id,
                                  project_mode=project_mode,
                                  project_name=project_name,
                                  project_description=project_description,
                                  project_authors=project_authors)

    response = jsonify(project_config)

    return response, 201


@bp.route('/project/<project_id>/convert_if_old', methods=["GET"])
def api_convert_project_if_old(project_id):
    """Get if project is converted"""

    project_path = get_project_path(project_id)

    try:
        upgrade_asreview_project_file(project_path)

    except ValueError:
        pass

    except Exception as err:
        logging.error(err)
        message = "Failed to open the project in this version of ASReview LAB."
        return jsonify(message=message), 500

    response = jsonify({'success': True})
    response.headers.add('Access-Control-Allow-Origin', '*')
    return response


@bp.route('/project/<project_id>/info', methods=["GET"])
def api_get_project_info(project_id):  # noqa: F401
    """Get info on the article"""
    project_path = get_project_path(project_id)
    project_info = get_project_config(project_id)

    try:

        # check if there is a dataset
        try:
            get_data_file_path(project_path)
            project_info["projectHasDataset"] = True
        except Exception:
            project_info["projectHasDataset"] = False

        # backwards support <0.10
        if "projectInitReady" not in project_info:
            if "projectHasPriorKnowledge" not in project_info:
                pass
            else:
                if project_info["projectHasPriorKnowledge"]:
                    project_info["projectInitReady"] = True
                else:
                    project_info["projectInitReady"] = False

    except Exception as err:
        logging.error(err)
        return jsonify(message="Failed to retrieve project information."), 500

    return jsonify(project_info)


@bp.route('/project/<project_id>/info', methods=["PUT"])
def api_update_project_info(project_id):  # noqa: F401
    """Get info on the article"""

    project_name = request.form['name']
    project_mode = request.form['mode']
    project_description = request.form['description']
    project_authors = request.form['authors']

    project_id_new = update_project_info(
        project_id,
        project_mode=project_mode,
        project_name=project_name,
        project_description=project_description,
        project_authors=project_authors)

    return api_get_project_info(project_id_new)


@bp.route('/datasets', methods=["GET"])
def api_demo_data_project():  # noqa: F401
    """Get info on the article"""

    subset = request.args.get('subset', None)

    if subset == "plugin":

        try:
            result_datasets = get_dataset_metadata(
                exclude=["builtin", "benchmark"])

        except Exception as err:
            logging.error(err)
            return jsonify(message="Failed to load plugin datasets."), 500

    elif subset == "benchmark":

        try:
            # collect the datasets metadata
            result_datasets = get_dataset_metadata(include="benchmark")

            # mark the featured datasets
            featured_dataset_ids = [
                "van_de_Schoot_2017", "Hall_2012", "Cohen_2006_ACEInhibitors",
                "Kwok_2020"
            ]
            for featured_id in featured_dataset_ids:
                for i, dataset in enumerate(result_datasets):
                    if result_datasets[i][
                            "dataset_id"] == f"benchmark:{featured_id}":
                        result_datasets[i]["featured"] = True

        except Exception as err:
            logging.error(err)
            return jsonify(message="Failed to load benchmark datasets."), 500

    else:
        response = jsonify(message="demo-data-loading-failed")

        return response, 400

    payload = {"result": result_datasets}
    response = jsonify(payload)
    response.headers.add('Access-Control-Allow-Origin', '*')
    return response


@bp.route('/project/<project_id>/data', methods=["POST"])
def api_upload_data_to_project(project_id):  # noqa: F401
    """Get info on the article"""
    project_path = get_project_path(project_id)

    # get the project config to modify behavior of dataset
    project_config = get_project_config(project_id)

    if request.form.get('plugin', None):
        url = DatasetManager().find(request.form['plugin']).url

    if request.form.get('benchmark', None):
        url = DatasetManager().find(request.form['benchmark']).url

    if request.form.get('url', None):
        url = request.form['url']

    if request.form.get('plugin', None) or request.form.get(
            'benchmark', None) or request.form.get('url', None):
        try:
            url_parts = urllib.parse.urlparse(url)
            filename = secure_filename(url_parts.path.rsplit('/', 1)[-1])

            urlretrieve(url, get_data_path(project_path) / filename)

        except ValueError as err:

            logging.error(err)
            message = f"Invalid URL '{url}'."

            if isinstance(url, str) and not url.startswith("http"):
                message += " Usually, the URL starts with 'http' or 'https'."

            return jsonify(message=message), 400

        except Exception as err:

            logging.error(err)
            message = f"Can't retrieve data from URL {url}."

            return jsonify(message=message), 400

    elif 'file' in request.files:

        data_file = request.files['file']

        # check the file is file is in a correct format
        check_dataset(data_file)
        try:

            filename = secure_filename(data_file.filename)
            fp_data = get_data_path(project_path) / filename

            # save the file
            data_file.save(str(fp_data))

        except Exception as err:

            logging.error(err)

            response = jsonify(
                message=f"Failed to upload file '{filename}'. {err}")

            return response, 400
    else:
        response = jsonify(message="No file or dataset found to upload.")
        return response, 400

    if project_config["mode"] == PROJECT_MODE_EXPLORE:

        data_path_raw = get_data_path(project_path) / filename
        data_path = data_path_raw.with_suffix('.csv')

        data = ASReviewData.from_file(data_path_raw)
        data.df.rename({data.column_spec["included"]: "debug_label"},
                       axis=1,
                       inplace=True)
        data.to_csv(data_path)
    else:
        data_path = get_data_path(project_path) / filename

    try:
        # add the file to the project
        add_dataset_to_project(project_id, data_path.name)

    # Bad format. TODO{Jonathan} Return informative message with link.
    except BadFileFormatError as err:
        message = f"Failed to upload file '{filename}'. {err}"
        return jsonify(message=message), 400

    response = jsonify({'success': True})
    response.headers.add('Access-Control-Allow-Origin', '*')

    return response


@bp.route('/project/<project_id>/data', methods=["GET"])
def api_get_project_data(project_id):  # noqa: F401
    """Get info on the article"""
    project_path = get_project_path(project_id)

    if not is_project(project_id):
        response = jsonify(message="Project not found.")
        return response, 404

    try:

        filename = get_data_file_path(project_path).stem

        # get statistics of the dataset
        statistics = get_data_statistics(project_id)
        statistics["filename"] = filename

    except FileNotFoundError as err:
        logging.info(err)
        statistics = {"filename": None}

    except Exception as err:
        logging.error(err)
        message = f"Failed to get file. {err}"
        return jsonify(message=message), 400

    response = jsonify(statistics)
    response.headers.add('Access-Control-Allow-Origin', '*')
    return response


@bp.route('/project/<project_id>/search', methods=["GET"])
def api_search_data(project_id):  # noqa: F401
    """Search for papers
    """
    q = request.args.get('q', default=None, type=str)
    max_results = request.args.get('n_max', default=10, type=int)

    try:
        payload = {"result": []}
        if q:

            # read the dataset
            as_data = read_data(project_id)

            # search for the keywords
            result_idx = fuzzy_find(as_data,
                                    q,
                                    max_return=max_results,
                                    exclude=[],
                                    by_index=True)

            for paper in as_data.record(result_idx, by_index=True):
                payload["result"].append({
                    "id": int(paper.record_id),
                    "title": paper.title,
                    "abstract": paper.abstract,
                    "authors": paper.authors,
                    "keywords": paper.keywords,
                    "included": int(paper.included)
                })

    except Exception as err:
        logging.error(err)
        return jsonify(message="Failed to load search results."), 500

    response = jsonify(payload)
    response.headers.add('Access-Control-Allow-Origin', '*')
    return response


@bp.route('/project/<project_id>/labeled', methods=["GET"])
def api_get_labeled(project_id):  # noqa: F401
    """Get all papers classified as labeled documents
    """

    page = request.args.get("page", default=None, type=int)
    per_page = request.args.get("per_page", default=20, type=int)
    project_path = get_project_path(project_id)

    try:

        with open_state(project_path) as s:
            data = s.get_dataset(["record_id", "label", "query_strategy"])
            data["prior"] = (data["query_strategy"] == "prior").astype(int)

        # count labeled records and max pages
        count = len(data)
        max_page_calc = divmod(count, per_page)
        if max_page_calc[1] == 0:
            max_page = max_page_calc[0]
        else:
            max_page = max_page_calc[0] + 1

        if page is not None:
            # slice out records on specific page
            if page <= max_page:
                idx_start = page * per_page - per_page
                idx_end = page * per_page
                data = data.iloc[idx_start:idx_end, :].copy()
            else:
                raise ValueError(f"Page {page - 1} is the last page.")

            # set next & previous page
            if page < max_page:
                next_page = page + 1
                if page > 1:
                    previous_page = page - 1
                else:
                    previous_page = None
            else:
                next_page = None
                previous_page = page - 1
        else:
            next_page = None
            previous_page = None

        records = read_data(project_id).record(data["record_id"], by_index=False)

        payload = {
            "count": count,
            "next_page": next_page,
            "previous_page": previous_page,
            "result": [],
        }
        for i, record in enumerate(records):

            payload["result"].append({
                "id": int(record.record_id),
                "title": record.title,
                "abstract": record.abstract,
                "authors": record.authors,
                "keywords": record.keywords,
                "included": int(data.loc[i, "label"]),
                "prior": int(data.loc[i, "prior"])
            })

    except Exception as err:
        logging.error(err)
        return jsonify(message=f"Failed to load labeled documents. {err}"), 500

    response = jsonify(payload)
    response.headers.add('Access-Control-Allow-Origin', '*')
    return response


@bp.route('/project/<project_id>/labeled_stats', methods=["GET"])
def api_get_labeled_stats(project_id):  # noqa: F401
    """Get all papers classified as prior documents
    """
    project_path = get_project_path(project_id)
    try:

        with open_state(project_path) as s:
            data = s.get_dataset(["label", "query_strategy"])
            data_prior = data[data["query_strategy"] == "prior"]

        response = jsonify({
            "n": len(data),
            "n_inclusions": sum(data['label'] == 1),
            "n_exclusions": sum(data['label'] == 0),
            "n_prior": len(data_prior),
            "n_prior_inclusions": sum(data_prior['label'] == 1),
            "n_prior_exclusions": sum(data_prior['label'] == 0)
        })
    except StateNotFoundError:
        response = jsonify({
            "n": 0,
            "n_inclusions": 0,
            "n_exclusions": 0,
            "n_prior": 0,
            "n_prior_inclusions": 0,
            "n_prior_exclusions": 0
        })

    except Exception as err:
        logging.error(err)
        return jsonify(message="Failed to load prior information."), 500

    response.headers.add('Access-Control-Allow-Origin', '*')
    return response


@bp.route('/project/<project_id>/prior_random', methods=["GET"])
def api_random_prior_papers(project_id):  # noqa: F401
    """Get a selection of random papers to find exclusions.

    This set of papers is extracted from the pool, but without
    the already labeled items.
    """
    project_path = get_project_path(project_id)
    state_file = get_state_path(project_path)

    with open_state(state_file) as state:
        pool, _, _ = state.get_pool_labeled_pending()

    try:
        pool_random = np.random.choice(pool, 1, replace=False)[0]
    except Exception:
        raise ValueError("Not enough random indices to sample from.")

    try:
        record = read_data(project_id).record(pool_random, by_index=False)

        payload = {"result": []}

        payload["result"].append({
            "id": int(record.record_id),
            "title": record.title,
            "abstract": record.abstract,
            "authors": record.authors,
            "keywords": record.keywords,
            "included": None
        })

    except Exception as err:
        logging.error(err)
        return jsonify(message="Failed to load random documents."), 500

    response = jsonify(payload)
    response.headers.add('Access-Control-Allow-Origin', '*')
    return response


@bp.route('/algorithms', methods=["GET"])
def api_list_algorithms():
    """List the names and labels of available algorithms"""

    try:
        classes = [
            list_balance_strategies(),
            list_classifiers(),
            list_feature_extraction(),
            list_query_strategies()
        ]

        payload = {
            "balance_strategy": [],
            "classifier": [],
            "feature_extraction": [],
            "query_strategy": [],
        }

        for c, key in zip(classes, payload.keys()):
            for method in c:
                if hasattr(method, "label"):
                    payload[key].append({
                        "name": method.name,
                        "label": method.label
                    })
                else:
                    payload[key].append({
                        "name": method.name,
                        "label": method.name
                    })

    except Exception as err:
        logging.error(err)
        return jsonify(message="Failed to retrieve algorithms."), 500

    response = jsonify(payload)
    response.headers.add('Access-Control-Allow-Origin', '*')
    return response


@bp.route('/project/<project_id>/algorithms', methods=["GET"])
def api_get_algorithms(project_id):  # noqa: F401

    default_payload = {
        "model": DEFAULT_MODEL,
        "feature_extraction": DEFAULT_FEATURE_EXTRACTION,
        "query_strategy": DEFAULT_QUERY_STRATEGY
    }

    # check if there were algorithms stored in the state file
    try:

        project_path = get_project_path(project_id)
        state_file = get_state_path(project_path)

        with open_state(state_file) as state:
            if state.settings is not None:
                payload = {
                    "model": state.settings.model,
                    "feature_extraction": state.settings.feature_extraction,
                    "query_strategy": state.settings.query_strategy
                }
            else:
                payload = default_payload
    except (StateNotFoundError):
        payload = default_payload

    response = jsonify(payload)
    response.headers.add('Access-Control-Allow-Origin', '*')
    return response


@bp.route('/project/<project_id>/algorithms', methods=["POST"])
def api_set_algorithms(project_id):  # noqa: F401

    # TODO@{Jonathan} validate model choice on server side
    ml_model = request.form.get("model", None)
    ml_query_strategy = request.form.get("query_strategy", None)
    ml_feature_extraction = request.form.get("feature_extraction", None)

    # create a new settings object from arguments
    # only used if state file is not present
    asreview_settings = ASReviewSettings(
        mode="minimal",
        model=ml_model,
        query_strategy=ml_query_strategy,
        balance_strategy=DEFAULT_BALANCE_STRATEGY,
        feature_extraction=ml_feature_extraction)

    project_path = get_project_path(project_id)
    state_file = get_state_path(project_path)

    # save the new settings to the state file
    with open_state(state_file, read_only=False) as state:
        state.settings = asreview_settings

    response = jsonify({'success': True})
    response.headers.add('Access-Control-Allow-Origin', '*')
    return response


@bp.route('/project/<project_id>/start', methods=["POST"])
def api_start(project_id):  # noqa: F401
    """Start training of first model or simulation.
    """
    project_path = get_project_path(project_id)
    project_config = get_project_config(project_id)

    # the project is a simulation project
    if project_config["mode"] == PROJECT_MODE_SIMULATE:

        logging.info("Starting simulation")

        try:
            simulation_id = uuid.uuid4().hex
            datafile = get_data_file_path(project_path)
            state_file = get_simulation_ready_path(project_path, simulation_id)

            logging.info("Project data file found: {}".format(datafile))

            add_review_to_project(project_id, simulation_id)

            # start simulation
            py_exe = _get_executable()
            run_command = [
                py_exe, "-m", "asreview", "simulate", datafile, "--state_file",
                state_file
            ]
            subprocess.Popen(run_command)

        except Exception as err:
            logging.error(err)
            message = f"Failed to get data file. {err}"
            return jsonify(message=message), 400

    # the project is an oracle or explore project
    else:

        logging.info("Train first iteration of model")
        try:
            # start training the model
            py_exe = _get_executable()
            run_command = [
                # get executable
                py_exe,
                # get module
                "-m", "asreview",
                # train the model via cli
                "web_run_model",
                # specify project id
                project_id,
                # output the error of the first model
                "--output_error"
            ]
            subprocess.Popen(run_command)

        except Exception as err:
            logging.error(err)
            return jsonify(message="Failed to train the model."), 500

    response = jsonify({'success': True})
    response.headers.add('Access-Control-Allow-Origin', '*')
    return response


@bp.route('/project/<project_id>/ready', methods=["GET"])
def api_init_model_ready(project_id):  # noqa: F401
    """Check if trained model is available
    """
    project_path = get_project_path(project_id)

    project_config = get_project_config(project_id)

    if project_config["mode"] == PROJECT_MODE_SIMULATE:
        logging.info("checking if simulation is ready")

        simulation_id = project_config["reviews"][0]["id"]

        if get_simulation_ready_path(project_path, simulation_id).exists():
            logging.info("simulation ready")
            update_review_in_project(project_id, simulation_id, "ready")

            response = jsonify({'status': 1})
        else:
            logging.info("simulation not ready")
            response = jsonify({'status': 0})

    else:
        error_path = get_project_path(project_id) / "error.json"
        if error_path.exists():
            logging.error("error on training")
            with open(error_path, "r") as f:
                error_message = json.load(f)
            return jsonify(message=error_message), 400

        try:
            with open_state(project_path) as state:
                if state.model_has_trained:
                    # read the file with project info
                    with open(get_project_file_path(project_path), "r") as fp:
                        project_info = json.load(fp)

                    project_info["projectInitReady"] = True

                    # update the file with project info
                    with open(get_project_file_path(project_path), "w") as fp:
                        json.dump(project_info, fp)

                    response = jsonify({'status': 1})
                else:
                    response = jsonify({'status': 0})

        except Exception as err:
            logging.error(err)
            return jsonify(message="Failed to initiate the project."), 500

    response.headers.add('Access-Control-Allow-Origin', '*')
    return response


# TODO{Terry}: This may be deprecated when the new state file is in use.
# @bp.route('/project/<project_id>/model/clear_error', methods=["DELETE"])
# def api_clear_model_error(project_id):
#     """Clear model training error"""

#     error_path = get_project_path(project_id) / "error.json"
#     project_path = get_project_path(project_id)
#     state_path = get_state_path(project_path)

#     if error_path.exists() and state_path.exists():
#         os.remove(error_path)
#         os.remove(state_path)

#         response = jsonify({'success': True})
#         response.headers.add('Access-Control-Allow-Origin', '*')
#         return response

#     response = jsonify(message="Failed to clear model training error.")
#     return response, 500


@bp.route('/project/import_project', methods=["POST"])
def api_import_project():
    """Import uploaded project"""

    # raise error if file not given
    if 'file' not in request.files:
        response = jsonify(message="No file found to upload.")
        return response, 400

    # set the project file
    project_file = request.files['file']
    # import the project
    project_id = import_project_file(project_file)

    # return the project info in the same format as project_info
    return jsonify(id=project_id)


@bp.route('/project/<project_id>/export', methods=["GET"])
def export_results(project_id):
    project_path = get_project_path(project_id)

    # get the export args
    file_type = request.args.get('file_type', None)

    try:
        if file_type == "csv":
            dataset_str = export_to_string(project_id, export_type="csv")

            return Response(
                dataset_str,
                mimetype="text/csv",
                headers={
                    "Content-disposition":
                    f"attachment; filename=asreview_result_{project_id}.csv"
                })

        elif file_type == "tsv":
            dataset_str = export_to_string(project_id, export_type="tsv")

            return Response(
                dataset_str,
                mimetype="text/tab-separated-values",
                headers={
                    "Content-disposition":
                    f"attachment; filename=asreview_result_{project_id}.tsv"
                })
        else:  # excel

            dataset_str = export_to_string(project_id, export_type="excel")
            fp_tmp_export = Path(get_tmp_path(project_path), "export_result.xlsx")

            return send_file(
                fp_tmp_export,
                mimetype=   # noqa
                "application/vnd.openxmlformats-officedocument.spreadsheetml.sheet",  # noqa
                as_attachment=True,
                download_name=f"asreview_result_{project_id}.xlsx",
                max_age=0)

<<<<<<< HEAD
        return send_file(
            fp_tmp_export,
            mimetype=  # noqa
            "application/vnd.openxmlformats-officedocument.spreadsheetml.sheet",  # noqa
            as_attachment=True,
            download_name=f"asreview_result_{project_id}.xlsx",
            max_age=0)
=======
    except Exception as err:
        logging.error(err)
        return jsonify(message=f"Failed to export the {file_type} dataset."), 500
>>>>>>> e030f828


@bp.route('/project/<project_id>/export_project', methods=["GET"])
def export_project(project_id):
    """Export the project file.

    The ASReview project file is a file with .asreview extension.
    The ASReview project file is a zipped file and contains
    all information to continue working on the project as well
    as the orginal dataset.
    """

    # create a temp folder to zip
    tmpdir = tempfile.TemporaryDirectory()

    # copy the source tree, but ignore pickle files
    shutil.copytree(get_project_path(project_id),
                    Path(tmpdir.name, project_id),
                    ignore=shutil.ignore_patterns('*.pickle'))

    # create the archive
    shutil.make_archive(Path(tmpdir.name, project_id),
                        "zip",
                        root_dir=Path(tmpdir.name, project_id))

    try:
        # return the project file to the user
        return send_file(str(Path(tmpdir.name, f"{project_id}.zip")),
                         as_attachment=True,
                         download_name=f"{project_id}.asreview",
                         max_age=0)

    except Exception as err:
        logging.error(err)
        return jsonify(message="Failed to export the project."), 500


@bp.route('/project/<project_id>/finish', methods=["GET"])
def api_finish_project(project_id):
    """Mark a project as finished or not"""
    project_path = get_project_path(project_id)

    # read the file with project info
    with open(get_project_file_path(project_path), "r") as fp:
        project_info = json.load(fp)

    try:
        project_info["reviewFinished"] = not project_info["reviewFinished"]
    except KeyError:
        # missing key in projects created in older versions
        project_info["reviewFinished"] = True

    # update the file with project info
    with open(get_project_file_path(project_path), "w") as fp:
        json.dump(project_info, fp)

    response = jsonify({'success': True})
    response.headers.add('Access-Control-Allow-Origin', '*')
    return response


# @bp.route('/project/<project_id>/document/<doc_id>/info', methods=["GET"])
# def api_get_article_info(project_id, doc_id=None):  # noqa: F401
#     """Get info on the article"""

#     data = get_paper_data(
#         project_id,
#         paper_id=doc_id,
#         return_debug_label=True
#     )

#     response = jsonify(data)
#     response.headers.add('Access-Control-Allow-Origin', '*')

#     return response


@bp.route('/project/<project_id>/progress', methods=["GET"])
def api_get_progress_info(project_id):  # noqa: F401
    """Get progress statistics of a project"""

    try:
        statistics = get_statistics(project_id)

    except Exception as err:
        logging.error(err)
        return jsonify(message="Failed to load progress statistics."), 500

    response = jsonify(statistics)
    response.headers.add('Access-Control-Allow-Origin', '*')

    # return a success response to the client.
    return response


@bp.route('/project/<project_id>/progress_density', methods=["GET"])
def api_get_progress_density(project_id):
    """Get progress density of a project"""

    try:
        # get label history
        project_path = get_project_path(project_id)

        with open_state(project_path) as s:
            data = s.get_labels()

        # create a dataset with the rolling mean of every 10 papers
        df = data \
            .to_frame(name="Relevant") \
            .rolling(10, min_periods=1) \
            .mean()
        df["Total"] = df.index + 1

        # transform mean(percentage) to number
        for i in range(0, len(df)):
            if df.loc[i, "Total"] < 10:
                df.loc[i, "Irrelevant"] = (
                    1 - df.loc[i, "Relevant"]) * df.loc[i, "Total"]
                df.loc[i,
                       "Relevant"] = df.loc[i, "Total"] - df.loc[i,
                                                                 "Irrelevant"]
            else:
                df.loc[i, "Irrelevant"] = (1 - df.loc[i, "Relevant"]) * 10
                df.loc[i, "Relevant"] = 10 - df.loc[i, "Irrelevant"]

        df = df.round(1).to_dict(orient="records")
        for d in df:
            d["x"] = d.pop("Total")

        df_relevant = [{k: v
                        for k, v in d.items() if k != "Irrelevant"}
                       for d in df]
        for d in df_relevant:
            d["y"] = d.pop("Relevant")

        df_irrelevant = [{k: v
                          for k, v in d.items() if k != "Relevant"}
                         for d in df]
        for d in df_irrelevant:
            d["y"] = d.pop("Irrelevant")

        payload = {"relevant": df_relevant, "irrelevant": df_irrelevant}

    except Exception as err:
        logging.error(err)
        return jsonify(message="Failed to load progress density."), 500

    response = jsonify(payload)
    response.headers.add('Access-Control-Allow-Origin', '*')

    return response


@bp.route('/project/<project_id>/progress_recall', methods=["GET"])
def api_get_progress_recall(project_id):
    """Get cumulative number of inclusions by ASReview/at random"""

    project_path = get_project_path(project_id)
    try:
        with open_state(project_path) as s:
            data = s.get_labels()
            n_records = len(s.get_record_table())

        # create a dataset with the cumulative number of inclusions
        df = data \
            .to_frame(name="Relevant") \
            .cumsum()
        df["Total"] = df.index + 1
        df["Random"] = (df["Total"] *
                        (df["Relevant"][-1:] / n_records).values).round()

        df = df.round(1).to_dict(orient="records")
        for d in df:
            d["x"] = d.pop("Total")

        df_asreview = [{k: v
                        for k, v in d.items() if k != "Random"} for d in df]
        for d in df_asreview:
            d["y"] = d.pop("Relevant")

        df_random = [{k: v
                      for k, v in d.items() if k != "Relevant"} for d in df]
        for d in df_random:
            d["y"] = d.pop("Random")

        payload = {"asreview": df_asreview, "random": df_random}

    except Exception as err:
        logging.error(err)
        return jsonify(message="Failed to load progress recall."), 500

    response = jsonify(payload)
    response.headers.add('Access-Control-Allow-Origin', '*')

    return response


@bp.route('/project/<project_id>/record/<doc_id>', methods=["POST", "PUT"])
def api_classify_instance(project_id, doc_id):  # noqa: F401
    """Label item

    This request handles the document identifier and the corresponding label.
    The result is stored in a temp location. If this storage exceeds a certain
    amount of values, then the model is triggered. The values of the location
    are passed to the model and the storaged is cleared. This model will run
    in the background.
    """
    # return the combination of document_id and label.
    doc_id = request.form.get('doc_id')
    label = request.form.get('label')
    is_prior = request.form.get('is_prior', default=False)

    retrain_model = False if is_prior == "1" else True
    prior = True if is_prior == "1" else False

    # label_instance will create state file if none.
    # [TODO]project_id, paper_i, label, is_prior=None
    label_instance(project_id,
                   doc_id,
                   label,
                   prior=prior,
                   retrain_model=retrain_model)

    response = jsonify({'success': True})
    response.headers.add('Access-Control-Allow-Origin', '*')

    return response


@bp.route('/project/<project_id>/get_document', methods=["GET"])
def api_get_document(project_id):  # noqa: F401
    """Retrieve documents in order of review.

    After these documents were retrieved, the queue on the client side is
    updated.
    This request can get triggered after each document classification.
    Although it might be better to call this function after 20 requests on the
    client side.
    """
    try:
        new_instance = get_instance(project_id)

        if new_instance is None:  # don't use 'if not new_instance:'

            item = None
            pool_empty = True
        else:

            item = get_paper_data(project_id,
                                  new_instance,
                                  return_debug_label=True)
            item["doc_id"] = new_instance
            pool_empty = False

    except Exception as err:
        logging.error(err)
        return jsonify(message="Failed to retrieve new documents."), 500

    response = jsonify({"result": item, "pool_empty": pool_empty})
    response.headers.add('Access-Control-Allow-Origin', '*')
    return response


@bp.route('/project/<project_id>/delete', methods=["DELETE"])
def api_delete_project(project_id):  # noqa: F401
    """Get info on the article"""

    # some checks to check if there is a project to delete
    if project_id == "" or project_id is None:
        response = jsonify(message="project-delete-failure")
        return response, 500

    project_path = get_project_path(project_id)

    if project_path.exists() and project_path.is_dir():
        shutil.rmtree(project_path)

        response = jsonify({'success': True})
        response.headers.add('Access-Control-Allow-Origin', '*')
        return response

    response = jsonify(message="project-delete-failure")
    return response, 500<|MERGE_RESOLUTION|>--- conflicted
+++ resolved
@@ -974,20 +974,9 @@
                 as_attachment=True,
                 download_name=f"asreview_result_{project_id}.xlsx",
                 max_age=0)
-
-<<<<<<< HEAD
-        return send_file(
-            fp_tmp_export,
-            mimetype=  # noqa
-            "application/vnd.openxmlformats-officedocument.spreadsheetml.sheet",  # noqa
-            as_attachment=True,
-            download_name=f"asreview_result_{project_id}.xlsx",
-            max_age=0)
-=======
     except Exception as err:
         logging.error(err)
         return jsonify(message=f"Failed to export the {file_type} dataset."), 500
->>>>>>> e030f828
 
 
 @bp.route('/project/<project_id>/export_project', methods=["GET"])
