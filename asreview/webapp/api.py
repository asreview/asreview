--- conflicted
+++ resolved
@@ -17,11 +17,8 @@
 import shutil
 import subprocess
 import tempfile
-<<<<<<< HEAD
 import time
 import urllib.parse
-=======
->>>>>>> d6062883
 from pathlib import Path
 from urllib.request import urlretrieve
 
