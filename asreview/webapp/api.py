--- conflicted
+++ resolved
@@ -66,7 +66,6 @@
 from asreview.project import open_state
 from asreview.datasets import get_dataset_metadata
 from asreview.webapp.sqlock import SQLiteLock
-<<<<<<< HEAD
 from asreview.project import is_project
 from asreview.webapp.io import read_data
 from asreview.utils import _get_executable
@@ -77,32 +76,6 @@
 from asreview.project import get_project_path
 from asreview.project import list_asreview_projects
 from asreview.project import is_v0_project
-=======
-from asreview.webapp.types import is_project
-from asreview.webapp.utils.datasets import get_data_statistics
-from asreview.webapp.utils.datasets import get_dataset_metadata
-from asreview.webapp.utils.io import read_data
-from asreview.webapp.utils.project import ProjectNotFoundError
-from asreview.webapp.utils.project import _create_project_id
-from asreview.webapp.utils.project import _get_executable
-from asreview.webapp.utils.project import add_dataset_to_project
-from asreview.webapp.utils.project import add_review_to_project
-from asreview.webapp.utils.project import get_instance
-from asreview.webapp.utils.project import get_paper_data
-from asreview.webapp.utils.project import get_project_config
-from asreview.webapp.utils.project import get_statistics
-from asreview.webapp.utils.project import import_project_file
-from asreview.webapp.utils.project import init_project
-from asreview.webapp.utils.project import label_instance
-from asreview.webapp.utils.project import remove_dataset_from_project
-from asreview.webapp.utils.project import rename_project
-from asreview.webapp.utils.project import update_instance
-from asreview.webapp.utils.project import update_project_info
-from asreview.webapp.utils.project import update_review_in_project
-from asreview.webapp.utils.project_path import get_project_path
-from asreview.webapp.utils.project_path import list_asreview_project_paths
-from asreview.webapp.utils.validation import check_dataset
->>>>>>> c5c47dbf
 
 bp = Blueprint('api', __name__, url_prefix='/api')
 CORS(bp, resources={r"*": {"origins": "*"}})
@@ -1017,16 +990,13 @@
                 if state.model_has_trained:
                     update_project_info(project_id, projectInitReady=True)
 
-<<<<<<< HEAD
-        if get_simulation_ready_path(project.project_path,
-                                     simulation_id).exists():
-            logging.info("simulation ready")
-            project.update_review(simulation_id, status="ready")
-=======
+                # if get_simulation_ready_path(project.project_path,
+                #                              simulation_id).exists():
+                #     logging.info("simulation ready")
+                #     project.update_review(simulation_id, status="ready")
                     response = jsonify({'status': 1})
                 else:
                     response = jsonify({'status': 0})
->>>>>>> c5c47dbf
 
         except Exception as err:
             logging.error(err)
@@ -1132,112 +1102,21 @@
     return jsonify(project_info)
 
 
-<<<<<<< HEAD
-@bp.route('/projects/<project_id>/export', methods=["GET"])
-@project_from_id
-def export_results(project):
-=======
 @bp.route('/projects/<project_id>/export_dataset', methods=["GET"])
-def api_export_dataset(project_id):
+@project_from_id
+def api_export_dataset(project):
     """Export dataset with relevant/irrelevant labels"""
-
-    project_path = get_project_path(project_id)
->>>>>>> c5c47dbf
 
     # get the export args
     file_format = request.args.get("file_format", None)
 
     # create temporary folder to store exported dataset
-    tmp_path = tempfile.TemporaryDirectory(dir=project_path)
+    tmp_path = tempfile.TemporaryDirectory(dir=project.project_path)
     tmp_path_dataset = Path(tmp_path.name, f"export_dataset.{file_format}")
 
-    # read the dataset into a ASReview data object
-    as_data = read_data(project.project_path)
-
-    with open_state(project.project_path) as s:
-        proba = s.get_last_probabilities()
-        labeled_data = s.get_dataset(['record_id', 'label'])
-        record_table = s.get_record_table()
-
-    prob_df = pd.concat([record_table, proba], axis=1)
-
-    ranking = pd. \
-        merge(prob_df, labeled_data, on='record_id', how='left'). \
-        fillna(0.5). \
-        sort_values(['label', 'proba'], ascending=False)['record_id']
-
-    labeled = labeled_data.values.tolist()
-
-    try:
-<<<<<<< HEAD
-        # CSV
-        if file_type == "csv":
-            dataset_str = as_data.to_csv(fp=None,
-                                         labels=labeled,
-                                         ranking=ranking)
-
-            return Response(
-                dataset_str,
-                mimetype="text/csv",
-                headers={
-                    "Content-disposition":
-                    f"attachment; filename=asreview_result_{project.project_id}.csv"
-                })
-        # TSV
-        elif file_type == "tsv":
-            dataset_str = as_data.to_csv(fp=None,
-                                         sep="\t",
-                                         labels=labeled,
-                                         ranking=ranking)
-
-            return Response(
-                dataset_str,
-                mimetype="text/tab-separated-values",
-                headers={
-                    "Content-disposition":
-                    f"attachment; filename=asreview_result_{project.project_id}.tsv"
-                })
-        # Excel
-        # TODO: Take only one. Frontend uses "excel", rest uses "xlsx".
-        elif file_type == "xlsx" or file_type == "excel":
-
-            get_tmp_path(project.project_path).mkdir(exist_ok=True)
-            fp_tmp_export = Path(get_tmp_path(project.project_path),
-                                 "export_result.xlsx")
-            dataset_str = as_data.to_excel(fp=fp_tmp_export,
-                                           labels=labeled,
-                                           ranking=ranking)
-
-            return send_file(
-                fp_tmp_export,
-                mimetype=  # noqa
-                "application/vnd.openxmlformats-officedocument.spreadsheetml.sheet",  # noqa
-                as_attachment=True,
-                download_name=f"asreview_result_{project.project_id}.xlsx",
-                max_age=0)
-        # RIS
-        elif file_type == "ris":
-            if get_data_file_path(project.project_path).suffix not in [
-                    ".ris", ".RIS", ".txt", ".TXT"
-            ]:
-                raise ValueError(
-                    "RIS file can be exported only when RIS file was imported."
-                )
-
-            dataset_str = as_data.to_ris(fp=None,
-                                         labels=labeled,
-                                         ranking=ranking)
-
-            return Response(
-                dataset_str,
-                mimetype="application/octet-stream",
-                headers={
-                    "Content-disposition":
-                    f"attachment; filename=asreview_result_{project.project_id}.ris"
-                })
-=======
+    try:
         # get labels and ranking from state file
-        with open_state(project_path) as s:
+        with open_state(project.project_path) as s:
             proba = s.get_last_probabilities()
             labeled_data = s.get_dataset(['record_id', 'label'])
             record_table = s.get_record_table()
@@ -1260,7 +1139,7 @@
                     writer = c
 
         # read the dataset into a ASReview data object
-        as_data = read_data(project_id)
+        as_data = read_data(project.project_path)
 
         as_data.to_file(
             fp=tmp_path_dataset,
@@ -1271,18 +1150,13 @@
         return send_file(
             tmp_path_dataset,
             as_attachment=True,
-            download_name=f"asreview_dataset_{project_id}.{file_format}",
+            download_name=f"asreview_dataset_{project.project_id}.{file_format}",
             max_age=0)
->>>>>>> c5c47dbf
 
     except Exception as err:
         logging.error(err)
         return jsonify(
-<<<<<<< HEAD
-            message=f"Failed to export the {file_type} dataset."), 500
-=======
             message=f"Failed to export the {file_format} dataset. {err}"), 500
->>>>>>> c5c47dbf
 
 
 @bp.route('/projects/<project_id>/export_project', methods=["GET"])
