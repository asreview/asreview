--- conflicted
+++ resolved
@@ -265,22 +265,7 @@
     """
     project_path = get_project_path(project_id)
 
-<<<<<<< HEAD
-    # open the projects file
-    with open(project_file_path, "r") as f_read:
-        project_dict = json.load(f_read)
-
-    # add path to dict (overwrite if already exists)
-    project_dict["dataset_path"] = file_name
-
-    with open(project_file_path, "w") as f_write:
-        json.dump(project_dict, f_write)
-=======
-    # clean temp project files
-    clean_project_tmp_files(project_id)
-
     update_project_info(project_id, dataset_path=file_name)
->>>>>>> 683c8368
 
     # fill the pool of the first iteration
     as_data = read_data(project_id)
@@ -307,7 +292,6 @@
                 prior=True
             )
 
-<<<<<<< HEAD
 def remove_dataset_from_project(project_id):
     """Remove dataset from project.
 
@@ -328,28 +312,6 @@
     # remove dataset from project
     data_path = get_data_file_path(project_path, dataset_path)
     os.remove(str(data_path))
-=======
-
-def remove_dataset_to_project(project_id):
-    """Remove dataset from project
-
-    """
-    project_path = get_project_path(project_id)
-    fp_lock = get_lock_path(project_path)
-
-    with SQLiteLock(fp_lock,
-                    blocking=True,
-                    lock_name="active",
-                    project_id=project_id):
-
-        update_project_info(project_id, dataset_path=None)
-
-        # files to remove
-        # TODO: This no longer works?
-        data_path = get_data_file_path(project_path)
-        pool_path = get_pool_path(project_path)
-        labeled_path = get_labeled_path(project_path)
->>>>>>> 683c8368
 
     # remove state file if present
     if any(get_reviews_path(project_path).iterdir()):
