# Copyright 2019-2020 The ASReview Authors. All Rights Reserved.
#
# Licensed under the Apache License, Version 2.0 (the "License");
# you may not use this file except in compliance with the License.
# You may obtain a copy of the License at
#
#     http://www.apache.org/licenses/LICENSE-2.0
#
# Unless required by applicable law or agreed to in writing, software
# distributed under the License is distributed on an "AS IS" BASIS,
# WITHOUT WARRANTIES OR CONDITIONS OF ANY KIND, either express or implied.
# See the License for the specific language governing permissions and
# limitations under the License.

import json
import os
import re
import shutil
import zipfile
import tempfile
import subprocess
import sys
import time
from pathlib import Path
from datetime import datetime

import numpy as np
import pandas as pd

from asreview import __version__ as asreview_version
from asreview.config import LABEL_NA, PROJECT_MODES
<<<<<<< HEAD
from asreview.state.paths import get_data_path
from asreview.state.paths import get_data_file_path
from asreview.state.paths import get_labeled_path
from asreview.state.paths import get_lock_path
from asreview.state.paths import get_pool_path
from asreview.state.paths import get_project_file_path
from asreview.state.paths import get_state_path
from asreview.state.paths import get_tmp_path
from asreview.state.utils import init_project_folder_structure
from asreview.state.utils import open_state
=======
from asreview.compat import convert_id_to_idx
>>>>>>> 6bc3ef9e
from asreview.webapp.sqlock import SQLiteLock
from asreview.webapp.utils.io import read_data
from asreview.webapp.utils.io import read_label_history
from asreview.webapp.utils.io import read_pool
from asreview.webapp.utils.io import read_proba
from asreview.webapp.utils.io import write_label_history
from asreview.webapp.utils.io import write_pool
from asreview.webapp.utils.project_path import asreview_path, \
    list_asreview_project_paths, get_project_path
from asreview.webapp.utils.validation import is_project


class ProjectNotFoundError(Exception):
    pass


def _get_executable():
    """Get the Python executable"""

    py_exe = sys.executable

    # if the exe is an empty string or None, then fall badck on 'python'
    if not py_exe:
        py_exe = 'python'

    return py_exe


def create_project_id(name):
    """Create project id from input name."""

    if isinstance(name, str) \
            and len(name) > 0 \
            and not name[0].isalnum():
        raise ValueError(
            "First character should be alphabet"
            " letter (a-z) or number (0-9).")

    if not name \
            and not isinstance(name, str) \
            and len(name) >= 3:
        raise ValueError(
            "Project name should be at least 3 characters.")

    project_id = ""
    for c in name.lower():
        if c.isalnum():
            project_id += c
        elif len(project_id) > 0 and project_id[-1] != "-":
            project_id += "-"

    return project_id


def init_project(project_id,
                 project_mode="oracle",
                 project_name=None,
                 project_description=None,
                 project_authors=None):
    """Initialize the necessary files specific to the web app."""
    project_path = get_project_path(project_id)

<<<<<<< HEAD
    if not project_id and not isinstance(project_id, str) \
            and len(project_id) >= 3:
        raise ValueError("Project name should be at least 3 characters.")

    if isinstance(project_id, str) and not project_id[0].isalnum():
        raise ValueError("First character should be alphabet"
                         " letter (a-z) or number (0-9).")

=======
>>>>>>> 6bc3ef9e
    if is_project(project_id):
        raise ValueError("Project already exists.")

    if project_mode not in ["oracle", "explore", "simulate"]:
        ValueError("Project mode should be oracle, explore, or simulate.")

<<<<<<< HEAD
    if project_mode not in PROJECT_MODES:
        raise ValueError(f"Project mode '{project_mode}' is not in "
                         f"{PROJECT_MODES}.")

    project_config = \
        init_project_folder_structure(project_path,
                                      project_mode=project_mode,
                                      project_name=project_name,
                                      project_description=project_description,
                                      project_authors=project_authors)

    return project_config
=======
    try:
        get_project_path(project_id).mkdir()
        get_data_path(project_id).mkdir()

        project_config = {
            'version': asreview_version,  # todo: Fail without git?
            'id': project_id,
            'mode': project_mode,
            'name': project_name,
            'description': project_description,
            'authors': project_authors,
            'created_at_unix': int(time.time()),

            # project related variables
            'datetimeCreated': str(datetime.now()),
            'projectInitReady': False,
            'reviewFinished': False
        }

        # create a file with project info
        with open(get_project_file_path(project_id), "w") as fp:
            json.dump(project_config, fp)

        return project_config

    except Exception as err:
        # remove all generated folders and raise error
        shutil.rmtree(get_project_path(project_id))
        raise err
>>>>>>> 6bc3ef9e


def update_project_info(project_id,
                        project_mode,
                        project_name=None,
                        project_description=None,
                        project_authors=None):
    '''Update project info'''

    project_id_new = create_project_id(project_name)

    if (project_id != project_id_new) & is_project(project_id_new):
        raise ValueError("Project name already exists.")

    # validate schema
    # TODO{}
    if project_mode not in PROJECT_MODES:
        raise ValueError(f"Project mode '{project_mode}' not found.")

    try:
        project_path = get_project_path(project_id)

        # read the file with project info
        with open(get_project_file_path(project_path), "r") as fp:
            project_info = json.load(fp)

        project_info["id"] = project_id_new
        project_info["mode"] = project_mode
        project_info["name"] = project_name
        project_info["authors"] = project_authors
        project_info["description"] = project_description

        # # backwards support <0.10
        # if "projectInitReady" not in project_info:
        #     project_info["projectInitReady"] = True

        # update the file with project info
        with open(get_project_file_path(project_path), "w") as fp:
            json.dump(project_info, fp)

        # rename the folder
        get_project_path(project_path) \
            .rename(Path(asreview_path(), project_id_new))

    except Exception as err:
        raise err

    return project_info["id"]


def import_project_file(file_name):
    """Import .asreview project file"""

    try:
        # Unzip the project file
        with zipfile.ZipFile(file_name, "r") as zip_obj:
            zip_filenames = zip_obj.namelist()

            # raise error if no ASReview project file
            if "project.json" not in zip_filenames:
                raise ValueError("File doesn't contain valid project format.")

            # extract all files to a temporary folder
            tmpdir = tempfile.mkdtemp()
            zip_obj.extractall(path=tmpdir)

    except zipfile.BadZipFile:
        raise ValueError("File is not an ASReview file.")

    try:
        # Open the project file and check the id. The id needs to be
        # unique, otherwise it is exended with -copy.
        import_project = None
        fp = Path(tmpdir, "project.json")
        with open(fp, "r+") as f:

            # load the project info in scope of function
            import_project = json.load(f)

            # If the uploaded project already exists,
            # then overwrite project.json with a copy suffix.
            while is_project(import_project["id"]):
                # project update
                import_project["id"] = f"{import_project['id']}-copy"
                import_project["name"] = f"{import_project['name']} copy"
            else:
                # write to file
                f.seek(0)
                json.dump(import_project, f)
                f.truncate()

        # location to copy file to
        fp_copy = get_project_path(import_project["id"])
        # Move the project from the temp folder to the projects folder.
        os.replace(tmpdir, fp_copy)

    except Exception:
        # Unknown error.
        raise ValueError("Failed to import project "
                         f"'{file_name.filename}'.")

    return import_project["id"]


def add_dataset_to_project(project_id, file_name):
    """Add file path to the project file.

    Add file to data subfolder and fill the pool of iteration 0.
    """
    project_path = get_project_path(project_id)
    project_file_path = get_project_file_path(project_path)

    # clean temp project files
    clean_project_tmp_files(project_id)

    with SQLiteLock(get_lock_path(project_path),
                    blocking=True,
                    lock_name="active",
                    project_id=project_id):
        # open the projects file
        with open(project_file_path, "r") as f_read:
            project_config = json.load(f_read)

        # add path to dict (overwrite if already exists)
        project_config["dataset_path"] = file_name

        with open(project_file_path, "w") as f_write:
            json.dump(project_config, f_write)

        # fill the pool of the first iteration
        as_data = read_data(project_id)

        if as_data.labels is not None:
            unlabeled = np.where(as_data.labels == LABEL_NA)[0]
            pool_indices = as_data.record_ids[unlabeled]

            labeled_indices = np.where(as_data.labels != LABEL_NA)[0]
            label_indices = list(
                zip(as_data.record_ids[labeled_indices].tolist(),
                    as_data.labels[labeled_indices].tolist()))
        else:
            pool_indices = as_data.record_ids
            label_indices = []

        np.random.shuffle(pool_indices)
        write_pool(project_id, pool_indices.tolist())

        # make a empty qeue for the items to label
        write_label_history(project_id, label_indices)


def remove_dataset_to_project(project_id, file_name):
    """Remove dataset from project

    """
    project_path = get_project_path(project_id)
    project_file_path = get_project_file_path(project_path)
    fp_lock = get_lock_path(project_path)

    with SQLiteLock(fp_lock,
                    blocking=True,
                    lock_name="active",
                    project_id=project_id):

        # open the projects file
        with open(project_file_path, "r") as f_read:
            project_config = json.load(f_read)

        # remove the path from the project file
        data_fn = project_config["dataset_path"]
        del project_config["dataset_path"]

        with open(project_file_path, "w") as f_write:
            json.dump(project_config, f_write)

        # files to remove
        # TODO: This no longer works?
        data_path = get_data_file_path(project_path, data_fn)
        pool_path = get_pool_path(project_path)
        labeled_path = get_labeled_path(project_path)

        os.remove(str(data_path))
        os.remove(str(pool_path))
        os.remove(str(labeled_path))


<<<<<<< HEAD
def add_review_to_project(project_id, simulation_id):
    update_review_in_project(project_id, simulation_id, True)


def update_review_in_project(project_id, review_id, review_finished):
    project_path = get_project_path(project_id)

    # read the file with project info
    with open(get_project_file_path(project_path), "r") as fp:
        project_info = json.load(fp)

    if "reviews" not in project_info:
        project_info["reviews"] = []

    review = {"id": review_id, "state": review_finished}

    project_info["reviews"].append(review)

    # update the file with project info
    with open(get_project_file_path(project_path), "w") as fp:
=======
def add_simulation_to_project(project_id, simulation_id):
    update_simulation_in_project(project_id, simulation_id, "running")


def update_simulation_in_project(project_id, simulation_id, state):

    # read the file with project info
    with open(get_project_file_path(project_id), "r") as fp:
        project_info = json.load(fp)

    if "simulations" not in project_info:
        project_info["simulations"] = []

    simulation = {
        "id": simulation_id,
        "state": state
    }

    project_info["simulations"].append(simulation)

    # update the file with project info
    with open(get_project_file_path(project_id), "w") as fp:
>>>>>>> 6bc3ef9e
        json.dump(project_info, fp)


def get_project_config(project_id):
<<<<<<< HEAD
    project_path = get_project_path(project_id)
=======
>>>>>>> 6bc3ef9e

    try:

        # read the file with project info
<<<<<<< HEAD
        with open(get_project_file_path(project_path), "r") as fp:
=======
        with open(get_project_file_path(project_id), "r") as fp:
>>>>>>> 6bc3ef9e

            project_info = json.load(fp)

    except FileNotFoundError:
<<<<<<< HEAD
        raise ProjectNotFoundError(f"Project '{project_id}' not found")
=======
        raise ProjectNotFoundError(
            f"Project '{project_id}' not found"
        )
>>>>>>> 6bc3ef9e

    return project_info


def clean_project_tmp_files(project_id):
    """Clean temporary files in a project.

    Arguments
    ---------
    project_id: str
        The id of the current project.
    """
    project_path = get_project_path(project_id)

    # clean pickle files
    for f_pickle in project_path.rglob("*.pickle"):
        try:
            os.remove(f_pickle)
        except OSError as e:
            print(f"Error: {f_pickle} : {e.strerror}")

    # clean tmp export files
    # TODO


def clean_all_project_tmp_files():
    """Clean temporary files in all projects.
    """
    for project_path in list_asreview_project_paths():
        clean_project_tmp_files(project_path)


def get_paper_data(project_id, paper_id, return_debug_label=False):
    """Get the title/authors/abstract for a paper."""
    as_data = read_data(project_id)
    record = as_data.record(int(paper_id), by_index=False)

    paper_data = {}
    paper_data['title'] = record.title
    paper_data['authors'] = record.authors
    paper_data['abstract'] = record.abstract
    paper_data['doi'] = record.doi

    # return the debug label
    debug_label = record.extra_fields.get("debug_label", None)
    paper_data['_debug_label'] = \
        int(debug_label) if pd.notnull(debug_label) else None

    return paper_data


def get_instance(project_id):
    """Get a new instance to review.

    Arguments
    ---------
    project_id: str
        The id of the current project.
    """
    project_path = get_project_path(project_id)
    fp_lock = get_lock_path(project_path)

    with SQLiteLock(fp_lock,
                    blocking=True,
                    lock_name="active",
                    project_id=project_id):
        pool_idx = read_pool(project_id)

    if len(pool_idx) > 0:
        return pool_idx[0]
    else:
        # end of pool
        return None


def stop_n_since_last_relevant(labeled):
    """Count n since last relevant"""

    n_since_last_inclusion = 0
    for _, inclusion in reversed(labeled):
        if inclusion == 1:
            break
        n_since_last_inclusion += 1

    return n_since_last_inclusion


def n_relevant(labeled):

    return len(list(filter(lambda x: x[1] == 1, labeled)))


def n_irrelevant(labeled):

    return len(list(filter(lambda x: x[1] == 0, labeled)))


def get_statistics(project_id):
    """Get statistics from project files.

    Arguments
    ---------
    project_id: str
        The id of the current project.

    Returns
    -------
    dict:
        Dictonary with statistics.
    """
    project_path = get_project_path(project_id)
    fp_lock = get_lock_path(project_path)

    with SQLiteLock(fp_lock,
                    blocking=True,
                    lock_name="active",
                    project_id=project_id):
        # get the index of the active iteration
        labeled = read_label_history(project_id)
        pool = read_pool(project_id)

    # compute metrics
    n_included = n_relevant(labeled)
    n_excluded = n_irrelevant(labeled)
    n_pool = len(pool)

    return {
        "n_included": n_included,
        "n_excluded": n_excluded,
        "n_since_last_inclusion": stop_n_since_last_relevant(labeled),
        "n_papers": n_pool + n_included + n_excluded,
        "n_pool": n_pool
    }


def export_to_string(project_id, export_type="csv"):
    project_path = get_project_path(project_id)

    # read the dataset into a ASReview data object
    as_data = read_data(project_id)

    # set the lock to safely read labeled, pool, and proba
    fp_lock = get_lock_path(project_path)
    with SQLiteLock(fp_lock,
                    blocking=True,
                    lock_name="active",
                    project_id=project_id):
        proba = read_proba(project_id)
        pool = read_pool(project_id)
        labeled = read_label_history(project_id)

    # get the record_id of the inclusions and exclusions
    inclusion_record_id = [int(x[0]) for x in labeled if x[1] == 1]
    exclusion_record_id = [int(x[0]) for x in labeled if x[1] == 0]

    # order the pool from high to low proba
    if proba is not None:
        pool_ordered = proba.loc[pool, :] \
            .sort_values("proba", ascending=False).index.values
    else:
        pool_ordered = pool

    # get the ranking of the 3 subcategories
    ranking = np.concatenate(
        (
            # add the inclusions first
            inclusion_record_id,
            # add the ordered pool second
            pool_ordered,
            # add the exclusions last
            exclusion_record_id),
        axis=None)

    # export the data to file
    if export_type == "csv":
        return as_data.to_csv(fp=None, labels=labeled, ranking=ranking)

    if export_type == "tsv":
        return as_data.to_csv(fp=None,
                              sep="\t",
                              labels=labeled,
                              ranking=ranking)

    if export_type == "excel":
        get_tmp_path(project_path).mkdir(exist_ok=True)
        fp_tmp_export = Path(get_tmp_path(project_path), "export_result.xlsx")
        return as_data.to_excel(fp=fp_tmp_export,
                                labels=labeled,
                                ranking=ranking)
    else:
        raise ValueError("This export type isn't implemented.")


def label_instance(project_id, paper_i, label, retrain_model=True):
    """Label a paper after reviewing the abstract.

    """

    paper_i = int(paper_i)
    label = int(label)

    # create state file if there is no state file yet
    if True:
        project_path = get_project_path(project_id)
        state_file = get_state_path(project_path)

        with open_state(state_file, read_only=False):
            pass

    project_path = get_project_path(project_id)
    fp_lock = get_lock_path(project_path)

    with SQLiteLock(fp_lock,
                    blocking=True,
                    lock_name="active",
                    project_id=project_id):

        # get the index of the active iteration
        if int(label) in [0, 1]:
            move_label_from_pool_to_labeled(project_id, paper_i, label)
        else:
            move_label_from_labeled_to_pool(project_id, paper_i)

    if retrain_model:
        # Update the model (if it isn't busy).

        py_exe = _get_executable()
        run_command = [py_exe, "-m", "asreview", "web_run_model", project_id]
        subprocess.Popen(run_command)


def move_label_from_pool_to_labeled(project_id, paper_i, label):

    # load the papers from the pool
    pool_idx = read_pool(project_id)

    # Remove the paper from the pool.
    try:
        pool_idx.remove(int(paper_i))
    except (IndexError, ValueError):
        return

    write_pool(project_id, pool_idx)

    # Add the paper to the reviewed papers.
    labeled = read_label_history(project_id)
    labeled.append([int(paper_i), int(label)])
    write_label_history(project_id, labeled)


def move_label_from_labeled_to_pool(project_id, paper_i):

    # load the papers from the pool
    pool_list = read_pool(project_id)

    # Add the paper to the reviewed papers.
    labeled_list = read_label_history(project_id)

    labeled_list_new = []

    for item_id, item_label in labeled_list:

        item_id = int(item_id)
        item_label = int(item_label)
        paper_i = int(paper_i)

        if paper_i == item_id:
            pool_list.append(item_id)
        else:
            labeled_list_new.append([item_id, item_label])

    # write the papers to the label dataset
    write_pool(project_id, pool_list)

    # load the papers from the pool
    write_label_history(project_id, labeled_list_new)<|MERGE_RESOLUTION|>--- conflicted
+++ resolved
@@ -29,7 +29,6 @@
 
 from asreview import __version__ as asreview_version
 from asreview.config import LABEL_NA, PROJECT_MODES
-<<<<<<< HEAD
 from asreview.state.paths import get_data_path
 from asreview.state.paths import get_data_file_path
 from asreview.state.paths import get_labeled_path
@@ -40,9 +39,6 @@
 from asreview.state.paths import get_tmp_path
 from asreview.state.utils import init_project_folder_structure
 from asreview.state.utils import open_state
-=======
-from asreview.compat import convert_id_to_idx
->>>>>>> 6bc3ef9e
 from asreview.webapp.sqlock import SQLiteLock
 from asreview.webapp.utils.io import read_data
 from asreview.webapp.utils.io import read_label_history
@@ -105,24 +101,9 @@
     """Initialize the necessary files specific to the web app."""
     project_path = get_project_path(project_id)
 
-<<<<<<< HEAD
-    if not project_id and not isinstance(project_id, str) \
-            and len(project_id) >= 3:
-        raise ValueError("Project name should be at least 3 characters.")
-
-    if isinstance(project_id, str) and not project_id[0].isalnum():
-        raise ValueError("First character should be alphabet"
-                         " letter (a-z) or number (0-9).")
-
-=======
->>>>>>> 6bc3ef9e
     if is_project(project_id):
         raise ValueError("Project already exists.")
 
-    if project_mode not in ["oracle", "explore", "simulate"]:
-        ValueError("Project mode should be oracle, explore, or simulate.")
-
-<<<<<<< HEAD
     if project_mode not in PROJECT_MODES:
         raise ValueError(f"Project mode '{project_mode}' is not in "
                          f"{PROJECT_MODES}.")
@@ -135,37 +116,6 @@
                                       project_authors=project_authors)
 
     return project_config
-=======
-    try:
-        get_project_path(project_id).mkdir()
-        get_data_path(project_id).mkdir()
-
-        project_config = {
-            'version': asreview_version,  # todo: Fail without git?
-            'id': project_id,
-            'mode': project_mode,
-            'name': project_name,
-            'description': project_description,
-            'authors': project_authors,
-            'created_at_unix': int(time.time()),
-
-            # project related variables
-            'datetimeCreated': str(datetime.now()),
-            'projectInitReady': False,
-            'reviewFinished': False
-        }
-
-        # create a file with project info
-        with open(get_project_file_path(project_id), "w") as fp:
-            json.dump(project_config, fp)
-
-        return project_config
-
-    except Exception as err:
-        # remove all generated folders and raise error
-        shutil.rmtree(get_project_path(project_id))
-        raise err
->>>>>>> 6bc3ef9e
 
 
 def update_project_info(project_id,
@@ -352,7 +302,6 @@
         os.remove(str(labeled_path))
 
 
-<<<<<<< HEAD
 def add_review_to_project(project_id, simulation_id):
     update_review_in_project(project_id, simulation_id, True)
 
@@ -373,58 +322,21 @@
 
     # update the file with project info
     with open(get_project_file_path(project_path), "w") as fp:
-=======
-def add_simulation_to_project(project_id, simulation_id):
-    update_simulation_in_project(project_id, simulation_id, "running")
-
-
-def update_simulation_in_project(project_id, simulation_id, state):
-
-    # read the file with project info
-    with open(get_project_file_path(project_id), "r") as fp:
-        project_info = json.load(fp)
-
-    if "simulations" not in project_info:
-        project_info["simulations"] = []
-
-    simulation = {
-        "id": simulation_id,
-        "state": state
-    }
-
-    project_info["simulations"].append(simulation)
-
-    # update the file with project info
-    with open(get_project_file_path(project_id), "w") as fp:
->>>>>>> 6bc3ef9e
         json.dump(project_info, fp)
 
 
 def get_project_config(project_id):
-<<<<<<< HEAD
-    project_path = get_project_path(project_id)
-=======
->>>>>>> 6bc3ef9e
+    project_path = get_project_path(project_id)
 
     try:
 
         # read the file with project info
-<<<<<<< HEAD
         with open(get_project_file_path(project_path), "r") as fp:
-=======
-        with open(get_project_file_path(project_id), "r") as fp:
->>>>>>> 6bc3ef9e
 
             project_info = json.load(fp)
 
     except FileNotFoundError:
-<<<<<<< HEAD
         raise ProjectNotFoundError(f"Project '{project_id}' not found")
-=======
-        raise ProjectNotFoundError(
-            f"Project '{project_id}' not found"
-        )
->>>>>>> 6bc3ef9e
 
     return project_info
 
