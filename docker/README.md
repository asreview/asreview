# ASReview with Docker

## Quickstart using Docker
If you have docker installed, you can run ASReview with Docker.

For a quickstart of ASReview LAB, the latest version of the ASReview LAB can be started as via
Docker like this:

 ```
 docker run -p 5000:5000 asreview/asreview
 ```

This will start the ASReview LAB server on port 5000 with default command line
options and make it accessible to the host at http://localhost:5000

A special command line interface image is available as `asreview/asreview-cli`.
Make sure to use the -ti flag to start the image in interactive mode.


## Advanced usage

Docker is a very powerful tool for running software in a container, and many
different options are available to customize the behavior of the container.

To create a container for ASReview LAB and name the container, you can use the
following command:

```
docker create --name asreview-lab -p 5000:5000 asreview/asreview
```

To run this container, use the following command:

```
docker start asreview-lab
```

To use a specific image of ASReview LAB, in this case `asreview:0.19`, you can
use the following command. For a list of available versions, visit the
[DockerHub page](https://hub.docker.com/r/asreview/asreview/tags/).

```
docker create --name asreview-lab -p 5000:5000 asreview/asreview:0.19
```

To run multiple containers of asreview LAB at the same time, a new port has to be
specified for each container. Adjust the host port to the port you want to use.
```
docker create --name asreview-0.19 -p 5019:5000 asreview/asreview:0.19
docker create --name asreview-0.17.1 -p 5017:5000 asreview/asreview:release-0.17.1
```

Advanced command line options can be given after the image, like this:
```
docker create --name asreview-lab -p 5000:5000 asreview/asreview --seed 12345
```

### Connect to the local project folder

To attach the container to your local project folder (or any other local
folder), the -v flag can be used in the following way. Adjust
`path-to-your-folder` to your local folder. When a project folder is specified,
ASReview LAB will store and load all its projects from this folder.
Note that multiple containers can access the same folder, making switching
between versions even easier than before.

```
docker create --name asreview-lab -p 5000:5000 -v path-to-your-folder:/project_folder asreview/asreview
```

### Build your own image

If you want to use a specific version of ASReview LAB, not available as
DockerHub image, you can build your own. To build your own image, create a file
called `Dockerfile` (no file extension) and fill it with the following code.
In this example, ASReview version `1.0rc0` was used.

```dockerfile
FROM python:3.8
RUN pip install asreview==1.0rc0
ENTRYPOINT ["asreview","lab","--ip","0.0.0.0"]
ENV ASREVIEW_PATH=project_folder
```
To build an image from this file, use the following command from the same
directory as the dockerfile is in:

```
docker build -t asreview:1.0rc0 .
```

![instruction image](./img/dockerfile.png)

After the image was build, it can be used for a container just like the
DockerHub images.
```
docker create --name asreview-lab -p 5000:5000 asreview:1.0rc0
```

### Add you own extension to your image

It's possible to test your own packages by adding them to your image. Next to
the `Dockerfile` file, create a folder with a functional package inside. Then,
add the following code to the file;

```dockerfile
FROM python:3.8
RUN pip install asreview==1.0rc0
ENTRYPOINT ["asreview","lab","--ip","0.0.0.0"]
ENV ASREVIEW_PATH=project_folder

COPY ./extension /EXT
RUN pip install /EXT/.
```

<<<<<<< HEAD

Then, when the image is build, it will have the package installed and ready for
usage in your version of ASReview.
=======
![instruction image](./img/dockerfile_extension.png)

This way, the image will automatically have the custom package installed. Useful
for testing your own datasets!
>>>>>>> 3fc59feb
<|MERGE_RESOLUTION|>--- conflicted
+++ resolved
@@ -112,13 +112,7 @@
 RUN pip install /EXT/.
 ```
 
-<<<<<<< HEAD
+![instruction image](./img/dockerfile_extension.png)
 
 Then, when the image is build, it will have the package installed and ready for
-usage in your version of ASReview.
-=======
-![instruction image](./img/dockerfile_extension.png)
-
-This way, the image will automatically have the custom package installed. Useful
-for testing your own datasets!
->>>>>>> 3fc59feb
+usage in your version of ASReview.