--- conflicted
+++ resolved
@@ -190,15 +190,9 @@
     _cli_simulate(argv)
 
     with asr.open_state(asreview_fp) as s:
-<<<<<<< HEAD
-        assert s.get_results_table("label")["label"].sum() == 28
+        assert s.get_results_table("label")["label"].sum() == 30
         assert s.get_results_table("label").shape[0] == n_stop
         assert s.get_results_table().shape[0] == n_stop
-=======
-        assert s.get_results_table("label")["label"].sum() == 30
-        assert s.get_results_table("label").shape[0] == stop_if
-        assert s.get_results_table().shape[0] == stop_if
->>>>>>> 8fa7ebce
         assert s.get_results_table()["record_id"].head(2).to_list() == [116, 285]
 
 
