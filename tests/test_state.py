--- conflicted
+++ resolved
@@ -127,12 +127,6 @@
     assert project.config["id"] == "test"
 
 
-<<<<<<< HEAD
-@pytest.mark.xfail(
-    raises=ProjectExistsError, reason="Project {project_path} already exists."
-)
-=======
->>>>>>> c7b421c2
 def test_init_project_already_exists(tmpdir):
     project_path = Path(tmpdir, "test.asreview")
     ASReviewProject.create(project_path)
@@ -140,22 +134,12 @@
         ASReviewProject.create(project_path)
 
 
-<<<<<<< HEAD
-@pytest.mark.xfail(raises=StateNotFoundError, reason="Project folder does not exist")
-def test_invalid_project_folder():
-    with open_state("this_is_not_a_project") as state:  # noqa
-        pass
-
-
-@pytest.mark.xfail(raises=StateNotFoundError, reason="State file does not exist")
-=======
 def test_invalid_project_folder():
     with pytest.raises(StateNotFoundError):
         with open_state('this_is_not_a_project') as state:  # noqa
             pass
 
 
->>>>>>> c7b421c2
 def test_state_not_found(tmpdir):
     project_path = Path(tmpdir, "test.asreview")
     ASReviewProject.create(project_path)
@@ -174,12 +158,6 @@
         assert state.version[0] == "1"
 
 
-<<<<<<< HEAD
-@pytest.mark.xfail(
-    raises=OperationalError, reason="attempt to write a readonly database"
-)
-=======
->>>>>>> c7b421c2
 def test_write_while_read_only_state():
     with open_state(TEST_STATE_FP, read_only=True) as state:
         with pytest.raises(OperationalError):
@@ -390,14 +368,6 @@
         assert probabilities.to_list()[-10:] == TEST_LAST_PROBS
 
 
-<<<<<<< HEAD
-@pytest.mark.xfail(
-    raises=ValueError,
-    reason="There are 851 probabilities in the"
-    " database, but 'probabilities' has length 3",
-)
-=======
->>>>>>> c7b421c2
 def test_add_last_probabilities_fail():
     with open_state(TEST_STATE_FP) as state:
         with pytest.raises(ValueError):
@@ -663,12 +633,8 @@
         labeled = state.get_labeled()
 
     assert isinstance(labeled, pd.DataFrame)
-<<<<<<< HEAD
     assert labeled["record_id"].to_list() == TEST_RECORD_IDS
     assert labeled["label"].to_list() == TEST_LABELS
-=======
-    assert labeled['record_id'].to_list() == TEST_RECORD_IDS
-    assert labeled['label'].to_list() == TEST_LABELS
 
 
 def test_add_extra_column(tmpdir):
@@ -708,5 +674,4 @@
         pool, labeled, pending = state.get_pool_labeled_pending()
         assert len(pending) == 0
         assert len(pool) == len(record_ids) - 1
-        assert len(labeled) == 1
->>>>>>> c7b421c2
+        assert len(labeled) == 1