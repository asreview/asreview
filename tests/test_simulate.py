--- conflicted
+++ resolved
@@ -4,19 +4,11 @@
 
 from asreview.entry_points.simulate import SimulateEntryPoint
 from asreview.state import open_state
-<<<<<<< HEAD
 from asreview.state.paths import get_project_file_path
 from asreview.state.paths import get_settings_metadata_path
-=======
-from asreview.review.factory import get_reviewer
-
-ADVANCED_DEPS = {"tensorflow": False}
-
-try:
-    import tensorflow  # noqa
-    ADVANCED_DEPS["tensorflow"] = True
-except ImportError:
-    pass
+
+DATASET_FP = Path('tests', 'demo_data', 'generic_labels.csv')
+
 
 DATA_FP = Path("tests", "demo_data", "generic_labels.csv")
 DATA_FP_URL = "https://raw.githubusercontent.com/asreview/asreview/master/tests/demo_data/generic_labels.csv"  # noqa
@@ -27,164 +19,6 @@
 STATE_DIR = Path("tests", "state_files")
 H5_STATE_FILE = Path(STATE_DIR, "test.h5")
 JSON_STATE_FILE = Path(STATE_DIR, "test.json")
-
-
-def test_dataset_from_url():
-    reviewer = get_reviewer(DATA_FP_URL, mode="simulate")
-    reviewer.review()
-
-
-def test_dataset_from_benchmark_group():
-    reviewer = get_reviewer(
-        "benchmark:Cohen_2006_ACEInhibitors",
-        mode="simulate"
-    )
-    reviewer.review()
-
-
-@pytest.mark.xfail(
-    raises=FileNotFoundError,
-    reason="Dataset not found"
-)
-def test_dataset_not_found():
-    reviewer = get_reviewer("doesnt_exist.csv", mode="simulate")
-    reviewer.review()
-
-
-def test_state_continue_json(tmpdir):
-
-    inter_file = Path(STATE_DIR, "test_1_inst.json")
-
-    if not inter_file.is_file():
-        reviewer = get_reviewer(DATA_FP,
-                                mode="simulate",
-                                model="nb",
-                                embedding_fp=EMBEDDING_FP,
-                                prior_idx=[1, 2, 3, 4],
-                                state_file=inter_file,
-                                n_instances=1,
-                                n_queries=1)
-        reviewer.review()
-
-    # copy state file to tmp dir for changes
-    tmp_json_state_fp = Path(tmpdir, "tmp_state.json")
-    copyfile(inter_file, tmp_json_state_fp)
-
-    check_model(model="nb",
-                state_file=tmp_json_state_fp,
-                continue_from_state=True,
-                n_instances=1,
-                n_queries=2)
-
-
-def test_state_continue_h5(tmpdir):
-
-    inter_file = Path(STATE_DIR, "test_1_inst.h5")
-
-    if not inter_file.is_file():
-        reviewer = get_reviewer(DATA_FP,
-                                mode="simulate",
-                                model="nb",
-                                embedding_fp=EMBEDDING_FP,
-                                prior_idx=[1, 2, 3, 4],
-                                state_file=inter_file,
-                                n_instances=1,
-                                n_queries=1)
-        reviewer.review()
-
-    # copy state file to tmp dir for changes
-    tmp_h5_state_fp = Path(tmpdir, "tmp_state.h5")
-    copyfile(inter_file, tmp_h5_state_fp)
-
-    check_model(model="nb",
-                state_file=tmp_h5_state_fp,
-                continue_from_state=True,
-                n_instances=1,
-                n_queries=2)
-
-
-def test_nb(tmpdir):
-
-    check_model(model="nb",
-                state_file=None,
-                use_granular=True,
-                n_instances=1,
-                n_queries=1)
-
-
-def test_svm(tmpdir):
-
-    # copy state file to tmp dir for changes
-    tmp_json_state_fp = Path(tmpdir, "tmp_state.json")
-    copyfile(JSON_STATE_FILE, tmp_json_state_fp)
-
-    check_model(model="svm",
-                state_file=tmp_json_state_fp,
-                n_instances=1,
-                n_queries=2,
-                data_fp=DATA_FP_NO_ABS)
-
-
-def test_rf(tmpdir):
-
-    # copy state file to tmp dir for changes
-    tmp_json_state_fp = Path(tmpdir, "tmp_state.json")
-    copyfile(JSON_STATE_FILE, tmp_json_state_fp)
-
-    check_model(model="rf",
-                state_file=tmp_json_state_fp,
-                n_instances=1,
-                n_queries=2,
-                data_fp=DATA_FP_NO_TITLE)
-
-
-@pytest.mark.xfail(not ADVANCED_DEPS["tensorflow"],
-                   raises=ImportError,
-                   reason="requires tensorflow")
-def test_nn_2_layer(tmpdir):
-
-    # copy state file to tmp dir for changes
-    tmp_json_state_fp = Path(tmpdir, "tmp_state.json")
-    copyfile(JSON_STATE_FILE, tmp_json_state_fp)
-
-    check_model(model="nn-2-layer",
-                state_file=tmp_json_state_fp,
-                n_instances=1,
-                n_queries=2)
-
-
-@pytest.mark.xfail(not ADVANCED_DEPS["tensorflow"],
-                   raises=ImportError,
-                   reason="requires tensorflow")
-def test_lstm_base(tmpdir):
-
-    # copy state file to tmp dir for changes
-    tmp_h5_state_fp = Path(tmpdir, "tmp_state.h5")
-    copyfile(H5_STATE_FILE, tmp_h5_state_fp)
-
-    check_model(config_file=Path(CFG_DIR, "lstm_base.ini"),
-                state_file=tmp_h5_state_fp)
-
-
-@pytest.mark.xfail(not ADVANCED_DEPS["tensorflow"],
-                   raises=ImportError,
-                   reason="requires tensorflow")
-def test_lstm_pool(tmpdir):
-
-    # copy state file to tmp dir for changes
-    tmp_json_state_fp = Path(tmpdir, "tmp_state.json")
-    copyfile(JSON_STATE_FILE, tmp_json_state_fp)
-
-    check_model(config_file=Path(CFG_DIR, "lstm_pool.ini"),
-                state_file=tmp_json_state_fp)
-
-
-def test_logistic(tmpdir):
->>>>>>> 2048ec14
-
-DATASET_FP = Path('tests', 'demo_data', 'generic_labels.csv')
-
-
 @pytest.mark.xfail(raises=FileNotFoundError,
                    reason="File, URL, or dataset does not exist: "
                    "'this_doesnt_exist.csv'")
@@ -201,7 +35,6 @@
     entry_point = SimulateEntryPoint()
     entry_point.execute(argv)
 
-<<<<<<< HEAD
     with open(get_project_file_path(project_path), 'r') as f:
         project_config = json.load(f)
 
@@ -232,12 +65,6 @@
 
     with open_state(project_path) as state:
         result = state.get_dataset(['labels', 'query_strategies'])
-=======
-def check_label_methods(label_methods, n_labels, methods):
-    assert len(label_methods) == n_labels
-    for method in label_methods:
-        assert method in methods
->>>>>>> 2048ec14
 
     prior_included = \
         result['labels'] & (result['query_strategies'] == 'initial')
@@ -305,4 +132,177 @@
         assert settings_metadata['settings']['model'] == model
 
 
-# TODO: More tests?+# TODO: More tests?
+
+
+@pytest.mark.xfail(not ADVANCED_DEPS["tensorflow"],
+                   raises=ImportError,
+                   reason="requires tensorflow")
+def test_nn_2_layer(tmpdir):
+
+    # copy state file to tmp dir for changes
+    tmp_json_state_fp = Path(tmpdir, "tmp_state.json")
+    copyfile(JSON_STATE_FILE, tmp_json_state_fp)
+
+    check_model(model="nn-2-layer",
+                state_file=tmp_json_state_fp,
+                n_instances=1,
+                n_queries=2)
+
+
+@pytest.mark.xfail(not ADVANCED_DEPS["tensorflow"],
+                   raises=ImportError,
+                   reason="requires tensorflow")
+def test_lstm_base(tmpdir):
+
+    # copy state file to tmp dir for changes
+    tmp_h5_state_fp = Path(tmpdir, "tmp_state.h5")
+    copyfile(H5_STATE_FILE, tmp_h5_state_fp)
+
+    check_model(config_file=Path(CFG_DIR, "lstm_base.ini"),
+                state_file=tmp_h5_state_fp)
+
+
+@pytest.mark.xfail(not ADVANCED_DEPS["tensorflow"],
+                   raises=ImportError,
+                   reason="requires tensorflow")
+def test_lstm_pool(tmpdir):
+
+    # copy state file to tmp dir for changes
+    tmp_json_state_fp = Path(tmpdir, "tmp_state.json")
+    copyfile(JSON_STATE_FILE, tmp_json_state_fp)
+
+    check_model(config_file=Path(CFG_DIR, "lstm_pool.ini"),
+                state_file=tmp_json_state_fp)
+
+
+def test_logistic(tmpdir):
+
+    # copy state file to tmp dir for changes
+    tmp_json_state_fp = Path(tmpdir, "tmp_state.json")
+    copyfile(JSON_STATE_FILE, tmp_json_state_fp)
+
+    check_model(model="logistic",
+                state_file=tmp_json_state_fp,
+                n_instances=1,
+                n_queries=2)
+
+
+def test_classifiers():
+    assert len(list_classifiers()) >= 7
+
+
+def check_label_methods(label_methods, n_labels, methods):
+    assert len(label_methods) == n_labels
+    for method in label_methods:
+        assert method in methods
+
+
+def check_state(state):
+
+    check_label_methods(state.get("label_methods", 0), 4, ["initial"])
+    check_label_methods(state.get("label_methods", 1), 1, ["max", "random"])
+    check_label_methods(state.get("label_methods", 2), 1, ["max", "random"])
+
+    assert len(state.get("inclusions", 0)) == 4
+    assert len(state.get("inclusions", 1)) == 1
+    assert len(state.get("inclusions", 2)) == 1
+
+    assert len(state.get("train_idx", 1)) == 4
+    assert len(state.get("pool_idx", 1)) == 2
+
+    assert len(state.get("train_idx", 2)) == 5
+    assert len(state.get("pool_idx", 2)) == 1
+
+    assert len(state.get("labels")) == 6
+
+
+def check_partial_state(state):
+    check_label_methods(state.get("label_methods", 0), 2, ["initial"])
+    check_label_methods(state.get("label_methods", 1), 1, ["max", "random"])
+    check_label_methods(state.get("label_methods", 2), 1, ["max", "random"])
+
+    assert len(state.get("inclusions", 0)) == 2
+    assert len(state.get("inclusions", 1)) == 1
+    assert len(state.get("inclusions", 2)) == 1
+
+    assert len(state.get("train_idx", 1)) == 2
+    assert len(state.get("pool_idx", 1)) == 2
+
+    assert len(state.get("train_idx", 2)) == 3
+    assert len(state.get("pool_idx", 2)) == 1
+
+    assert len(state.get("labels")) == 4
+
+
+def check_model(monkeypatch=None,
+                use_granular=False,
+                state_file=None,
+                continue_from_state=False,
+                mode="simulate",
+                data_fp=DATA_FP,
+                state_checker=check_state,
+                prior_idx=[1, 2, 3, 4],
+                **kwargs):
+    if not continue_from_state:
+        try:
+            os.unlink(state_file)
+        except (OSError, TypeError) as err:
+            print(err)
+
+    if monkeypatch is not None:
+        monkeypatch.setattr('builtins.input', lambda _: "0")
+
+    # start the review process.
+    reviewer = get_reviewer(data_fp,
+                            mode=mode,
+                            embedding_fp=EMBEDDING_FP,
+                            prior_idx=prior_idx,
+                            state_file=state_file,
+                            **kwargs)
+
+    if use_granular:
+        with open_state(state_file) as state:
+            # Two loops of training and classification.
+            reviewer.train()
+            reviewer.log_probabilities(state)
+            query_idx = reviewer.query(1)
+            inclusions = reviewer._get_labels(query_idx)
+            reviewer.classify(query_idx, inclusions, state)
+
+            reviewer.train()
+            reviewer.log_probabilities(state)
+            query_idx = reviewer.query(1)
+            inclusions = reviewer._get_labels(query_idx)
+            reviewer.classify(query_idx, inclusions, state)
+    else:
+
+        with open_state(state_file) as state:
+            if state_file is None:
+                state.set_labels(reviewer.y)
+                init_idx, init_labels = reviewer._prior_knowledge()
+                reviewer.query_i = 0
+                reviewer.train_idx = np.array([], dtype=np.int)
+
+                reviewer.classify(init_idx,
+                                  init_labels,
+                                  state,
+                                  method="initial")
+
+            reviewer._do_review(state)
+            if state_file is None:
+                print(state._state_dict)
+                check_state(state)
+
+    if state_file is not None:
+        with open_state(state_file, read_only=True) as state:
+            state_checker(state)
+
+
+def test_n_queries_min(tmpdir):
+
+    check_model(model="nb",
+                state_file=None,
+                use_granular=True,
+                n_instances=1,
+                n_queries='min')