--- conflicted
+++ resolved
@@ -7,28 +7,6 @@
 from asreview.utils import is_url
 
 
-<<<<<<< HEAD
-@mark.parametrize(
-    "test_file,n_lines,ignore_col",
-    [
-        ("_baseline.ris", 100, []),
-        ("embase.csv", 6, ["keywords"]),
-        ("embase_newpage.csv", 6, ["keywords"]),
-        ("embase.ris", 6, []),
-        ("generic.csv", 2, []),
-        ("generic_semicolon.csv", 2, []),
-        ("generic_tab.csv", 2, []),
-        ("generic_tab.tab", 2, []),
-        ("generic_tab.tsv", 2, []),
-        ("generic_labels.csv", 6, []),
-        ("pubmed_zotero.ris", 6, []),
-        ("pubmed_endnote.txt", 6, []),
-        ("scopus.ris", 6, []),
-        ("ovid_zotero.ris", 6, []),
-        ("proquest.ris", 6, []),
-    ],
-)
-=======
 @mark.parametrize("test_file,n_lines,ignore_col",
                   [("_baseline.ris", 100, []),
                    ("embase.csv", 6, ["keywords"]),
@@ -41,7 +19,6 @@
                    ("scopus.ris", 6, []), ("ovid_zotero.ris", 6, []),
                    ("proquest.ris", 6, []),
                    ("https://osf.io/download/fg93a/", 38, [])])
->>>>>>> c7b421c2
 def test_reader(test_file, n_lines, ignore_col):
     if is_url(test_file):
         fp = test_file
