import urllib
from pathlib import Path

import pandas as pd
from pytest import mark

import asreview as asr
from asreview.data.store import DataStore
from asreview.datasets import DatasetManager
from asreview.search import fuzzy_find


def exists(url):
    return urllib.request.urlopen(url).getcode() == 200


@mark.parametrize(
    "keywords,record_id",
    [
        ("bronchogenic duplication cyst", 0),
        ("diagnositc accuracy microscopy female priority", 1),
        ("immunophenotiping", 4),
        ("Foregut report embryoogenesis", 4),
        ("Liu Adler", 0),
        ("Khoury cysts", 4),
        ("Isolated Edwards", 5),
        ("Kwintanilla-djeck Neck", 3),
        ("Cancer case computer contrast pancreatomy Yamada", 2),
    ],
)
def test_fuzzy_finder(tmpdir, keywords, record_id):
    fp = Path("tests", "demo_data", "embase.csv")
    records = asr.load_dataset(fp, dataset_id="foo")
    data_store = DataStore(Path(tmpdir, "store.db"))
    data_store.create_tables()
    data_store.add_records(records)

    assert fuzzy_find(data_store, keywords)[0] == record_id


@mark.internet_required
@mark.parametrize(
    "data_name",
    [
        # datasets from the Van de Schoot et al. paper
        # https://github.com/asreview/paper-asreview/blob/master/index_v1.json
        "benchmark-nature:van_de_Schoot_2017",
        "benchmark-nature:Hall_2012",
        "benchmark-nature:Cohen_2006_ACEInhibitors",
        "benchmark-nature:Kwok_2020",
    ],
)
def test_datasets(data_name):
    data = DatasetManager().find(data_name)
    assert exists(data.filepath)


def test_duplicate_count():
    data = asr.load_dataset(Path("tests", "demo_data", "duplicate_records.csv"))

<<<<<<< HEAD
    assert n_duplicates(d.df) == 2
=======
    assert int(data.duplicated("doi").sum()) == 2
>>>>>>> dd0ae2a9


def test_deduplication():
    d_dups = asr.load_dataset(Path("tests", "demo_data", "duplicate_records.csv"))

    s_dups_bool = pd.Series(
        [
            False,
            True,
            False,
            True,
            False,
            False,
            False,
            False,
            False,
            False,
            False,
            False,
            False,
            False,
        ]
    )

    # test whether .duplicated() provides correct boolean series for duplicates
    pd.testing.assert_series_equal(d_dups.duplicated(), s_dups_bool, check_index=False)

    d_nodups = asr.Dataset(
        pd.DataFrame(
            {
                "title": [
                    "a",
                    "b",
                    "d",
                    "e",
                    "f",
                    "g",
                    "h",
                    "i",
                    None,
                    None,
                    "   ",
                    "   ",
                ],
                "abstract": [
                    "lorem",
                    "lorem",
                    "lorem",
                    "lorem",
                    "lorem",
                    "lorem",
                    "lorem",
                    "lorem",
                    None,
                    None,
                    "   ",
                    "   ",
                ],
                "doi": [
                    "10.1",
                    "10.3",
                    None,
                    None,
                    "   ",
                    "   ",
                    None,
                    None,
                    "10.4",
                    "10.5",
                    "10.6",
                    "10.7",
                ],
                "some_column": [
                    "lorem",
                    "lorem",
                    "lorem",
                    "lorem",
                    "lorem",
                    "lorem",
                    "lorem",
                    "lorem",
                    "lorem",
                    "lorem",
                    "lorem",
                    "lorem",
                ],
            }
        )
    )

    # test whether .drop_duplicates() drops the duplicated records correctly
    pd.testing.assert_frame_equal(d_dups.drop_duplicates().df, d_nodups.df)


def test_duplicated():
    # Create an instance of Dataset
    instance = asr.Dataset(
        pd.DataFrame(
            {
                "doi": [
                    "https://www.doi.org/10.1000/xyz",
                    "https://www.doi.org/10.1000/abc",
                    "https://www.doi.org/10.1000/xyz",
                    "https://www.doi.org/10.1000/XYZ",
                    "10.1000/xyz",
                    "10.1000/xyz",
                    "http://www.doi.org/10.1000/xyz",
                    "https://doi.org/10.1000/xyz",
                ],
                "title": ["T1", "T2", "T3", "T3", "T4", "T1", "T2", "T3"],
                "abstract": ["A1", "A2", "A3", "A3", "A4", "A1", "A2", "A3"],
            }
        )
    )

    # Call the function and get the result
    result = instance.duplicated()

    # Check the result
    assert result.equals(pd.Series([False, False, True, True, True, True, True, True]))<|MERGE_RESOLUTION|>--- conflicted
+++ resolved
@@ -58,11 +58,7 @@
 def test_duplicate_count():
     data = asr.load_dataset(Path("tests", "demo_data", "duplicate_records.csv"))
 
-<<<<<<< HEAD
-    assert n_duplicates(d.df) == 2
-=======
-    assert int(data.duplicated("doi").sum()) == 2
->>>>>>> dd0ae2a9
+    assert int(data.df.duplicated("doi").sum()) == 2
 
 
 def test_deduplication():
