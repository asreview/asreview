import urllib
from pathlib import Path

import pandas as pd
from pytest import mark

import asreview
from asreview.data.base import ASReviewData
from asreview.data.statistics import n_duplicates
from asreview.datasets import DatasetManager
from asreview.search import fuzzy_find


def exists(url):
    return urllib.request.urlopen(url).getcode() == 200


@mark.parametrize(
    "keywords,paper_id",
    [
        ("bronchogenic duplication cyst", 0),
        ("diagnositc accuracy microscopy female priority", 1),
        ("immunophenotiping", 4),
        ("Foregut report embryoogenesis", 4),
        ("Liu Adler", 0),
        ("Khoury cysts", 4),
        ("Isolated Edwards", 5),
        ("Kwintanilla-djeck Neck", 3),
        ("Cancer case computer contrast pancreatomy Yamada", 2),
    ],
)
def test_fuzzy_finder(keywords, paper_id):
    fp = Path("tests", "demo_data", "embase.csv")
    as_data = asreview.ASReviewData.from_file(fp)

    assert fuzzy_find(as_data, keywords)[0] == paper_id


<<<<<<< HEAD
@mark.parametrize(
    "data_name",
    [
        # datasets from the datasets repo
        "benchmark:van_de_Schoot_2017",
        "benchmark:Hall_2012",
        "benchmark:Cohen_2006_ACEInhibitors",
        "benchmark:Bos_2018",
        # datasets from the Van de Schoot et al paper
        # https://github.com/asreview/paper-asreview/blob/master/index_v1.json
        "benchmark-nature:van_de_Schoot_2017",
        "benchmark-nature:Hall_2012",
        "benchmark-nature:Cohen_2006_ACEInhibitors",
        "benchmark-nature:Kwok_2020",
    ],
)
=======
@mark.parametrize("data_name", [

    # datasets from the datasets repo
    "benchmark:van_de_Schoot_2017",
    "benchmark:Hall_2012",
    "benchmark:Cohen_2006_ACEInhibitors",
    "benchmark:Bos_2018",

    # datasets from the Van de Schoot et al. paper
    # https://github.com/asreview/paper-asreview/blob/master/index_v1.json
    "benchmark-nature:van_de_Schoot_2017",
    "benchmark-nature:Hall_2012",
    "benchmark-nature:Cohen_2006_ACEInhibitors",
    "benchmark-nature:Kwok_2020",
])
>>>>>>> c7b421c2
def test_datasets(data_name):
    data = DatasetManager().find(data_name)
    assert exists(data.filepath)


def test_duplicate_count():
    d = ASReviewData.from_file(Path("tests", "demo_data", "duplicate_records.csv"))

<<<<<<< HEAD
    d = asreview.ASReviewData(
        pd.DataFrame(
            {
                "title": ["a", "b", "b", "c"],
                "abstract": ["lorem", "lorem", "lorem", "lorem"],
            }
        )
=======
    assert n_duplicates(d) == 2


def test_deduplication():
    d_dups = ASReviewData.from_file(Path("tests", "demo_data", "duplicate_records.csv"))

    s_dups_bool = pd.Series([False, True, False, True, False, False, False,
                             False, False, False, False, False, False, False])

    # test whether .duplicated() provides correct boolean series for duplicates
    pd.testing.assert_series_equal(d_dups.duplicated(), s_dups_bool, check_index=False)

    d_nodups = ASReviewData(
        pd.DataFrame({
            "title": ["a", "b", "d", "e", "f", "g", "h", "i",
                      "", "", "   ", "   "],
            "abstract": ["lorem", "lorem", "lorem", "lorem", "lorem",
                         "lorem", "lorem", "lorem", "", "", "   ", "   "],
            "doi": ["10.1", "10.3", None, None, "   ", "   ", None,
                    None, "10.4", "10.5", "10.6", "10.7"],
            "some_column": ["lorem", "lorem", "lorem", "lorem", "lorem", "lorem",
                            "lorem", "lorem", "lorem", "lorem", "lorem", "lorem"]
        })
>>>>>>> c7b421c2
    )

    # test whether .drop_duplicates() drops the duplicated records correctly
    pd.testing.assert_frame_equal(d_dups.drop_duplicates(), d_nodups.df)<|MERGE_RESOLUTION|>--- conflicted
+++ resolved
@@ -36,24 +36,6 @@
     assert fuzzy_find(as_data, keywords)[0] == paper_id
 
 
-<<<<<<< HEAD
-@mark.parametrize(
-    "data_name",
-    [
-        # datasets from the datasets repo
-        "benchmark:van_de_Schoot_2017",
-        "benchmark:Hall_2012",
-        "benchmark:Cohen_2006_ACEInhibitors",
-        "benchmark:Bos_2018",
-        # datasets from the Van de Schoot et al paper
-        # https://github.com/asreview/paper-asreview/blob/master/index_v1.json
-        "benchmark-nature:van_de_Schoot_2017",
-        "benchmark-nature:Hall_2012",
-        "benchmark-nature:Cohen_2006_ACEInhibitors",
-        "benchmark-nature:Kwok_2020",
-    ],
-)
-=======
 @mark.parametrize("data_name", [
 
     # datasets from the datasets repo
@@ -69,7 +51,6 @@
     "benchmark-nature:Cohen_2006_ACEInhibitors",
     "benchmark-nature:Kwok_2020",
 ])
->>>>>>> c7b421c2
 def test_datasets(data_name):
     data = DatasetManager().find(data_name)
     assert exists(data.filepath)
@@ -78,15 +59,6 @@
 def test_duplicate_count():
     d = ASReviewData.from_file(Path("tests", "demo_data", "duplicate_records.csv"))
 
-<<<<<<< HEAD
-    d = asreview.ASReviewData(
-        pd.DataFrame(
-            {
-                "title": ["a", "b", "b", "c"],
-                "abstract": ["lorem", "lorem", "lorem", "lorem"],
-            }
-        )
-=======
     assert n_duplicates(d) == 2
 
 
@@ -110,7 +82,6 @@
             "some_column": ["lorem", "lorem", "lorem", "lorem", "lorem", "lorem",
                             "lorem", "lorem", "lorem", "lorem", "lorem", "lorem"]
         })
->>>>>>> c7b421c2
     )
 
     # test whether .drop_duplicates() drops the duplicated records correctly
