--- conflicted
+++ resolved
@@ -36,11 +36,7 @@
     "hall",
     "benchmark:van_de_Schoot_2017",
     "benchmark:Hall_2012",
-<<<<<<< HEAD
-    "benchmark:ACEInhibitors",
-=======
     "benchmark:Cohen_2006_ACEInhibitors",
->>>>>>> bd9b6b7d
     "benchmark:Bos_2018",
 ])
 def test_datasets(data_name):
