--- conflicted
+++ resolved
@@ -8,7 +8,6 @@
 REQUIRES_AI_MODEL_DEP = ["doc2vec", "embedding-idf", "sbert"]
 
 
-<<<<<<< HEAD
 def test_feature():
     assert len(extensions("models.feature_extraction")) >= 2
 
@@ -37,29 +36,7 @@
     data_store.create_tables()
     data_store.add_records(records)
     model = load_extension("models.feature_extraction", feature_extraction.name)()
-=======
-@pytest.mark.parametrize(
-    "feature_extraction",
-    [
-        "tfidf",
-    ],  # + REQUIRES_AI_MODEL_DEP
-)
-@pytest.mark.parametrize(
-    "split_ta",
-    [False, True],
-)
-def test_features(feature_extraction, split_ta):
-    if feature_extraction in REQUIRES_AI_MODEL_DEP:
-        pytest.skip()
 
-    data_fp = os.path.join("tests", "demo_data", "generic.csv")
-
-    data_store = asr.load_dataset(data_fp)
-    if feature_extraction.startswith("embedding-"):
-        model = load_extension("models.feature_extraction", feature_extraction)()
-    else:
-        model = load_extension("models.feature_extraction", feature_extraction)()
->>>>>>> fbf05165
     if split_ta:
         titles = data_store["title"]
         abstracts = data_store["abstract"]
