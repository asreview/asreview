repos:
  - repo: https://github.com/pre-commit/pre-commit-hooks
    rev: v4.6.0
    hooks:
      - id: trailing-whitespace
        exclude: "^.*json|.*.svg|.*.sql$"
      - id: end-of-file-fixer
        exclude: "^.*json|.*.svg|.*.sql$"
      - id: check-yaml
      - id: check-added-large-files
  - repo: https://github.com/astral-sh/ruff-pre-commit
    rev: v0.5.4
    hooks:
      - id: ruff
<<<<<<< HEAD
      - id: ruff-format
  - repo: https://github.com/pre-commit/mirrors-prettier
    rev: v4.0.0-alpha.8
    hooks:
      - id: prettier
        types_or: [css, javascript]
=======
      - id: ruff-format
>>>>>>> 1c4e2cca
<|MERGE_RESOLUTION|>--- conflicted
+++ resolved
@@ -12,13 +12,4 @@
     rev: v0.5.4
     hooks:
       - id: ruff
-<<<<<<< HEAD
-      - id: ruff-format
-  - repo: https://github.com/pre-commit/mirrors-prettier
-    rev: v4.0.0-alpha.8
-    hooks:
-      - id: prettier
-        types_or: [css, javascript]
-=======
-      - id: ruff-format
->>>>>>> 1c4e2cca
+      - id: ruff-format