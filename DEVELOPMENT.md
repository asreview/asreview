# DEVELOPMENT

## Development workflow for frontend and backend development

Most users will only need the first 2 steps: Installation and Setting Up Servers.

### Installation

Install Python and [Node.js](https://nodejs.org/en) (we use Node v20).

Install ASReview in editable mode

```sh
pip install -e .[dev]
```

Navigate into `asreview/webapp` and install NPM packages

```sh
cd asreview/webapp
npm install
```

### Setting up servers

The best development workflow for the ASReview frontend and backend makes use
of 2 simultanously running servers. One serves the Python server with the
Flask app and the other the Node server with the frontend.

Open a command line interface (e.g. Terminal or CMD.exe) and navigate to
`asreview/webapp`. Start the Flask app with

```sh
cd asreview/webapp
flask run --debug
```

Next, open a new command line interface and navigate to `asreview/webapp`.
Start the local front end application running on a Node server.

```sh
cd asreview/webapp
npm start
```

The webbrowser opens at `localhost:3000`. Every time you edit one of the
webapp related Python or Javascript files, the application will automatically
refresh in the browser.

### Authentication

When using or developing the authenticated version of ASReview, extra steps
are needed to configure the application.

Create an authentication config file as instructed in [Authentication]
(#Authentication). Set the environment variable `FLASK_CONFIGFILE` to the
local config file. Start the application again (If Flask app it still running, terminate first)

```sh
cd asreview/webapp
FLASK_CONFIGFILE=my_config.toml flask run --debug
```

The server will read the file and start the authenticated version.

### Advanced

#### Port and CORS configuration

In development, when working on the front end, the front- and backend are
strictly separated. It is assumed the Flask app runs on port 5000 and the
React front end on port 3000. Deviating from these ports will lead to
connection or CORS (Cross-Origin Resource Sharing) issues.

As for CORS issues: it is necessary to precisely define the "allowed origins"
in the backend. These origins must reflect the URL(s) used by the front end
to call the backend. If correctly configured, they are added to the headers
of the backend response, so they can be verified by your browser. If the list
with origin-URLs doesn't provide a URL that corresponds with the URL used in
the original request of the front end, your request is going to fail.

**Node server running on port other than 3000**

Set `ALLOWED_ORIGINS` to the url and port of the Node server. E.g., the server
runs on http://localhost:3010:

```sh
FLASK_ALLOWED_ORIGINS=http://localhost:3010 flask run --debug
```

You can also add `ALLOWED_ORIGINS` to your config file or set the environment
variable `FLASK_ALLOWED_ORIGINS`.

**Flask app running on port other than 5000**

Set `REACT_APP_API_URL` to the url and port of the Flask API server. E.g., the
server runs on http://localhost:5010:

```sh
REACT_APP_API_URL=http://localhost:5010 npm start
```

Alternative is to add this `REACT_APP_API_URL` to the `.env.development` file in the
`/asreview/webapp` folder. Override this config file with a local version
(e.g. `/asreview/webapp/.env.development.local`). More information https://create-react-app.dev/docs/adding-custom-environment-variables/#adding-development-environment-variables-in-env.

## Testing


### Git Submodules
Some demo datasets are included as a submodule. Directory [asreview/tests/citation-file-formatting](https://github.com/ottomattas/asreview/tree/development-v1/tests) is cloned from [citation-file-formatting](https://github.com/asreview/citation-file-formatting).

Examples:
- To clone the full repository with submodules in one line, add `--recursive` flag:

  ```git clone --recursive git://github.com/asreview/asreview.git```

- To update the submodule, you would still need to follow the contribution guide in the submodule repository. And then create a PR for the main repository with the updated submodule commit.




#### Formatting and linting

Use `flake8` to lint the Python code and format the code with `black`. Use
`black[jupyter]` if you are editing the Jupyter notebooks. Use `isort` to
sort the imports.

Install the linters and formatters with:

```sh
pip install black[jupyter] flake8 flake8-isort isort
```

Run the following commands to lint and format:

```sh
black .
isort .
flake8 .
```






## Documentation

### Sphinx docs

Documentation for the ASReview project is available on https://asreview.readthedocs.io/en/latest/.
The source files are available in the [`docs`](/docs) folder of this repository. The project makes
use of [Sphinx](https://www.sphinx-doc.org/) to convert the source files and docstrings into HTML
or PDF files.

Install the dependencies for rendering the documentation with

```
pip install .[docs]
```

Navigate into the `docs` folder and render the documentation (the HTML version) with

```
make html
```

Open the file `docs/build/html/index.html` in your web browser.

### Broken links

Navigate into the `docs` folder and check for broken links with:

```
make linkcheck
```

Extra information: https://www.writethedocs.org/guide/tools/testing/#link-testing

### Screenshots

Screenshots are an important part of the ASReview documentation. When contributing screenshots,
follow the guidelines below.

1. Open Developers Tools in your browser (e.g. Chrome or Firefox).
2. Set device dimensions to **1280x800**.
3. Capture screenshot with internal screenshot tool (preferred, see [example](https://www.deconetwork.com/blog/how-to-take-full-webpage-screenshots-instantly/)).
4. [OPTIONAL] Crop relevant part. Keep ratio if possible.
5. Resize image to **1280x800** maximum and **960x600** minimum.
6. [OPTIONAL] Use a red box to highlight relevant components.








<<<<<<< HEAD
## Documentation

### Sphinx docs

Documentation for the ASReview project is available on https://asreview.readthedocs.io/en/latest/.
The source files are available in the [`docs`](/docs) folder of this repository. The project makes
use of [Sphinx](https://www.sphinx-doc.org/en/master/usage/installation.html) to convert the source files and docstrings into HTML
or PDF files.

Install the dependencies for rendering the documentation with

```
pip install .[docs]
```

Navigate into the `docs` folder and render the documentation (the HTML version) with

```
make html
```

Open the file `docs/build/html/index.html` in your web browser.

### Broken links

Navigate into the `docs` folder and check for broken links with:

```
make linkcheck
```

Extra information: https://www.writethedocs.org/guide/tools/testing/#link-testing

### Screenshots

Screenshots are an important part of the ASReview documentation. When contributing screenshots,
follow the guidelines below.

1. Open Developers Tools in your browser (e.g. Chrome or Firefox).
2. Set device dimensions to **1280x800**.
3. Capture screenshot with internal screenshot tool (preferred, see [example](https://www.deconetwork.com/blog/how-to-take-full-webpage-screenshots-instantly/)).
4. [OPTIONAL] Crop relevant part. Keep ratio if possible.
5. Resize image to **1280x800** maximum and **960x600** minimum.
6. [OPTIONAL] Use a red box to highlight relevant components.
=======

## Authentication

It is possible to run ASReview with authentication, enabling multiple users to run their
projects in their own separate workspaces. Authentication requires the storage of user
accounts and link these accounts to projects. Currently we are using a small SQLite 
database (asreview.development.sqlite or asreview.production.sqlite) in the ASReview 
folder to store that information.

Note that it is possible to run the authenticated application with a 
[Postgresql database](https://www.postgresql.org/). Using Postgresql requires 2 extra 
installation steps:
1. Install the [psycopg2](https://www.psycopg.org/docs/) package. At the time of this writing
2 versions of this package exist: `psycopg2` and `psycopg2-binary`. According to the
[documentation](https://www.psycopg.org/docs/install.html#quick-install) the binary 
version works on most operating systems.
2. Use the [configuration file](#full-configuration) to setup the connection 
between the application and the database.

### Bare bones authentication

Using authentication imposes more configuration. Let's start with running a bare bones
authenticated version of the application from the CLI:
```
$ python3 -m asreview lab --enable-auth --secret-key=<secret key> --salt=<salt>
```
where `--enable-auth` forces the application to run in an authenticated mode, 
`<secret key>` is a string that is used for encrypting cookies and `<salt>` is
a string that is used to hash passwords.

This bare bones application only allows an administrator to create user accounts by 
editing the database without the use of the ASReview application! To facilitate this,
one could use the User model that can be found in `/asreview/webapp/authentication/models.py`. Note that with this simple configuration it is not possible for a user to change forgotten passwords without the assistance of the administrator.

### Full configuration

To configure the authentication in more detail we need to create a TOML file that contains all authentication parameters. The parameters in that TOML file will override parameters that were passed in the CLI. Here's an example:
```toml
AUTHENTICATION_ENABLED = true
SECRET_KEY = "<secret key>"
SECURITY_PASSWORD_SALT = "<salt>"
SESSION_COOKIE_SECURE = true
REMEMBER_COOKIE_SECURE = true
SESSION_COOKIE_SAMESITE = "Lax"
SQLALCHEMY_TRACK_MODIFICATIONS = true
ALLOW_ACCOUNT_CREATION = true
ALLOW_TEAMS = false
EMAIL_VERIFICATION = false

[EMAIL_CONFIG]
SERVER = "<smtp-server>"
PORT = 465
USERNAME = "<smtp-server-username>"
PASSWORD = "<smtp-server-password>"
USE_TLS = false
USE_SSL = true
REPLY_ADDRESS = "<preferred reply email address>"

[OAUTH]
        [OAUTH.GitHub]
        AUTHORIZATION_URL = "https://github.com/login/oauth/authorize"
        TOKEN_URL = "https://github.com/login/oauth/access_token"
        CLIENT_ID = "<GitHub client ID>"
        CLIENT_SECRET = "<GitHub client secret>"
        SCOPE = ""
    
        [OAUTH.Orcid]
        AUTHORIZATION_URL = "https://sandbox.orcid.org/oauth/authorize"
        TOKEN_URL = "https://sandbox.orcid.org/oauth/token"
        CLIENT_ID = "<Orcid client ID>"
        CLIENT_SECRET = "<Orcid client secret>"
        SCOPE = "/authenticate"

        [OAUTH.Google]
        AUTHORIZATION_URL = "https://accounts.google.com/o/oauth2/auth"
        TOKEN_URL = "https://oauth2.googleapis.com/token"
        CLIENT_ID = "<Google client ID>"
        CLIENT_SECRET = "<Google client secret>"
        SCOPE = "profile email"
```
Store the TOML file on the server and start the ASReview application from the CLI with the
`--flask-configfile` parameter:
```
$ python3 -m asreview lab --flask-configfile=<path-to-TOML-config-file>
```
A number of the keys in the TOML file are standard Flask parameters. The keys that are specific for authenticating ASReview are summarised below:
*  AUTHENTICATION_ENABLED: if set to `true` the application will start with authentication enabled. If the SQLite database does not exist, one will be created during startup.
* SECRET_KEY: the secret key is a string that is used to encrypt cookies and is mandatory if authentication is required.
* SECURITY_PASSWORD_SALT: another string used to hash passwords, also mandatory if authentication is required.
* ALLOW_ACCOUNT_CREATION: enables account creation by users, either by front- or backend.
* EMAIL_VERIFICATION: used in conjunction with ALLOW_ACCOUNT_CREATION. If set to `true` the system sends a verification email after account creation. Only relevant if the account is __not__ created by OAuth. This parameter can be omitted if you don't want verification.
* EMAIL_CONFIG: configuration of the SMTP email server that is used for email verification. It also allows users to retrieve a new password after forgetting it. Don't forget to enter the reply address (REPLY_ADDRESS) of your system emails. Omit this parameter if system emails for verification and password retrieval are unwanted.
* OAUTH: an authenticated ASReview application may integrate with the OAuth functionality of Github, Orcid and Google. Provide the necessary OAuth login credentails (for [Github](https://docs.github.com/en/apps/oauth-apps/building-oauth-apps/creating-an-oauth-app), [Orcid](https://info.orcid.org/documentation/api-tutorials/api-tutorial-get-and-authenticated-orcid-id/) en [Google](https://support.google.com/cloud/answer/6158849?hl=en)). Please note that the AUTHORIZATION_URL and TOKEN_URL of the Orcid entry are sandbox-urls, and thus not to be used in production. Omit this parameter if OAuth is unwanted.

#### Optional config parameters

There are three optional parameters available that control what address the ASReview server listens to, and avoid CORS issues:

```toml
HOST = "0.0.0.0"
PORT = 5001
ALLOWED_ORIGINS = ["http://localhost:3000"]
```
The HOST and PORT determine what address the ASReview server listens to. If this deviates from `localhost` and port 5000, and you run the front end separately, make sure the [front end can find the backend](#front-end-development-and-connectioncors-issues). The ALLOWED_ORIGINS key must be set if you run the front end separately. Put in a list all URLs that your front end uses. This can be more than one URL. Failing to do so will certainly lead to CORS issues.

Do you want to use a Postgresql database? Then add the `SQLALCHEMY_DATABASE_URI` key to the config file:

```toml
SQLALCHEMY_DATABASE_URI = "postgresql+psycopg2://username:password@host:port/database_name"
```

### Converting an unauthenticated application into an authenticated one

Start the application with authentication enabled for the first time. This ensures the creation of the necessary database. To avoid unwanted user input, shutdown the application.

To convert the old unauthenticated projects into authenticated ones, the following steps should be taken:

1. Create user accounts for people to sign in.
2. Convert project data and link the projects to the owner's user account.

Under the CLI sub commands of the ASReview application a tool can be found that facilitates these procedures:

```
$ asreview auth-tool --help
```

#### Creating user accounts

The first step is to create user accounts. This can be done interactively or by using a JSON string to bulk insert the accounts. To add user accounts interactively run the following command:
```
$ asreview auth-tool add-users --db-path ~/.asreview/asreview.production.sqlite
```

Note that the absolute path of the sqlite database has to be provided. Also note that if your app runs in development mode, use the `asreview.development.sqlite` database instead. The tool will prompt you if you would like to add a user account. Type `Y` to continue and enter an email address, name, affiliation (not required) and a password for every person. Continue to add as many users as you would like.

If you would like to bulk insert user accounts use the `--json` option:
```
$ asreview auth-tool add-users -j "[{\"email\": \"name@email.org\", \"name\": \"Name of User\", \"affiliation\": \"Some Place\", \"password\": \"1234@ABcd\"}]" --db-path ~/.asreview/asreview.production.sqlite
```
The JSON string represents a Python list with a dictionary for every user account with the following keys: `email`, `name`, `affiliation` and `password`. Note that passwords require at least one symbol. These symbols, such as the exclamation mark, may compromise the integrity of the JSON string.

#### Preparing the projects

After creating the user accounts, the existing projects must be stored and linked to a user account in the database. The tool provides the `list-projects` command to prepare for this step in case you would like to bulk store all projects. Ignore the following commands if you prefer to store all projects interactively. 

Without a flag, the command lists all projects:
```
$ asreview auth-tool list-projects
```
If you add the `--json` flag:
```
$ asreview auth-tool list-projects --json
```
the tool returns a convenient JSON string that can be used to bulk insert and link projects into the database. The string represents a Python list containing a dictionary for every project. Since the ID of the user account of 
the owner is initially unknown, the `0` behind every `owner_id` key needs to be replaced with the appropriate owner ID. That ID number can be found if we list all user accounts with the following command:
```
$ asreview auth-tool list-users --db-path ~/.asreview/asreview.production.sqlite
```

#### Inserting and linking the projects into the database

Inserting and linking the projects into the database can be done interactively:
```
$ asreview auth-tool link-projects --db-path ~/.asreview/asreview.production.sqlite
```
The tool will list project by project and asks what the ID of the owner is. That ID can be found in the user list below the project information.

One can also insert all project information by using the JSON string that was produced in the previous step:
```
$ asreview auth-tool link-projects --json "[{\"folder\": \"project-id\", \"version\": \"1.1+51.g0ebdb0c.dirty\", \"project_id\": \"project-id\", \"name\": \"project 1\", \"authors\": \"Authors\", \"created\": \"2023-04-12 21:23:28.625859\", \"owner_id\": 15}]" --db-path ~/.asreview/asreview.production.sqlite
``` 
>>>>>>> d1e9b6b5


## Release instructions

### Docker

A Docker image is created when a tag or a commit to `master` is pushed.
The workflow `docker.yml` builds images for platforms `linux/amd64` and `linux/arm64`.
If, for some reason, the image is not built, you can build manually with the commands below.
Find the manual instructions at <https://docs.docker.com/docker-hub/> and <https://docs.github.com/en/packages/working-with-a-github-packages-registry/working-with-the-container-registry>.
Replace the version numbers below by the version you want to push.

ASReview LAB
```
docker build -t asreview/asreview .
docker build -t asreview/asreview:1.0 .
docker push ghcr.io/asreview/asreview
docker push ghcr.io/asreview/asreview:1.0
```

If you are creating a Docker container that runs the app with a [config file](#full-configuration) do __not forget__ to override the IP-address of the Flask backend. Set the HOST variable to "0.0.0.0" since the default "localhost" can't be reached from outside the container.

See the `Docker` folder for more information about running the ASReview app in Docker containers.<|MERGE_RESOLUTION|>--- conflicted
+++ resolved
@@ -140,11 +140,6 @@
 flake8 .
 ```
 
-
-
-
-
-
 ## Documentation
 
 ### Sphinx docs
@@ -191,232 +186,6 @@
 6. [OPTIONAL] Use a red box to highlight relevant components.
 
 
-
-
-
-
-
-
-<<<<<<< HEAD
-## Documentation
-
-### Sphinx docs
-
-Documentation for the ASReview project is available on https://asreview.readthedocs.io/en/latest/.
-The source files are available in the [`docs`](/docs) folder of this repository. The project makes
-use of [Sphinx](https://www.sphinx-doc.org/en/master/usage/installation.html) to convert the source files and docstrings into HTML
-or PDF files.
-
-Install the dependencies for rendering the documentation with
-
-```
-pip install .[docs]
-```
-
-Navigate into the `docs` folder and render the documentation (the HTML version) with
-
-```
-make html
-```
-
-Open the file `docs/build/html/index.html` in your web browser.
-
-### Broken links
-
-Navigate into the `docs` folder and check for broken links with:
-
-```
-make linkcheck
-```
-
-Extra information: https://www.writethedocs.org/guide/tools/testing/#link-testing
-
-### Screenshots
-
-Screenshots are an important part of the ASReview documentation. When contributing screenshots,
-follow the guidelines below.
-
-1. Open Developers Tools in your browser (e.g. Chrome or Firefox).
-2. Set device dimensions to **1280x800**.
-3. Capture screenshot with internal screenshot tool (preferred, see [example](https://www.deconetwork.com/blog/how-to-take-full-webpage-screenshots-instantly/)).
-4. [OPTIONAL] Crop relevant part. Keep ratio if possible.
-5. Resize image to **1280x800** maximum and **960x600** minimum.
-6. [OPTIONAL] Use a red box to highlight relevant components.
-=======
-
-## Authentication
-
-It is possible to run ASReview with authentication, enabling multiple users to run their
-projects in their own separate workspaces. Authentication requires the storage of user
-accounts and link these accounts to projects. Currently we are using a small SQLite 
-database (asreview.development.sqlite or asreview.production.sqlite) in the ASReview 
-folder to store that information.
-
-Note that it is possible to run the authenticated application with a 
-[Postgresql database](https://www.postgresql.org/). Using Postgresql requires 2 extra 
-installation steps:
-1. Install the [psycopg2](https://www.psycopg.org/docs/) package. At the time of this writing
-2 versions of this package exist: `psycopg2` and `psycopg2-binary`. According to the
-[documentation](https://www.psycopg.org/docs/install.html#quick-install) the binary 
-version works on most operating systems.
-2. Use the [configuration file](#full-configuration) to setup the connection 
-between the application and the database.
-
-### Bare bones authentication
-
-Using authentication imposes more configuration. Let's start with running a bare bones
-authenticated version of the application from the CLI:
-```
-$ python3 -m asreview lab --enable-auth --secret-key=<secret key> --salt=<salt>
-```
-where `--enable-auth` forces the application to run in an authenticated mode, 
-`<secret key>` is a string that is used for encrypting cookies and `<salt>` is
-a string that is used to hash passwords.
-
-This bare bones application only allows an administrator to create user accounts by 
-editing the database without the use of the ASReview application! To facilitate this,
-one could use the User model that can be found in `/asreview/webapp/authentication/models.py`. Note that with this simple configuration it is not possible for a user to change forgotten passwords without the assistance of the administrator.
-
-### Full configuration
-
-To configure the authentication in more detail we need to create a TOML file that contains all authentication parameters. The parameters in that TOML file will override parameters that were passed in the CLI. Here's an example:
-```toml
-AUTHENTICATION_ENABLED = true
-SECRET_KEY = "<secret key>"
-SECURITY_PASSWORD_SALT = "<salt>"
-SESSION_COOKIE_SECURE = true
-REMEMBER_COOKIE_SECURE = true
-SESSION_COOKIE_SAMESITE = "Lax"
-SQLALCHEMY_TRACK_MODIFICATIONS = true
-ALLOW_ACCOUNT_CREATION = true
-ALLOW_TEAMS = false
-EMAIL_VERIFICATION = false
-
-[EMAIL_CONFIG]
-SERVER = "<smtp-server>"
-PORT = 465
-USERNAME = "<smtp-server-username>"
-PASSWORD = "<smtp-server-password>"
-USE_TLS = false
-USE_SSL = true
-REPLY_ADDRESS = "<preferred reply email address>"
-
-[OAUTH]
-        [OAUTH.GitHub]
-        AUTHORIZATION_URL = "https://github.com/login/oauth/authorize"
-        TOKEN_URL = "https://github.com/login/oauth/access_token"
-        CLIENT_ID = "<GitHub client ID>"
-        CLIENT_SECRET = "<GitHub client secret>"
-        SCOPE = ""
-    
-        [OAUTH.Orcid]
-        AUTHORIZATION_URL = "https://sandbox.orcid.org/oauth/authorize"
-        TOKEN_URL = "https://sandbox.orcid.org/oauth/token"
-        CLIENT_ID = "<Orcid client ID>"
-        CLIENT_SECRET = "<Orcid client secret>"
-        SCOPE = "/authenticate"
-
-        [OAUTH.Google]
-        AUTHORIZATION_URL = "https://accounts.google.com/o/oauth2/auth"
-        TOKEN_URL = "https://oauth2.googleapis.com/token"
-        CLIENT_ID = "<Google client ID>"
-        CLIENT_SECRET = "<Google client secret>"
-        SCOPE = "profile email"
-```
-Store the TOML file on the server and start the ASReview application from the CLI with the
-`--flask-configfile` parameter:
-```
-$ python3 -m asreview lab --flask-configfile=<path-to-TOML-config-file>
-```
-A number of the keys in the TOML file are standard Flask parameters. The keys that are specific for authenticating ASReview are summarised below:
-*  AUTHENTICATION_ENABLED: if set to `true` the application will start with authentication enabled. If the SQLite database does not exist, one will be created during startup.
-* SECRET_KEY: the secret key is a string that is used to encrypt cookies and is mandatory if authentication is required.
-* SECURITY_PASSWORD_SALT: another string used to hash passwords, also mandatory if authentication is required.
-* ALLOW_ACCOUNT_CREATION: enables account creation by users, either by front- or backend.
-* EMAIL_VERIFICATION: used in conjunction with ALLOW_ACCOUNT_CREATION. If set to `true` the system sends a verification email after account creation. Only relevant if the account is __not__ created by OAuth. This parameter can be omitted if you don't want verification.
-* EMAIL_CONFIG: configuration of the SMTP email server that is used for email verification. It also allows users to retrieve a new password after forgetting it. Don't forget to enter the reply address (REPLY_ADDRESS) of your system emails. Omit this parameter if system emails for verification and password retrieval are unwanted.
-* OAUTH: an authenticated ASReview application may integrate with the OAuth functionality of Github, Orcid and Google. Provide the necessary OAuth login credentails (for [Github](https://docs.github.com/en/apps/oauth-apps/building-oauth-apps/creating-an-oauth-app), [Orcid](https://info.orcid.org/documentation/api-tutorials/api-tutorial-get-and-authenticated-orcid-id/) en [Google](https://support.google.com/cloud/answer/6158849?hl=en)). Please note that the AUTHORIZATION_URL and TOKEN_URL of the Orcid entry are sandbox-urls, and thus not to be used in production. Omit this parameter if OAuth is unwanted.
-
-#### Optional config parameters
-
-There are three optional parameters available that control what address the ASReview server listens to, and avoid CORS issues:
-
-```toml
-HOST = "0.0.0.0"
-PORT = 5001
-ALLOWED_ORIGINS = ["http://localhost:3000"]
-```
-The HOST and PORT determine what address the ASReview server listens to. If this deviates from `localhost` and port 5000, and you run the front end separately, make sure the [front end can find the backend](#front-end-development-and-connectioncors-issues). The ALLOWED_ORIGINS key must be set if you run the front end separately. Put in a list all URLs that your front end uses. This can be more than one URL. Failing to do so will certainly lead to CORS issues.
-
-Do you want to use a Postgresql database? Then add the `SQLALCHEMY_DATABASE_URI` key to the config file:
-
-```toml
-SQLALCHEMY_DATABASE_URI = "postgresql+psycopg2://username:password@host:port/database_name"
-```
-
-### Converting an unauthenticated application into an authenticated one
-
-Start the application with authentication enabled for the first time. This ensures the creation of the necessary database. To avoid unwanted user input, shutdown the application.
-
-To convert the old unauthenticated projects into authenticated ones, the following steps should be taken:
-
-1. Create user accounts for people to sign in.
-2. Convert project data and link the projects to the owner's user account.
-
-Under the CLI sub commands of the ASReview application a tool can be found that facilitates these procedures:
-
-```
-$ asreview auth-tool --help
-```
-
-#### Creating user accounts
-
-The first step is to create user accounts. This can be done interactively or by using a JSON string to bulk insert the accounts. To add user accounts interactively run the following command:
-```
-$ asreview auth-tool add-users --db-path ~/.asreview/asreview.production.sqlite
-```
-
-Note that the absolute path of the sqlite database has to be provided. Also note that if your app runs in development mode, use the `asreview.development.sqlite` database instead. The tool will prompt you if you would like to add a user account. Type `Y` to continue and enter an email address, name, affiliation (not required) and a password for every person. Continue to add as many users as you would like.
-
-If you would like to bulk insert user accounts use the `--json` option:
-```
-$ asreview auth-tool add-users -j "[{\"email\": \"name@email.org\", \"name\": \"Name of User\", \"affiliation\": \"Some Place\", \"password\": \"1234@ABcd\"}]" --db-path ~/.asreview/asreview.production.sqlite
-```
-The JSON string represents a Python list with a dictionary for every user account with the following keys: `email`, `name`, `affiliation` and `password`. Note that passwords require at least one symbol. These symbols, such as the exclamation mark, may compromise the integrity of the JSON string.
-
-#### Preparing the projects
-
-After creating the user accounts, the existing projects must be stored and linked to a user account in the database. The tool provides the `list-projects` command to prepare for this step in case you would like to bulk store all projects. Ignore the following commands if you prefer to store all projects interactively. 
-
-Without a flag, the command lists all projects:
-```
-$ asreview auth-tool list-projects
-```
-If you add the `--json` flag:
-```
-$ asreview auth-tool list-projects --json
-```
-the tool returns a convenient JSON string that can be used to bulk insert and link projects into the database. The string represents a Python list containing a dictionary for every project. Since the ID of the user account of 
-the owner is initially unknown, the `0` behind every `owner_id` key needs to be replaced with the appropriate owner ID. That ID number can be found if we list all user accounts with the following command:
-```
-$ asreview auth-tool list-users --db-path ~/.asreview/asreview.production.sqlite
-```
-
-#### Inserting and linking the projects into the database
-
-Inserting and linking the projects into the database can be done interactively:
-```
-$ asreview auth-tool link-projects --db-path ~/.asreview/asreview.production.sqlite
-```
-The tool will list project by project and asks what the ID of the owner is. That ID can be found in the user list below the project information.
-
-One can also insert all project information by using the JSON string that was produced in the previous step:
-```
-$ asreview auth-tool link-projects --json "[{\"folder\": \"project-id\", \"version\": \"1.1+51.g0ebdb0c.dirty\", \"project_id\": \"project-id\", \"name\": \"project 1\", \"authors\": \"Authors\", \"created\": \"2023-04-12 21:23:28.625859\", \"owner_id\": 15}]" --db-path ~/.asreview/asreview.production.sqlite
-``` 
->>>>>>> d1e9b6b5
-
-
 ## Release instructions
 
 ### Docker
